[[linter]]
code = 'FLAKE8'
include_patterns = ['**/*.py']
exclude_patterns = [
    '.git/**',
    'build_test_custom_build/**',
    'build/**',
    'caffe2/**',
    'docs/caffe2/**',
    'docs/cpp/src/**',
    'docs/src/**',
    'fb/**',
    '**/fb/**',
    'functorch/docs/**',
    'functorch/examples/**',
    'functorch/notebooks/**',
    'torch/_inductor/fx_passes/serialized_patterns/**',
    'torch/_inductor/autoheuristic/artifacts/**',
    'scripts/**',
    'test/generated_type_hints_smoketest.py',
    # CPython tests
    'test/dynamo/cpython/**',
    # Tests from the NumPy test suite
    'test/torch_np/numpy_test/**/*.py',
    'third_party/**',
    'torch/include/**',
    'torch/lib/**',
    'venv/**',
    '**/*.pyi',
    'tools/test/test_selective_build.py',
]
command = [
    'python3',
    'tools/linter/adapters/flake8_linter.py',
    '--',
    '@{{PATHSFILE}}'
]
init_command = [
    'python3',
    'tools/linter/adapters/pip_init.py',
    '--dry-run={{DRYRUN}}',
    'flake8==7.3.0',
    'flake8-bugbear==24.12.12',
    'flake8-comprehensions==3.16.0',
    'flake8-executable==2.1.3',
    'flake8-logging-format==2024.24.12',
    'flake8-pyi==25.5.0',
    'flake8-simplify==0.22.0',
    'mccabe==0.7.0',
    'pycodestyle==2.14.0',
    'pyflakes==3.4.0',
    'torchfix==0.4.0 ; python_version >= "3.9" and python_version < "3.13"',
]


[[linter]]
code = 'CLANGFORMAT'
include_patterns = [
    'aten/src/ATen/*.h',
    'aten/src/ATen/cpu/vec/**/*.h',
    'aten/src/ATen/mps/**/*.mm',
    'aten/src/ATen/mps/**/*.h',
    'aten/src/ATen/xpu/**/*.h',
    'aten/src/ATen/xpu/**/*.cpp',
    'aten/src/ATen/core/boxing/**/*.h',
    'aten/src/ATen/core/dispatch/**/*.h',
    'aten/src/ATen/core/Formatting.cpp',
    'aten/src/ATen/native/mps/**/*.metal',
    'aten/src/ATen/native/mps/**/*.mm',
    'aten/src/ATen/native/mps/**/*.h',
    'aten/src/ATen/native/vulkan/**/*.h',
    'aten/src/ATen/native/vulkan/**/*.cpp',
    'aten/src/ATen/native/cuda/MultiTensorApply.cuh',
    'aten/src/ATen/native/**/Foreach*.*',
    'aten/src/ATen/native/cuda/fused*.*',
    'aten/src/ATen/native/cuda/Fused*.cu',
    'aten/src/ATen/native/cudnn/*.h',
    'aten/src/ATen/native/cudnn/*.cpp',
    'aten/src/ATen/native/mkldnn/xpu/**/*.h',
    'aten/src/ATen/native/mkldnn/xpu/**/*.cpp',
    'aten/src/ATen/native/Tensor*.h',
    'aten/src/ATen/native/Tensor*.cpp',
    'c10/**/*.h',
    'c10/**/*.cpp',
    'torch/csrc/**/*.h',
    'torch/csrc/**/*.hpp',
    'torch/csrc/**/*.cpp',
    'torch/nativert/**/*.h',
    'torch/nativert/**/*.cpp',
    'torch/headeronly/**/*.h',
    'test/cpp/**/*.h',
    'test/cpp/**/*.cpp',
]
exclude_patterns = [
    'aten/src/ATen/native/vulkan/api/vk_mem_alloc.h',
    'aten/src/ATen/native/mps/kernels/Quantized.metal',
    'c10/util/strong_type.h',
    '**/fb/**',
    'torch/csrc/inductor/aoti_torch/generated/**',
    'torch/csrc/jit/serialization/mobile_bytecode_generated.h',
    'torch/csrc/utils/pythoncapi_compat.h',
    'aten/src/ATen/dlpack.h',
]
init_command = [
    'python3',
    'tools/linter/adapters/s3_init.py',
    '--config-json=tools/linter/adapters/s3_init_config.json',
    '--linter=clang-format',
    '--dry-run={{DRYRUN}}',
    '--output-dir=.lintbin',
    '--output-name=clang-format',
]
command = [
    'python3',
    'tools/linter/adapters/clangformat_linter.py',
    '--binary=.lintbin/clang-format',
    '--',
    '@{{PATHSFILE}}'
]
is_formatter = true

[[linter]]
code = 'MYPY'
include_patterns = [
    'setup.py',
    'torch/**/*.py',
    'torch/**/*.pyi',
    'caffe2/**/*.py',
    'caffe2/**/*.pyi',
    'test/test_bundled_images.py',
    'test/test_bundled_inputs.py',
    'test/test_complex.py',
    'test/test_datapipe.py',
    'test/test_futures.py',
    'test/test_numpy_interop.py',
    'test/test_torch.py',
    'test/test_type_hints.py',
    'test/test_type_info.py',
    'test/test_utils.py',
]
exclude_patterns = [
    '**/fb/**',
]
command = [
    'python3',
    'tools/linter/adapters/mypy_linter.py',
    '--config=mypy.ini',
    '--',
    '@{{PATHSFILE}}'
]
init_command = [
    'python3',
    'tools/linter/adapters/pip_init.py',
    '--dry-run={{DRYRUN}}',
    'numpy==1.26.4 ; python_version >= "3.9" and python_version <= "3.11"',
    'numpy==2.1.0 ; python_version >= "3.12"',
    'expecttest==0.3.0',
    'mypy==1.16.0',
    'sympy==1.13.3',
    'types-requests==2.27.25',
    'types-pyyaml==6.0.2',
    'types-tabulate==0.8.8',
    'types-protobuf==5.29.1.20250403',
    'types-setuptools==79.0.0.20250422',
    'types-jinja2==2.11.9',
    'types-colorama==0.4.6',
    'filelock==3.18.0',
    'junitparser==2.1.1',
    'rich==14.1.0',
    'pyyaml==6.0.2',
    'optree==0.13.0',
    'dataclasses-json==0.6.7',
    'pandas==2.2.3',
]

[[linter]]
code = 'MYPYSTRICT'
include_patterns = [
    '.github/**/*.py',
    'benchmarks/instruction_counts/**/*.py',
    'tools/**/*.py',
    'torchgen/**/*.py',
    'torch/utils/_pytree.py',
    'torch/utils/_cxx_pytree.py',
    'torch/utils/benchmark/utils/common.py',
    'torch/utils/benchmark/utils/timer.py',
    'torch/utils/benchmark/utils/valgrind_wrapper/**/*.py',
]
exclude_patterns = [
    # (linbinyu) copied from internal repo
    '**/fb/**',
    'tools/code_analyzer/gen_operators_yaml.py',
    'tools/dynamo/verify_dynamo.py',
    'tools/gen_vulkan_spv.py',
    'tools/test/gen_operators_yaml_test.py',
    'tools/test/gen_oplist_test.py',
    'tools/test/test_selective_build.py',
]
command = [
    'python3',
    'tools/linter/adapters/mypy_linter.py',
    '--config=mypy-strict.ini',
    '--code=MYPYSTRICT',
    '--',
    '@{{PATHSFILE}}'
]

[[linter]]
code = 'CLANGTIDY'
include_patterns = [
    # Enable coverage of headers in aten/src/ATen
    # and excluding most sub-directories for now.
    'aten/src/ATen/*.h',
    'aten/src/ATen/*.cpp',
    'aten/src/ATen/cuda/*.cpp',
    'aten/src/ATen/cpu/*.h',
    'aten/src/ATen/cpu/*.cpp',
    'aten/src/ATen/core/*.h',
    'aten/src/ATen/core/*.cpp',
    'aten/src/ATen/cudnn/*.h',
    'aten/src/ATen/cudnn/*.cpp',
    'aten/src/ATen/native/mkldnn/xpu/**/*.h',
    'aten/src/ATen/native/mkldnn/xpu/**/*.cpp',
    'aten/src/ATen/detail/*',
    'aten/src/ATen/functorch/*.h',
    'aten/src/ATen/functorch/*.cpp',
    'aten/src/ATen/native/nested/cuda/*.cpp',
    'aten/src/ATen/native/nested/cuda/*.h',
    'aten/src/ATen/native/nested/*.cpp',
    'aten/src/ATen/native/nested/*.h',
    'c10/**/*.cpp',
    'c10/**/*.h',
    'torch/*.h',
    'torch/_inductor/codegen/aoti_runtime/*.h',
    'torch/_inductor/codegen/aoti_runtime/*.cpp',
    'torch/csrc/*.h',
    'torch/csrc/*.cpp',
    'torch/csrc/**/*.h',
    'torch/csrc/**/*.cpp',
    'torch/csrc/jit/serialization/*.h',
    'torch/csrc/jit/serialization/*.cpp',
    'torch/nativert/*.h',
    'torch/nativert/*.cpp',
    'torch/nativert/**/*.h',
    'torch/nativert/**/*.cpp',
    'torch/headeronly/**/*.h',
]
exclude_patterns = [
    # The negative filters below are to exclude files that include onnx_pb.h or
    # caffe2_pb.h, otherwise we'd have to build protos as part of this CI job.
    # CUDA files are also excluded.
    '**/fb/**',
    '**/generated/**',
    '**/*pb.h',
    '**/*inl.h',
    'aten/src/ATen/cpu/FlushDenormal.cpp',
    'aten/src/ATen/cpu/Utils.cpp',
    'aten/src/ATen/cpu/vml.h',
    'aten/src/ATen/CPUFixedAllocator.h',
    'aten/src/ATen/Parallel*.h',
    'c10/xpu/**/*.h',
    'c10/xpu/**/*.cpp',
    'c10/benchmark/intrusive_ptr_benchmark.cpp',
    'c10/cuda/CUDAAlgorithm.h',
    'c10/util/complex_math.h',
    'c10/util/complex_utils.h',
    'c10/util/flat_hash_map.h',
    'c10/util/logging*.h',
    'c10/metal/*.h',
    'c10/util/hash.h',
    'c10/util/strong_type.h',
    'c10/util/SmallVector.h',
    'c10/util/win32-headers.h',
    'c10/test/**/*.h',
    'third_party/**/*',
    'torch/csrc/api/include/torch/nn/modules/common.h',
    'torch/csrc/api/include/torch/linalg.h',
    'torch/csrc/autograd/generated/**',
    'torch/csrc/distributed/**/*.cu',
    'torch/csrc/distributed/c10d/WinSockUtils.hpp',
    'torch/csrc/distributed/c10d/quantization/quantization_gpu.h',
    'torch/csrc/dynamo/eval_frame.h',
    'torch/csrc/inductor/aoti_torch/c/shim.h',
    'torch/csrc/jit/**/*',
    'torch/csrc/jit/serialization/mobile_bytecode_generated.h',
    'torch/csrc/utils/generated_serialization_types.h',
    'torch/csrc/utils/pythoncapi_compat.h',
    'torch/csrc/inductor/aoti_runtime/sycl_runtime_wrappers.h',
    'aten/src/ATen/ExpandBase.h',
]
init_command = [
    'python3',
    'tools/linter/adapters/s3_init.py',
    '--config-json=tools/linter/adapters/s3_init_config.json',
    '--linter=clang-tidy',
    '--dry-run={{DRYRUN}}',
    '--output-dir=.lintbin',
    '--output-name=clang-tidy',
]
command = [
    'python3',
    'tools/linter/adapters/clangtidy_linter.py',
    '--binary=.lintbin/clang-tidy',
    '--build_dir=./build',
    '--',
    '@{{PATHSFILE}}'
]

[[linter]]
code = 'TYPEIGNORE'
include_patterns = ['**/*.py', '**/*.pyi']
exclude_patterns = [
    'fb/**',
    '**/fb/**',
    'test/test_jit.py',
]
command = [
    'python3',
    'tools/linter/adapters/grep_linter.py',
    '--pattern=# type:\s*ignore([^\[]|$)',
    '--linter-name=TYPEIGNORE',
    '--error-name=unqualified type: ignore',
    """--error-description=\
        This line has an unqualified `type: ignore`; \
        please convert it to `type: ignore[xxxx]`\
    """,
    '--',
    '@{{PATHSFILE}}'
]

[[linter]]
code = 'TYPENOSKIP'
include_patterns = ['mypy.ini']
command = [
    'python3',
    'tools/linter/adapters/grep_linter.py',
    '--pattern=follow_imports\s*=\s*skip',
    '--linter-name=TYPENOSKIP',
    '--error-name=use of follow_imports = skip',
    """--error-description=\
        follow_imports = skip is forbidden from mypy.ini configuration as it \
        is extremely easy to accidentally turn off type checking unintentionally.  If \
        you need to suppress type errors, use a top level # mypy: ignore-errors.  \
        Do not rely on automatic Any substitution; instead, manually # type: ignore \
        at use sites or define a pyi type stub with more relaxed types. \
    """,
    '--',
    '@{{PATHSFILE}}'
]

[[linter]]
code = 'NOQA'
include_patterns = ['**/*.py', '**/*.pyi']
exclude_patterns = [
    'caffe2/**',
    'fb/**',
    '**/fb/**'
    ]
command = [
    'python3',
    'tools/linter/adapters/grep_linter.py',
    '--pattern=# noqa([^:]|$)',
    '--linter-name=NOQA',
    '--error-name=unqualified noqa',
    """--error-description=\
        This line has an unqualified `noqa`; \
        please convert it to `noqa: XXXX`\
    """,
    '--',
    '@{{PATHSFILE}}'
]

[[linter]]
code = 'NATIVEFUNCTIONS'
include_patterns=['aten/src/ATen/native/native_functions.yaml']
command = [
    'python3',
    'tools/linter/adapters/nativefunctions_linter.py',
    '--native-functions-yml=aten/src/ATen/native/native_functions.yaml',
]
init_command = [
    'python3',
    'tools/linter/adapters/pip_init.py',
    '--dry-run={{DRYRUN}}',
    'ruamel.yaml==0.18.10',
]
is_formatter = true

[[linter]]
code = 'GHA'
include_patterns=['.github/workflows/**/*.yml']
command = [
    'python3',
    'tools/linter/adapters/gha_linter.py',
    '--',
    '@{{PATHSFILE}}'
]
init_command = [
    'python3',
    'tools/linter/adapters/pip_init.py',
    '--dry-run={{DRYRUN}}',
    'ruamel.yaml==0.18.10',
]

[[linter]]
code = 'NEWLINE'
include_patterns=['**']
exclude_patterns=[
    '**/contrib/**',
    'third_party/**',
    '**/*.bat',
    '**/*.expect',
    '**/*.ipynb',
    '**/*.ps1',
    '**/*.ptl',
    'fb/**',
    '**/fb/**',
    'tools/clang_format_hash/**',
    'test/cpp/jit/upgrader_models/*.ptl',
    'test/cpp/jit/upgrader_models/*.ptl.ff',
    'test/dynamo/cpython/**',
    '**/*.png',
    '**/*.gz',
    '**/*.patch',
]
command = [
    'python3',
    'tools/linter/adapters/newlines_linter.py',
    '--',
    '@{{PATHSFILE}}',
]
is_formatter = true

[[linter]]
code = 'SPACES'
include_patterns = ['**']
exclude_patterns = [
    '**/contrib/**',
    '**/*.diff',
    '**/*.patch',
    'third_party/**',
    'aten/src/ATen/native/vulkan/api/vk_mem_alloc.h',
    'fb/**',
    '**/fb/**',
    'test/cpp/jit/upgrader_models/*.ptl',
    'test/cpp/jit/upgrader_models/*.ptl.ff',
]
command = [
    'python3',
    'tools/linter/adapters/grep_linter.py',
    '--pattern=[[:blank:]]$',
    '--linter-name=SPACES',
    '--error-name=trailing spaces',
    '--replace-pattern=s/[[:blank:]]+$//',
    """--error-description=\
        This line has trailing spaces; please remove them.\
    """,
    '--',
    '@{{PATHSFILE}}'
]

[[linter]]
code = 'TABS'
include_patterns = ['**']
exclude_patterns = [
    '**/*.svg',
    '**/*Makefile',
    '**/contrib/**',
    'third_party/**',
    '**/.gitattributes',
    '**/.gitmodules',
    'fb/**',
    '**/fb/**',
    'aten/src/ATen/native/vulkan/api/vk_mem_alloc.h',
    'test/cpp/jit/upgrader_models/*.ptl',
    'test/cpp/jit/upgrader_models/*.ptl.ff',
    '.ci/docker/common/install_rocm_drm.sh',
    '.lintrunner.toml',
    '**/*.patch',
]
command = [
    'python3',
    'tools/linter/adapters/grep_linter.py',
    # @lint-ignore TXT2
    '--pattern=	',
    '--linter-name=TABS',
    '--error-name=saw some tabs',
    '--replace-pattern=s/\t/    /',
    """--error-description=\
        This line has tabs; please replace them with spaces.\
    """,
    '--',
    '@{{PATHSFILE}}'
]

[[linter]]
code = 'C10_UNUSED'
include_patterns = [
    '**/*.cpp',
    '**/*.h',
]
exclude_patterns = [
    'torch/headeronly/macros/Macros.h',
]
command = [
    'python3',
    'tools/linter/adapters/grep_linter.py',
    '--pattern=C10_UNUSED',
    '--linter-name=C10_UNUSED',
    '--error-name=deprecated C10_UNUSED macro',
    '--replace-pattern=s/C10_UNUSED/[[maybe_unused]]/',
    """--error-description=\
        Deprecated macro, use [[maybe_unused]] directly\
    """,
    '--',
    '@{{PATHSFILE}}'
]

[[linter]]
code = 'C10_NODISCARD'
include_patterns = [
    '**/*.cpp',
    '**/*.h',
]
exclude_patterns = [
    'torch/headeronly/macros/Macros.h',
]
command = [
    'python3',
    'tools/linter/adapters/grep_linter.py',
    '--pattern=C10_NODISCARD',
    '--linter-name=C10_NODISCARD',
    '--error-name=deprecated C10_NODISCARD macro',
    '--replace-pattern=s/C10_NODISCARD/[[nodiscard]]/',
    """--error-description=\
        Deprecated macro, use [[nodiscard]] directly\
    """,
    '--',
    '@{{PATHSFILE}}'
]

[[linter]]
code = 'INCLUDE'
include_patterns = [
    'c10/**',
    'aten/**',
    'torch/csrc/**',
    'torch/nativert/**',
]
exclude_patterns = [
    'aten/src/ATen/native/quantized/cpu/qnnpack/**',
    'aten/src/ATen/native/vulkan/api/vk_mem_alloc.h',
    'aten/src/ATen/native/vulkan/glsl/**',
    '**/fb/**',
    'torch/csrc/jit/serialization/mobile_bytecode_generated.h',
    'torch/csrc/utils/pythoncapi_compat.h',
]
command = [
    'python3',
    'tools/linter/adapters/grep_linter.py',
    '--pattern=#include "',
    '--linter-name=INCLUDE',
    '--error-name=quoted include',
    '--replace-pattern=s/#include "(.*)"$/#include <\1>/',
    """--error-description=\
        This #include uses quotes; please convert it to #include <xxxx>\
    """,
    '--',
    '@{{PATHSFILE}}'
]

[[linter]]
code = 'PYBIND11_INCLUDE'
include_patterns = [
    '**/*.cpp',
    '**/*.h',
]
exclude_patterns = [
    'torch/csrc/utils/pybind.h',
    'torch/utils/benchmark/utils/valgrind_wrapper/compat_bindings.cpp',
    'caffe2/**/*',
]
command = [
    'python3',
    'tools/linter/adapters/grep_linter.py',
    '--pattern=#include <pybind11\/(^|[^(gil\.h)])',
    '--allowlist-pattern=#include <torch\/csrc\/utils\/pybind.h>',
    '--linter-name=PYBIND11_INCLUDE',
    '--match-first-only',
    '--error-name=direct include of pybind11',
    # https://stackoverflow.com/a/33416489/23845
    # NB: this won't work if the pybind11 include is on the first line;
    # but that's fine because it will just mean the lint will still fail
    # after applying the change and you will have to fix it manually
    '--replace-pattern=1,/(#include <pybind11\/)/ s/(#include <pybind11\/)/#include <torch\/csrc\/utils\/pybind.h>\n\1/',
    """--error-description=\
        This #include directly includes pybind11 without also including \
        #include <torch/csrc/utils/pybind.h>;  this means some important \
        specializations may not be included.\
    """,
    '--',
    '@{{PATHSFILE}}'
]

[[linter]]
code = 'ERROR_PRONE_ISINSTANCE'
include_patterns = [
    'torch/_refs/**/*.py',
    'torch/_prims/**/*.py',
    'torch/_prims_common/**/*.py',
    'torch/_decomp/**/*.py',
    'torch/_meta_registrations.py',
]
exclude_patterns = [
    '**/fb/**',
]
command = [
    'python3',
    'tools/linter/adapters/grep_linter.py',
    '--pattern=isinstance\([^)]+(int|float)\)',
    '--linter-name=ERROR_PRONE_ISINSTANCE',
    '--error-name=error prone isinstance',
    """--error-description=\
        This line has an isinstance call that directly refers to \
        int or float.  This is error-prone because you may also \
        have wanted to allow SymInt or SymFloat in your test.  \
        To suppress this lint, use an appropriate type alias defined \
        in torch._prims_common; use IntLike/FloatLike when you would accept \
        both regular and symbolic numbers, Dim for ints representing \
        dimensions, or IntWithoutSymInt/FloatWithoutSymFloat if you really \
        meant to exclude symbolic numbers.
    """,
    '--',
    '@{{PATHSFILE}}'
]

[[linter]]
code = 'PYBIND11_SPECIALIZATION'
include_patterns = [
    '**/*.cpp',
    '**/*.h',
]
exclude_patterns = [
    # The place for all orphan specializations
    'torch/csrc/utils/pybind.h',
    # These specializations are non-orphan
    'torch/csrc/distributed/c10d/init.cpp',
    'torch/csrc/jit/python/pybind.h',
    'fb/**',
    '**/fb/**',
    # These are safe to exclude as they do not have Python
    'c10/**/*',
]
command = [
    'python3',
    'tools/linter/adapters/grep_linter.py',
    '--pattern=PYBIND11_DECLARE_HOLDER_TYPE',
    '--linter-name=PYBIND11_SPECIALIZATION',
    '--error-name=pybind11 specialization in non-standard location',
    """--error-description=\
        This pybind11 specialization (PYBIND11_DECLARE_HOLDER_TYPE) should \
        be placed in torch/csrc/utils/pybind.h so that it is guaranteed to be \
        included at any site that may potentially make use of it via py::cast. \
        If your specialization is in the same header file as the definition \
        of the holder type, you can ignore this lint by adding your header to \
        the exclude_patterns for this lint in .lintrunner.toml.  For more \
        information see https://github.com/pybind/pybind11/issues/4099 \
    """,
    '--',
    '@{{PATHSFILE}}'
]

[[linter]]
code = 'PYPIDEP'
include_patterns = ['.github/**']
exclude_patterns = [
    '**/*.rst',
    '**/*.py',
    '**/*.md',
    '**/*.diff',
    '**/fb/**',
]
command = [
    'python3',
    'tools/linter/adapters/grep_linter.py',
    """--pattern=\
    (pip|pip3|python -m pip|python3 -m pip|python3 -mpip|python -mpip) \
    install ([a-zA-Z0-9][A-Za-z0-9\\._\\-]+)([^/=<>~!]+)[A-Za-z0-9\\._\\-\\*\\+\\!]*$\
    """,
    '--linter-name=PYPIDEP',
    '--error-name=unpinned PyPI install',
    """--error-description=\
        This line has unpinned PyPi installs; \
        please pin them to a specific version: e.g. 'thepackage==1.2'\
    """,
    '--',
    '@{{PATHSFILE}}'
]

[[linter]]
code = 'EXEC'
include_patterns = ['**']
exclude_patterns = [
    'third_party/**',
    'torch/bin/**',
    '**/*.so',
    '**/*.py',
    '**/*.sh',
    '**/*.bash',
    '**/git-pre-commit',
    '**/git-clang-format',
    '**/gradlew',
    'fb/**',
    '**/fb/**',
]
command = [
    'python3',
    'tools/linter/adapters/exec_linter.py',
    '--',
    '@{{PATHSFILE}}',
]

[[linter]]
code = 'CUBINCLUDE'
include_patterns = ['aten/**']
exclude_patterns = [
    'aten/src/ATen/cuda/cub*.cuh',
    '**/fb/**',
]
command = [
    'python3',
    'tools/linter/adapters/grep_linter.py',
    '--pattern=#include <cub/',
    '--linter-name=CUBINCLUDE',
    '--error-name=direct cub include',
    """--error-description=\
        This line has a direct cub include; please include \
        ATen/cuda/cub.cuh instead and wrap your cub calls in \
        at::native namespace if necessary.
    """,
    '--',
    '@{{PATHSFILE}}'
]

[[linter]]
code = 'RAWCUDA'
include_patterns = [
    'aten/**',
    'c10/**',
]
exclude_patterns = [
    'aten/src/ATen/test/**',
    'c10/cuda/CUDAFunctions.h',
    'c10/cuda/CUDACachingAllocator.cpp',
    '**/fb/**',
]
command = [
    'python3',
    'tools/linter/adapters/grep_linter.py',
    '--pattern=cudaStreamSynchronize',
    '--linter-name=RAWCUDA',
    '--error-name=raw CUDA API usage',
    """--error-description=\
        This line calls raw CUDA APIs directly; please use at::cuda wrappers instead.
    """,
    '--',
    '@{{PATHSFILE}}'
]

[[linter]]
code = 'RAWCUDADEVICE'
include_patterns = [
    'aten/**',
    'c10/**',
    'torch/csrc/**',
    'torch/nativert/**',
]
exclude_patterns = [
    'aten/src/ATen/cuda/CUDAContext.cpp',
    'aten/src/ATen/cuda/CUDAGeneratorImpl.cpp',
    'aten/src/ATen/test/**',
    'c10/core/impl/InlineDeviceGuard.h',
    'c10/cuda/CUDAFunctions.cpp',
    'c10/cuda/CUDAGuard.h',
    'c10/cuda/impl/CUDATest.cpp',
    'torch/csrc/cuda/nccl.cpp',
    '**/fb/**',
]
command = [
    'python3',
    'tools/linter/adapters/grep_linter.py',
    '--pattern=cudaSetDevice(',
    '--pattern=cudaGetDevice(',
    '--linter-name=RAWCUDADEVICE',
    '--error-name=raw CUDA API usage',
    """--error-description=\
        This line calls raw CUDA APIs directly; please use c10::cuda wrappers instead.
    """,
    '--',
    '@{{PATHSFILE}}'
]

[[linter]]
code = 'ROOT_LOGGING'
include_patterns = [
    '**/*.py',
]
# These are not library code, but scripts in their own right, and so
# therefore are permitted to use logging
exclude_patterns = [
    'tools/**',
    'test/**',
    'benchmarks/**',
    'torch/distributed/run.py',
    'functorch/benchmarks/**',
    # Grandfathered in
    'caffe2/**',
    'fb/**',
    '**/fb/**',
]
command = [
    'python3',
    'tools/linter/adapters/grep_linter.py',
    '--pattern=logging\.(debug|info|warn|warning|error|critical|log|exception)\(',
    '--replace-pattern=s/logging\.(debug|info|warn|warning|error|critical|log|exception)\(/log.\1(/',
    '--linter-name=ROOT_LOGGING',
    '--error-name=use of root logger',
    """--error-description=\
        Do not use root logger (logging.info, etc) directly; instead \
        define 'log = logging.getLogger(__name__)' and call, e.g., log.info().
    """,
    '--',
    '@{{PATHSFILE}}'
]

[[linter]]
code = 'DEPLOY_DETECTION'
include_patterns = [
    '**/*.py',
]
command = [
    'python3',
    'tools/linter/adapters/grep_linter.py',
    '--pattern=sys\.executable == .torch_deploy.',
    '--replace-pattern=s/sys\.executable == .torch_deploy./torch._running_with_deploy\(\)/',
    '--linter-name=DEPLOY_DETECTION',
    '--error-name=properly detect deploy runner',
    """--error-description=\
        Do not use sys.executable to detect if running within deploy/multipy, use torch._running_with_deploy().
    """,
    '--',
    '@{{PATHSFILE}}'
]

[[linter]]
code = 'CMAKE'
include_patterns = [
    "**/*.cmake",
    "**/*.cmake.in",
    "**/CMakeLists.txt",
]
exclude_patterns = [
    'cmake/Modules/**',
    'cmake/Modules_CUDA_fix/**',
    'cmake/Caffe2Config.cmake.in',
    'aten/src/ATen/ATenConfig.cmake.in',
    'cmake/TorchConfig.cmake.in',
    'cmake/TorchConfigVersion.cmake.in',
    'cmake/cmake_uninstall.cmake.i',
    'fb/**',
    '**/fb/**',
]
command = [
    'python3',
    'tools/linter/adapters/cmake_linter.py',
    '--config=.cmakelintrc',
    '--',
    '@{{PATHSFILE}}',
]
init_command = [
    'python3',
    'tools/linter/adapters/pip_init.py',
    '--dry-run={{DRYRUN}}',
    'cmakelint==1.4.1',
]

[[linter]]
code = 'SHELLCHECK'
include_patterns = [
    '.ci/pytorch/**/*.sh'
]
exclude_patterns = [
    '**/fb/**',
]
command = [
    'python3',
    'tools/linter/adapters/shellcheck_linter.py',
    '--',
    '@{{PATHSFILE}}',
]
init_command = [
    'python3',
    'tools/linter/adapters/pip_init.py',
    '--dry-run={{DRYRUN}}',
    'shellcheck-py==0.7.2.1',
]

[[linter]]
code = 'ACTIONLINT'
include_patterns = [
    '.github/workflows/*.yml',
    '.github/workflows/*.yaml',
    # actionlint does not support composite actions yet
    # '.github/actions/**/*.yml',
    # '.github/actions/**/*.yaml',
]
exclude_patterns = [
    '**/fb/**',
]
command = [
    'python3',
    'tools/linter/adapters/actionlint_linter.py',
    '--binary=.lintbin/actionlint',
    '--',
    '@{{PATHSFILE}}',
]
init_command = [
    'python3',
    'tools/linter/adapters/s3_init.py',
    '--config-json=tools/linter/adapters/s3_init_config.json',
    '--linter=actionlint',
    '--dry-run={{DRYRUN}}',
    '--output-dir=.lintbin',
    '--output-name=actionlint',
]

[[linter]]
code = 'TESTOWNERS'
include_patterns = [
    'test/**/test_*.py',
    'test/**/*_test.py',
]
exclude_patterns = [
    'test/run_test.py',
    '**/fb/**',
]
command = [
    'python3',
    'tools/linter/adapters/testowners_linter.py',
    '--',
    '@{{PATHSFILE}}',
]

[[linter]]
code = 'TEST_HAS_MAIN'
include_patterns = [
    'test/**/test_*.py',
]
exclude_patterns = [
    'test/run_test.py',
    '**/fb/**',
    'test/dynamo/cpython/3.13/**',
    'test/quantization/**',  # should be run through test/test_quantization.py
    'test/jit/**',  # should be run through test/test_jit.py
    'test/ao/sparsity/**',  # should be run through test/test_ao_sparsity.py
    'test/fx/**',  # should be run through test/test_fx.py
    'test/bottleneck_test/**',  # excluded by test/run_test.py
    'test/package/**',  # excluded by test/run_test.py
    'test/distributed/argparse_util_test.py',
    'test/distributed/bin/test_script.py',
    'test/distributed/elastic/agent/server/test/local_elastic_agent_test.py',
    'test/distributed/elastic/multiprocessing/bin/test_script.py',
    'test/distributed/elastic/multiprocessing/bin/zombie_test.py',
    'test/distributed/elastic/multiprocessing/errors/api_test.py',
    'test/distributed/elastic/multiprocessing/errors/error_handler_test.py',
    'test/distributed/elastic/multiprocessing/redirects_test.py',
    'test/distributed/elastic/multiprocessing/tail_log_test.py',
    'test/distributed/elastic/rendezvous/api_test.py',
    'test/distributed/elastic/rendezvous/c10d_rendezvous_backend_test.py',
    'test/distributed/elastic/rendezvous/dynamic_rendezvous_test.py',
    'test/distributed/elastic/rendezvous/etcd_rendezvous_backend_test.py',
    'test/distributed/elastic/rendezvous/etcd_rendezvous_test.py',
    'test/distributed/elastic/rendezvous/etcd_server_test.py',
    'test/distributed/elastic/rendezvous/rendezvous_backend_test.py',
    'test/distributed/elastic/rendezvous/static_rendezvous_test.py',
    'test/distributed/elastic/rendezvous/utils_test.py',
    'test/distributed/elastic/timer/api_test.py',
    'test/distributed/elastic/utils/data/cycling_iterator_test.py',
    'test/distributed/launcher/api_test.py',
    'test/distributed/launcher/bin/test_script.py',
    'test/distributed/launcher/bin/test_script_init_method.py',
    'test/distributed/launcher/bin/test_script_is_torchelastic_launched.py',
    'test/distributed/launcher/bin/test_script_local_rank.py',
    'test/distributed/launcher/launch_test.py',
    'test/distributed/launcher/run_test.py',
    'test/distributed/optim/test_apply_optimizer_in_backward.py',
    'test/distributed/optim/test_named_optimizer.py',
    'test/distributed/test_c10d_spawn.py',
    'test/distributed/test_collective_utils.py',
    'test/distributions/test_distributions.py',
    'test/inductor/test_aot_inductor_utils.py',
    'test/lazy/test_bindings.py',
    'test/lazy/test_extract_compiled_graph.py',
    'test/lazy/test_meta_kernel.py',
    'test/nn/test_init.py',
    'test/onnx/model_defs/op_test.py',
    'test/onnx/test_models_quantized_onnxruntime.py',
    'test/onnx/test_onnxscript_no_runtime.py',
    'test/onnx_caffe2/test_caffe2_common.py',
    'test/optim/test_lrscheduler.py',
    'test/optim/test_optim.py',
    'test/optim/test_swa_utils.py',
    'test/run_test.py',
    'test/test_bundled_images.py',
    'test/test_cuda_expandable_segments.py',
    'test/test_hub.py',
]
command = [
    'python3',
    'tools/linter/adapters/test_has_main_linter.py',
    '--',
    '@{{PATHSFILE}}',
]

[[linter]]
code = 'CALL_ONCE'
include_patterns = [
    'c10/**',
    'aten/**',
    'torch/csrc/**',
    'torch/nativert/**',
]
exclude_patterns = [
    'c10/util/CallOnce.h',
    '**/fb/**',
]
command = [
    'python3',
    'tools/linter/adapters/grep_linter.py',
    '--pattern=std::call_once',
    '--linter-name=CALL_ONCE',
    '--error-name=invalid call_once',
    '--replace-pattern=s/std::call_once/c10::call_once/',
    """--error-description=\
        Use of std::call_once is forbidden and should be replaced with c10::call_once\
    """,
    '--',
    '@{{PATHSFILE}}'
]

[[linter]]
code = 'CONTEXT_DECORATOR'
include_patterns = [
    'torch/**',
]
command = [
    'python3',
    'tools/linter/adapters/grep_linter.py',
    '--pattern=@.*(dynamo_timed|preserve_rng_state|clear_frame|with_fresh_cache_if_config|use_lazy_graph_module|_disable_current_modes)',
    '--linter-name=CONTEXT_DECORATOR',
    '--error-name=avoid context decorator',
    """--error-description=\
        Do not use context manager as decorator as it breaks cProfile traces.  Use it as \
        a context manager instead\
    """,
    '--',
    '@{{PATHSFILE}}'
]

[[linter]]
code = 'ONCE_FLAG'
include_patterns = [
    'c10/**',
    'aten/**',
    'torch/csrc/**',
    'torch/nativert/**',
]
exclude_patterns = [
    '**/fb/**',
]
command = [
    'python3',
    'tools/linter/adapters/grep_linter.py',
    '--pattern=std::once_flag',
    '--linter-name=ONCE_FLAG',
    '--error-name=invalid once_flag',
    '--replace-pattern=s/std::once_flag/c10::once_flag/',
    """--error-description=\
        Use of std::once_flag is forbidden and should be replaced with c10::once_flag\
    """,
    '--',
    '@{{PATHSFILE}}'
]

[[linter]]
code = 'WORKFLOWSYNC'
include_patterns = [
    '.github/workflows/pull.yml',
    '.github/workflows/trunk.yml',
    '.github/workflows/periodic.yml',
    '.github/workflows/mac-mps.yml',
    '.github/workflows/slow.yml',
]
command = [
    'python3',
    'tools/linter/adapters/workflow_consistency_linter.py',
    '--',
    '@{{PATHSFILE}}'
]
init_command = [
    'python3',
    'tools/linter/adapters/pip_init.py',
    '--dry-run={{DRYRUN}}',
    'pyyaml==6.0.2',
]

[[linter]]
code = 'NO_WORKFLOWS_ON_FORK'
include_patterns = [
    '.github/**/*.yml',
    '.github/**/*.yaml',
]
exclude_patterns = [
    '**/fb/**',
]
command = [
    'python3',
    'tools/linter/adapters/no_workflows_on_fork.py',
    '--',
    '@{{PATHSFILE}}',
]
init_command = [
    'python3',
    'tools/linter/adapters/pip_init.py',
    '--dry-run={{DRYRUN}}',
    'pyyaml==6.0.2',
]

[[linter]]
code = 'CODESPELL'
command = [
    'python3',
    'tools/linter/adapters/codespell_linter.py',
    '--',
    '@{{PATHSFILE}}'
]
include_patterns = [
    '**',
]
exclude_patterns = [
    # We don't care too much about files in this directory, don't enforce
    # spelling on them
    'caffe2/**',
    'fb/**',
    '**/fb/**',
    'third_party/**',
    'test/dynamo/cpython/**',
    'torch/_vendor/**',
    'torch/_inductor/fx_passes/serialized_patterns/**',
    'torch/_inductor/autoheuristic/artifacts/**',
    'torch/utils/model_dump/preact.mjs',
<<<<<<< HEAD
=======
    # These files are all grandfathered in, feel free to remove from this list
    # as necessary
    # NOTE: remove the patterns in the order they are listed
    'aten/src/ATen/[a-mA-M]*/**',
    'test/**',
>>>>>>> bafd132f
]
init_command = [
    'python3',
    'tools/linter/adapters/pip_init.py',
    '--dry-run={{DRYRUN}}',
    'codespell[toml]==2.4.1',
]
is_formatter = true

# usort + ruff-format
[[linter]]
code = 'PYFMT'
include_patterns = [
    '**/*.py',
    '**/*.pyi',
]
command = [
    'python3',
    'tools/linter/adapters/pyfmt_linter.py',
    '--',
    '@{{PATHSFILE}}'
]
exclude_patterns = [
    'tools/gen_vulkan_spv.py',
    # We don't care too much about files in this directory, don't enforce
    # formatting on them
    'caffe2/**/*.py',
    'caffe2/**/*.pyi',
    'fb/**',
    '**/fb/**',
    'test/dynamo/cpython/**',
    'third_party/**/*.py',
    'third_party/**/*.pyi',
    'torch/_vendor/**',
    'torch/_inductor/fx_passes/serialized_patterns/**',
    'torch/_inductor/autoheuristic/artifacts/**',
    # These files are all grandfathered in, feel free to remove from this list
    # as necessary
    'test/quantization/__init__.py',
    'test/quantization/core/__init__.py',
    'test/quantization/core/experimental/apot_fx_graph_mode_ptq.py',
    'test/quantization/core/experimental/apot_fx_graph_mode_qat.py',
    'test/quantization/core/experimental/quantization_util.py',
    'test/quantization/core/experimental/test_bits.py',
    'test/quantization/core/experimental/test_fake_quantize.py',
    'test/quantization/core/experimental/test_linear.py',
    'test/quantization/core/experimental/test_nonuniform_observer.py',
    'test/quantization/core/experimental/test_quantized_tensor.py',
    'test/quantization/core/experimental/test_quantizer.py',
    'test/quantization/core/test_backend_config.py',
    'test/quantization/core/test_docs.py',
    'test/quantization/core/test_quantized_functional.py',
    'test/quantization/core/test_quantized_module.py',
    'test/quantization/core/test_quantized_op.py',
    'test/quantization/core/test_quantized_tensor.py',
    'test/quantization/core/test_top_level_apis.py',
    'test/quantization/core/test_utils.py',
    'test/quantization/core/test_workflow_module.py',
    'test/quantization/core/test_workflow_ops.py',
    'test/quantization/fx/__init__.py',
    'test/quantization/fx/test_equalize_fx.py',
    'test/quantization/fx/test_model_report_fx.py',
    'test/quantization/fx/test_numeric_suite_fx.py',
    'test/quantization/fx/test_quantize_fx.py',
    'test/quantization/fx/test_subgraph_rewriter.py',
    'test/test_function_schema.py',
    'test/test_functional_autograd_benchmark.py',
    'test/test_functional_optim.py',
    'test/test_functionalization_of_rng_ops.py',
    'test/test_datapipe.py',
    'test/test_futures.py',
    'test/test_fx.py',
    'test/test_fx_experimental.py',
    'test/test_fx_passes.py',
    'test/test_fx_reinplace_pass.py',
    'test/test_import_stats.py',
    'test/test_itt.py',
    'test/test_jit.py',
    'test/test_jit_autocast.py',
    'test/test_jit_cuda_fuser.py',
    'test/test_jit_disabled.py',
    'test/test_jit_fuser.py',
    'test/test_jit_fuser_legacy.py',
    'test/test_jit_legacy.py',
    'test/test_jit_llga_fuser.py',
    'test/test_jit_profiling.py',
    'test/test_jit_simple.py',
    'test/test_jit_string.py',
    'test/test_jiterator.py',
    'test/test_kernel_launch_checks.py',
    'test/test_linalg.py',
    'test/test_masked.py',
    'test/test_maskedtensor.py',
    'test/test_matmul_cuda.py',
    'test/test_meta.py',
    'test/test_metal.py',
    'test/test_mkl_verbose.py',
    'test/test_mkldnn.py',
    'test/test_mkldnn_fusion.py',
    'test/test_mkldnn_verbose.py',
    'test/test_mobile_optimizer.py',
    'test/test_model_dump.py',
    'test/test_modules.py',
    'test/test_monitor.py',
    'test/test_mps.py',
    'test/test_multiprocessing_spawn.py',
    'test/test_namedtensor.py',
    'test/test_namedtuple_return_api.py',
    'test/test_native_functions.py',
    'test/test_native_mha.py',
    'test/test_nn.py',
    'test/test_out_dtype_op.py',
    'test/test_overrides.py',
    'test/test_prims.py',
    'test/test_proxy_tensor.py',
    'test/test_pruning_op.py',
    'test/test_quantization.py',
    'test/test_reductions.py',
    'test/test_scatter_gather_ops.py',
    'test/test_schema_check.py',
    'test/test_segment_reductions.py',
    'test/test_serialization.py',
    'test/test_set_default_mobile_cpu_allocator.py',
    'test/test_sparse.py',
    'test/test_sparse_csr.py',
    'test/test_sparse_semi_structured.py',
    'test/test_spectral_ops.py',
    'test/test_stateless.py',
    'test/test_static_runtime.py',
    'test/test_subclass.py',
    'test/test_sympy_utils.py',
    'test/test_tensor_creation_ops.py',
    'test/test_tensorboard.py',
    'test/test_tensorexpr.py',
    'test/test_tensorexpr_pybind.py',
    'test/test_testing.py',
    'test/test_torch.py',
    'test/test_transformers.py',
    'test/test_type_promotion.py',
    'test/test_unary_ufuncs.py',
    'test/test_vulkan.py',
    'torch/_awaits/__init__.py',
    'torch/_export/__init__.py',
    'torch/_export/constraints.py',
    'torch/_export/db/__init__.py',
    'torch/_export/db/case.py',
    'torch/_export/db/examples/__init__.py',
    'torch/_export/db/examples/assume_constant_result.py',
    'torch/_export/db/examples/autograd_function.py',
    'torch/_export/db/examples/class_method.py',
    'torch/_export/db/examples/cond_branch_class_method.py',
    'torch/_export/db/examples/cond_branch_nested_function.py',
    'torch/_export/db/examples/cond_branch_nonlocal_variables.py',
    'torch/_export/db/examples/cond_closed_over_variable.py',
    'torch/_export/db/examples/cond_operands.py',
    'torch/_export/db/examples/cond_predicate.py',
    'torch/_export/db/examples/decorator.py',
    'torch/_export/db/examples/dictionary.py',
    'torch/_export/db/examples/dynamic_shape_assert.py',
    'torch/_export/db/examples/dynamic_shape_constructor.py',
    'torch/_export/db/examples/dynamic_shape_if_guard.py',
    'torch/_export/db/examples/dynamic_shape_map.py',
    'torch/_export/db/examples/dynamic_shape_round.py',
    'torch/_export/db/examples/dynamic_shape_slicing.py',
    'torch/_export/db/examples/dynamic_shape_view.py',
    'torch/_export/db/examples/fn_with_kwargs.py',
    'torch/_export/db/examples/list_contains.py',
    'torch/_export/db/examples/list_unpack.py',
    'torch/_export/db/examples/nested_function.py',
    'torch/_export/db/examples/null_context_manager.py',
    'torch/_export/db/examples/pytree_flatten.py',
    'torch/_export/db/examples/scalar_output.py',
    'torch/_export/db/examples/specialized_attribute.py',
    'torch/_export/db/examples/static_for_loop.py',
    'torch/_export/db/examples/static_if.py',
    'torch/_export/db/examples/tensor_setattr.py',
    'torch/_export/db/examples/type_reflection_method.py',
    'torch/_export/db/gen_example.py',
    'torch/_export/db/logging.py',
    'torch/testing/_internal/__init__.py',
    'torch/testing/_internal/autocast_test_lists.py',
    'torch/testing/_internal/autograd_function_db.py',
    'torch/testing/_internal/check_kernel_launches.py',
    'torch/testing/_internal/codegen/__init__.py',
    'torch/testing/_internal/codegen/random_topo_test.py',
    'torch/testing/_internal/common_cuda.py',
    'torch/testing/_internal/common_jit.py',
    'torch/testing/_internal/common_methods_invocations.py',
    'torch/testing/_internal/common_modules.py',
    'torch/testing/_internal/common_nn.py',
    'torch/testing/_internal/common_pruning.py',
    'torch/testing/_internal/common_quantization.py',
    'torch/testing/_internal/common_quantized.py',
    'torch/testing/_internal/common_subclass.py',
    'torch/testing/_internal/common_utils.py',
    'torch/testing/_internal/composite_compliance.py',
    'torch/testing/_internal/hop_db.py',
    'torch/testing/_internal/custom_op_db.py',
    'torch/testing/_internal/data/__init__.py',
    'torch/testing/_internal/data/network1.py',
    'torch/testing/_internal/data/network2.py',
    'torch/testing/_internal/dist_utils.py',
    'torch/testing/_internal/generated/__init__.py',
    'torch/testing/_internal/hypothesis_utils.py',
    'torch/testing/_internal/inductor_utils.py',
    'torch/testing/_internal/jit_metaprogramming_utils.py',
    'torch/testing/_internal/jit_utils.py',
    'torch/testing/_internal/logging_tensor.py',
    'torch/testing/_internal/logging_utils.py',
    'torch/testing/_internal/optests/__init__.py',
    'torch/testing/_internal/optests/aot_autograd.py',
    'torch/testing/_internal/optests/compile_check.py',
    'torch/testing/_internal/optests/fake_tensor.py',
    'torch/testing/_internal/optests/make_fx.py',
    'torch/testing/_internal/quantization_torch_package_models.py',
    'torch/testing/_internal/test_module/__init__.py',
    'torch/testing/_internal/test_module/future_div.py',
    'torch/testing/_internal/test_module/no_future_div.py',
    'torch/utils/benchmark/__init__.py',
    'torch/utils/benchmark/examples/__init__.py',
    'torch/utils/benchmark/examples/compare.py',
    'torch/utils/benchmark/examples/fuzzer.py',
    'torch/utils/benchmark/examples/op_benchmark.py',
    'torch/utils/benchmark/examples/simple_timeit.py',
    'torch/utils/benchmark/examples/sparse/compare.py',
    'torch/utils/benchmark/examples/sparse/fuzzer.py',
    'torch/utils/benchmark/examples/sparse/op_benchmark.py',
    'torch/utils/benchmark/examples/spectral_ops_fuzz_test.py',
    'torch/utils/benchmark/op_fuzzers/__init__.py',
    'torch/utils/benchmark/op_fuzzers/binary.py',
    'torch/utils/benchmark/op_fuzzers/sparse_binary.py',
    'torch/utils/benchmark/op_fuzzers/sparse_unary.py',
    'torch/utils/benchmark/op_fuzzers/spectral.py',
    'torch/utils/benchmark/op_fuzzers/unary.py',
    'torch/utils/benchmark/utils/__init__.py',
    'torch/utils/benchmark/utils/_stubs.py',
    'torch/utils/benchmark/utils/common.py',
    'torch/utils/benchmark/utils/compare.py',
    'torch/utils/benchmark/utils/compile.py',
    'torch/utils/benchmark/utils/cpp_jit.py',
    'torch/utils/benchmark/utils/fuzzer.py',
    'torch/utils/benchmark/utils/sparse_fuzzer.py',
    'torch/utils/benchmark/utils/timer.py',
    'torch/utils/benchmark/utils/valgrind_wrapper/__init__.py',
    'torch/utils/benchmark/utils/valgrind_wrapper/timer_interface.py',
    'torch/utils/bottleneck/__init__.py',
    'torch/utils/bottleneck/__main__.py',
    'torch/utils/bundled_inputs.py',
    'torch/utils/checkpoint.py',
    'torch/utils/collect_env.py',
    'torch/utils/cpp_backtrace.py',
    'torch/utils/cpp_extension.py',
    'torch/utils/dlpack.py',
    'torch/utils/file_baton.py',
    'torch/utils/flop_counter.py',
    'torch/utils/hipify/__init__.py',
    'torch/utils/hipify/constants.py',
    'torch/utils/hipify/cuda_to_hip_mappings.py',
    'torch/utils/hipify/hipify_python.py',
    'torch/utils/hipify/version.py',
    'torch/utils/hooks.py',
    'torch/utils/jit/__init__.py',
    'torch/utils/jit/log_extract.py',
    'torch/utils/mkldnn.py',
    'torch/utils/mobile_optimizer.py',
    'torch/utils/model_dump/__init__.py',
    'torch/utils/model_dump/__main__.py',
    'torch/utils/model_zoo.py',
    'torch/utils/show_pickle.py',
    'torch/utils/tensorboard/__init__.py',
    'torch/utils/tensorboard/_caffe2_graph.py',
    'torch/utils/tensorboard/_convert_np.py',
    'torch/utils/tensorboard/_embedding.py',
    'torch/utils/tensorboard/_onnx_graph.py',
    'torch/utils/tensorboard/_proto_graph.py',
    'torch/utils/tensorboard/_pytorch_graph.py',
    'torch/utils/tensorboard/_utils.py',
    'torch/utils/tensorboard/summary.py',
    'torch/utils/tensorboard/writer.py',
    'torch/utils/throughput_benchmark.py',
    'torch/utils/viz/__init__.py',
    'torch/utils/viz/_cycles.py',
]
init_command = [
    'python3',
    'tools/linter/adapters/pip_init.py',
    '--dry-run={{DRYRUN}}',
    'usort==1.0.8.post1',
    'isort==6.0.1',
    'ruff==0.12.9',  # sync with RUFF
]
is_formatter = true

[[linter]]
code = 'PYPROJECT'
command = [
    'python3',
    'tools/linter/adapters/pyproject_linter.py',
    '--',
    '@{{PATHSFILE}}'
]
include_patterns = [
    "**/pyproject.toml",
]
init_command = [
    'python3',
    'tools/linter/adapters/pip_init.py',
    '--dry-run={{DRYRUN}}',
    'packaging==25.0',
    'tomli==2.2.1 ; python_version < "3.11"',
]

[[linter]]
code = 'CMAKE_MINIMUM_REQUIRED'
command = [
    'python3',
    'tools/linter/adapters/cmake_minimum_required_linter.py',
    '--',
    '@{{PATHSFILE}}'
]
include_patterns = [
    "**/pyproject.toml",
    "**/CMakeLists.txt",
    "**/CMakeLists.txt.in",
    "**/*.cmake",
    "**/*.cmake.in",
    "**/*requirements*.txt",
    "**/*requirements*.in",
]
init_command = [
    'python3',
    'tools/linter/adapters/pip_init.py',
    '--dry-run={{DRYRUN}}',
    'packaging==25.0',
    'tomli==2.2.1 ; python_version < "3.11"',
]

[[linter]]
code = 'COPYRIGHT'
include_patterns = ['**']
exclude_patterns = [
    '.lintrunner.toml',
    'fb/**',
    '**/fb/**',
]
command = [
    'python3',
    'tools/linter/adapters/grep_linter.py',
    '--pattern=Confidential and proprietary',
    '--linter-name=COPYRIGHT',
    '--error-name=Confidential Code',
    """--error-description=\
        Proprietary and confidential source code\
        should not be contributed to PyTorch codebase\
    """,
    '--',
    '@{{PATHSFILE}}'
]

[[linter]]
code = 'BAZEL_LINTER'
include_patterns = ['WORKSPACE']
command = [
    'python3',
    'tools/linter/adapters/bazel_linter.py',
    '--binary=.lintbin/bazel',
    '--',
    '@{{PATHSFILE}}'
]
init_command = [
    'python3',
    'tools/linter/adapters/s3_init.py',
    '--config-json=tools/linter/adapters/s3_init_config.json',
    '--linter=bazel',
    '--dry-run={{DRYRUN}}',
    '--output-dir=.lintbin',
    '--output-name=bazel',
]
is_formatter = true

[[linter]]
code = 'LINTRUNNER_VERSION'
include_patterns = ['**']
exclude_patterns = [
    'fb/**',
    '**/fb/**',
]
command = [
    'python3',
    'tools/linter/adapters/lintrunner_version_linter.py'
]

[[linter]]
code = 'RUFF'
include_patterns = [
    '**/*.py',
    '**/*.pyi',
    '**/*.ipynb',
    'pyproject.toml',
]
exclude_patterns = [
    'caffe2/**',
    'functorch/docs/**',
    'functorch/notebooks/**',
    'torch/_inductor/fx_passes/serialized_patterns/**',
    'torch/_inductor/autoheuristic/artifacts/**',
    'test/dynamo/cpython/**',
    'scripts/**',
    'third_party/**',
    'fb/**',
    '**/fb/**',
]
command = [
    'python3',
    'tools/linter/adapters/ruff_linter.py',
    '--config=pyproject.toml',
    '--show-disable',
    '--',
    '@{{PATHSFILE}}'
]
init_command = [
    'python3',
    'tools/linter/adapters/pip_init.py',
    '--dry-run={{DRYRUN}}',
    'ruff==0.12.9',  # sync with PYFMT
]
is_formatter = true

# This linter prevents merge conflicts in csv files in pytorch by enforcing
# three lines of whitespace between entries such that unless people are modifying
# the same line, merge conflicts should not arise in git or hg
[[linter]]
code = 'MERGE_CONFLICTLESS_CSV'
include_patterns = [
    'benchmarks/dynamo/ci_expected_accuracy/*.csv',
    'benchmarks/dynamo/pr_time_benchmarks/expected_results.csv',
]
command = [
    'python3',
    'tools/linter/adapters/no_merge_conflict_csv_linter.py',
    '--',
    '@{{PATHSFILE}}'
]
is_formatter = true


[[linter]]
code = 'META_NO_CREATE_UNBACKED'
include_patterns = [
  "torch/_meta_registrations.py"
]
command = [
    'python3',
    'tools/linter/adapters/grep_linter.py',
    '--pattern=create_unbacked',
    '--linter-name=META_NO_CREATE_UNBACKED',
    '--error-name=no create_unbacked in meta registrations',
    """--error-description=\
        Data-dependent operators should have their meta \
        registration in torch/_subclasses/fake_impls.py, \
        not torch/_meta_registrations.py
    """,
    '--',
    '@{{PATHSFILE}}'
]

[[linter]]
code = 'ATEN_CPU_GPU_AGNOSTIC'
include_patterns = [
    # aten source
    "aten/src/ATen/*.cpp",
    "aten/src/ATen/cpu/*.cpp",
    "aten/src/ATen/functorch/**/*.cpp",
    "aten/src/ATen/nnapi/*.cpp",
    "aten/src/ATen/quantized/*.cpp",
    "aten/src/ATen/vulkan/*.cpp",
    "aten/src/ATen/metal/*.cpp",
    "aten/src/ATen/detail/CPUGuardImpl.cpp",
    "aten/src/ATen/detail/MetaGuardImpl.cpp",
    # aten native source
    "aten/src/ATen/native/cpu/*.cpp",
    "aten/src/ATen/native/ao_sparse/cpu/kernels/*.cpp",
    "aten/src/ATen/native/ao_sparse/quantized/cpu/kernels/*.cpp",
    "aten/src/ATen/native/quantized/cpu/kernels/*.cpp",
    "aten/src/ATen/native/*.cpp",
    "aten/src/ATen/native/cpu/**/*.cpp",
    "aten/src/ATen/native/ao_sparse/*.cpp",
    "aten/src/ATen/native/ao_sparse/**/*.cpp",
    "aten/src/ATen/native/ao_sparse/quantized/*.cpp",
    "aten/src/ATen/native/ao_sparse/quantized/**/*.cpp",
    "aten/src/ATen/native/nested/*.cpp",
    "aten/src/ATen/native/quantized/*.cpp",
    "aten/src/ATen/native/quantized/**/*.cpp",
    "aten/src/ATen/native/sparse/*.cpp",
    "aten/src/ATen/native/transformers/*.cpp",
    "aten/src/ATen/native/utils/*.cpp",
    "aten/src/ATen/native/xnnpack/*.cpp",
    "aten/src/ATen/native/metal/MetalPrepackOpRegister.cpp",
    # aten headers
    "aten/src/ATen/*.h",
    "aten/src/ATen/functorch/**/*.h",
    "aten/src/ATen/ops/*.h",
    "aten/src/ATen/cpu/**/*.h",
    "aten/src/ATen/nnapi/*.h",
    "aten/src/ATen/quantized/*.h",
    "aten/src/ATen/vulkan/*.h",
    "aten/src/ATen/metal/*.h",
    "aten/src/ATen/mps/*.h",
    # aten native headers
    "aten/src/ATen/native/*.h",
    "aten/src/ATen/native/cpu/**/*.h",
    "aten/src/ATen/native/nested/*.h",
    "aten/src/ATen/native/sparse/*.h",
    "aten/src/ATen/native/ao_sparse/*.h",
    "aten/src/ATen/native/ao_sparse/cpu/*.h",
    "aten/src/ATen/native/ao_sparse/quantized/*.h",
    "aten/src/ATen/native/ao_sparse/quantized/cpu/*.h",
    "aten/src/ATen/native/quantized/*.h",
    "aten/src/ATen/native/quantized/cpu/*.h",
    "aten/src/ATen/native/transformers/*.h",
    "aten/src/ATen/native/quantized/cpu/qnnpack/include/*.h",
    "aten/src/ATen/native/utils/*.h",
    "aten/src/ATen/native/vulkan/ops/*.h",
    "aten/src/ATen/native/xnnpack/*.h",
    "aten/src/ATen/native/metal/MetalPrepackOpContext.h",
    "aten/src/ATen/native/mps/Copy.h",
    "aten/src/ATen/native/mkldnn/**/*.h",
]
exclude_patterns = [
    "aten/src/ATen/Context.h",
    "aten/src/ATen/Context.cpp",
    "aten/src/ATen/DLConvertor.cpp",
    "aten/src/ATen/core/Array.h",
    "aten/src/ATen/native/quantized/ConvUtils.h",
    "aten/src/ATen/native/sparse/SparseBlasImpl.cpp",  # triton implementation
    "aten/src/ATen/native/transformers/attention.cpp",
    "aten/src/ATen/native/**/cudnn/**",  # cudnn is cuda specific
]
command = [
    'python3',
    'tools/linter/adapters/grep_linter.py',
    '--pattern=(^#if.*USE_ROCM.*)|(^#if.*USE_CUDA.*)',
    '--linter-name=ATEN_CPU',
    '--error-name=aten-cpu should be gpu agnostic',
    """--error-description=\
        We strongly discourage the compile-time divergence \
        on ATen-CPU code for different GPU code. This \
        disallows sharing the same aten-cpu shared object \
        between different GPU backends \
    """,
    '--',
    '@{{PATHSFILE}}'
]
is_formatter = true

# `set_linter` detects occurrences of built-in `set` in areas of Python code like
# _inductor where the instability of iteration in `set` has proven a problem.

[[linter]]
code = 'SET_LINTER'
command = [
    'python3',
    'tools/linter/adapters/set_linter.py',
    '--lintrunner',
    '--',
    '@{{PATHSFILE}}'
]
include_patterns = [
    "torch/_inductor/**/*.py",
    "torch/_functorch/partitioners.py",
]
is_formatter = true

# `docstring_linter` reports on long Python classes, methods, and functions
# whose definitions have very small docstrings or none at all.
#
[[linter]]
code = 'DOCSTRING_LINTER'
command = [
    'python3',
    'tools/linter/adapters/docstring_linter.py',
    '--lintrunner',
    '--',
    '@{{PATHSFILE}}'
]
include_patterns = [
   'torch/_inductor/**/*.py'
]
is_formatter = false

# `import_linter` reports on importing disallowed third party libraries.
[[linter]]
code = 'IMPORT_LINTER'
command = [
    'python3',
    'tools/linter/adapters/import_linter.py',
    '--',
    '@{{PATHSFILE}}'
]
include_patterns = [
   'torch/_dynamo/**',
]
is_formatter = false

[[linter]]
code = 'TEST_DEVICE_BIAS'
command = [
    'python3',
    'tools/linter/adapters/test_device_bias_linter.py',
    '--',
    '@{{PATHSFILE}}',
]
include_patterns = [
    'test/**/test_*.py',
]

# 'header_only_linter' reports on properly testing header-only APIs.
[[linter]]
code = 'HEADER_ONLY_LINTER'
command = [
    'python3',
    'tools/linter/adapters/header_only_linter.py',
]
include_patterns = [
    'torch/header_only_apis.txt',
]
is_formatter = false


[[linter]]
code = "GB_REGISTRY"
include_patterns = ["torch/_dynamo/**/*.py"]
command = [
  "python3",
  "tools/linter/adapters/gb_registry_linter.py",
]<|MERGE_RESOLUTION|>--- conflicted
+++ resolved
@@ -1159,14 +1159,10 @@
     'torch/_inductor/fx_passes/serialized_patterns/**',
     'torch/_inductor/autoheuristic/artifacts/**',
     'torch/utils/model_dump/preact.mjs',
-<<<<<<< HEAD
-=======
     # These files are all grandfathered in, feel free to remove from this list
     # as necessary
     # NOTE: remove the patterns in the order they are listed
-    'aten/src/ATen/[a-mA-M]*/**',
     'test/**',
->>>>>>> bafd132f
 ]
 init_command = [
     'python3',
