--- conflicted
+++ resolved
@@ -3,9 +3,6 @@
 """
 
 import argparse
-<<<<<<< HEAD
-from typing import Any, Callable, Protocol, Required, TypedDict
-=======
 from abc import ABC, abstractmethod
 from typing import Any, Callable, Required, TypedDict
 
@@ -17,7 +14,6 @@
     @abstractmethod
     def run(self) -> None:
         """runs main logics, required"""
->>>>>>> a5a96f3b
 
 
 # Pretty help: keep newlines + show defaults
@@ -27,14 +23,6 @@
     pass
 
 
-<<<<<<< HEAD
-# Any class that can be constructed with (args) and has .run()
-class RunnerLike(Protocol):
-    def run(self, args: Any) -> None: ...
-
-
-=======
->>>>>>> a5a96f3b
 class TargetSpec(TypedDict, total=False):
     runner: Required[type[BaseRunner]]
     help: str
@@ -63,7 +51,7 @@
             formatter_class=RichHelp,
         )
         p.set_defaults(
-            func=lambda args, _cls=spec["runner"]: _cls(args).run(args),
+            func=lambda args, _cls=spec["runner"]: _cls(args).run(),
             _runner_class=spec["runner"],
         )
 
