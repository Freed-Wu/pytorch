#!/usr/bin/env bash

set -ex

SCRIPTPATH="$(
  cd "$(dirname "$0")"
  pwd -P
))"

export TORCH_NVCC_FLAGS="-Xfatbin -compress-all"
export NCCL_ROOT_DIR=/usr/local/cuda
export TH_BINARY_BUILD=1
export USE_STATIC_CUDNN=1
export USE_STATIC_NCCL=1
export ATEN_STATIC_CUDA=1
export USE_CUDA_STATIC_LINK=1
export INSTALL_TEST=0 # dont install test binaries into site-packages
export USE_CUPTI_SO=0
export USE_CUSPARSELT=${USE_CUSPARSELT:-1} # Enable if not disabled by libtorch build
export USE_CUFILE=${USE_CUFILE:-1}
export USE_SYSTEM_NCCL=1
export NCCL_INCLUDE_DIR="/usr/local/cuda/include/"
export NCCL_LIB_DIR="/usr/local/cuda/lib64/"

# Keep an array of cmake variables to add to
if [[ -z "$CMAKE_ARGS" ]]; then
  # These are passed to tools/build_pytorch_libs.sh::build()
  CMAKE_ARGS=()
fi
if [[ -z "$EXTRA_CAFFE2_CMAKE_FLAGS" ]]; then
  # These are passed to tools/build_pytorch_libs.sh::build_caffe2()
  EXTRA_CAFFE2_CMAKE_FLAGS=()
fi

# Determine CUDA version and architectures to build for
#
# NOTE: We should first check `DESIRED_CUDA` when determining `CUDA_VERSION`,
# because in some cases a single Docker image can have multiple CUDA versions
# on it, and `nvcc --version` might not show the CUDA version we want.
if [[ -n "$DESIRED_CUDA" ]]; then
  # If the DESIRED_CUDA already matches the format that we expect
  if [[ ${DESIRED_CUDA} =~ ^[0-9]+\.[0-9]+$ ]]; then
    CUDA_VERSION=${DESIRED_CUDA}
  else
    # cu126, cu128 etc...
    if [[ ${#DESIRED_CUDA} -eq 5 ]]; then
      CUDA_VERSION="${DESIRED_CUDA:2:2}.${DESIRED_CUDA:4:1}"
    fi
  fi
  echo "Using CUDA $CUDA_VERSION as determined by DESIRED_CUDA"
else
  CUDA_VERSION=$(nvcc --version | grep release | cut -f5 -d" " | cut -f1 -d",")
  echo "CUDA $CUDA_VERSION Detected"
fi

cuda_version_nodot=$(echo $CUDA_VERSION | tr -d '.')
EXTRA_CAFFE2_CMAKE_FLAGS+=("-DATEN_NO_TEST=ON")

case ${CUDA_VERSION} in
<<<<<<< HEAD
  #removing sm_50-sm_70 as these architectures are deprecated in CUDA 12.8/9 and will be removed in future releases
  12.8)
    TORCH_CUDA_ARCH_LIST="7.5;8.0;8.6;9.0;10.0;12.0"
    ;;
  12.9)
    TORCH_CUDA_ARCH_LIST="7.5;8.0;8.6;9.0;10.0;12.0+PTX"
    # WAR to resolve the ld error in libtorch build with CUDA 12.9
    if [[ "$PACKAGE_TYPE" == "libtorch" ]]; then
      TORCH_CUDA_ARCH_LIST="7.5;8.0;9.0;10.0;12.0+PTX"
    fi
    ;;
  12.6)
    TORCH_CUDA_ARCH_LIST="5.0;6.0;7.0;7.5;8.0;8.6;9.0"
    ;;
  *)
    echo "unknown cuda version $CUDA_VERSION"
    exit 1
    ;;
=======
    #removing sm_50-sm_60 as these architectures are deprecated in CUDA 12.8/9 and will be removed in future releases
    #however we would like to keep sm_70 architecture see: https://github.com/pytorch/pytorch/issues/157517
    12.8)
        TORCH_CUDA_ARCH_LIST="7.0;7.5;8.0;8.6;9.0;10.0;12.0"
        ;;
    12.9)
        TORCH_CUDA_ARCH_LIST="7.0;7.5;8.0;8.6;9.0;10.0;12.0+PTX"
        # WAR to resolve the ld error in libtorch build with CUDA 12.9
        if [[ "$PACKAGE_TYPE" == "libtorch" ]]; then
            TORCH_CUDA_ARCH_LIST="7.5;8.0;9.0;10.0;12.0+PTX"
        fi
        ;;
    12.6)
        TORCH_CUDA_ARCH_LIST="5.0;6.0;7.0;7.5;8.0;8.6;9.0"
        ;;
    *)
        echo "unknown cuda version $CUDA_VERSION"
        exit 1
        ;;
>>>>>>> 7f14b42a
esac

export TORCH_CUDA_ARCH_LIST=${TORCH_CUDA_ARCH_LIST}
echo "${TORCH_CUDA_ARCH_LIST}"

# Package directories
WHEELHOUSE_DIR="wheelhouse$cuda_version_nodot"
LIBTORCH_HOUSE_DIR="libtorch_house$cuda_version_nodot"
if [[ -z "$PYTORCH_FINAL_PACKAGE_DIR" ]]; then
  if [[ -z "$BUILD_PYTHONLESS" ]]; then
    PYTORCH_FINAL_PACKAGE_DIR="/remote/wheelhouse$cuda_version_nodot"
  else
    PYTORCH_FINAL_PACKAGE_DIR="/remote/libtorch_house$cuda_version_nodot"
  fi
fi
mkdir -p "$PYTORCH_FINAL_PACKAGE_DIR" || true

OS_NAME=$(awk -F= '/^NAME/{print $2}' /etc/os-release)
if [[ "$OS_NAME" == *"AlmaLinux"* ]]; then
  LIBGOMP_PATH="/usr/lib64/libgomp.so.1"
elif [[ "$OS_NAME" == *"Red Hat Enterprise Linux"* ]]; then
  LIBGOMP_PATH="/usr/lib64/libgomp.so.1"
elif [[ "$OS_NAME" == *"Ubuntu"* ]]; then
  LIBGOMP_PATH="/usr/lib/x86_64-linux-gnu/libgomp.so.1"
else
  echo "Unknown OS: '$OS_NAME'"
  exit 1
fi

DEPS_LIST=(
  "$LIBGOMP_PATH"
)
DEPS_SONAME=(
  "libgomp.so.1"
)

# CUDA_VERSION 12.6, 12.8, 12.9
if [[ $CUDA_VERSION == 12* ]]; then
  export USE_STATIC_CUDNN=0
  # Try parallelizing nvcc as well
  export TORCH_NVCC_FLAGS="-Xfatbin -compress-all --threads 2"
  if [[ -z "$PYTORCH_EXTRA_INSTALL_REQUIREMENTS" ]]; then
    echo "Bundling with cudnn and cublas."
    DEPS_LIST+=(
      "/usr/local/cuda/lib64/libcudnn_adv.so.9"
      "/usr/local/cuda/lib64/libcudnn_cnn.so.9"
      "/usr/local/cuda/lib64/libcudnn_graph.so.9"
      "/usr/local/cuda/lib64/libcudnn_ops.so.9"
      "/usr/local/cuda/lib64/libcudnn_engines_runtime_compiled.so.9"
      "/usr/local/cuda/lib64/libcudnn_engines_precompiled.so.9"
      "/usr/local/cuda/lib64/libcudnn_heuristic.so.9"
      "/usr/local/cuda/lib64/libcudnn.so.9"
      "/usr/local/cuda/lib64/libcublas.so.12"
      "/usr/local/cuda/lib64/libcublasLt.so.12"
      "/usr/local/cuda/lib64/libcusparseLt.so.0"
      "/usr/local/cuda/lib64/libcudart.so.12"
      "/usr/local/cuda/lib64/libnvrtc.so.12"
      "/usr/local/cuda/lib64/libnvrtc-builtins.so"
      "/usr/local/cuda/lib64/libcufile.so.0"
      "/usr/local/cuda/lib64/libcufile_rdma.so.1"
      "/usr/local/cuda/extras/CUPTI/lib64/libcupti.so.12"
      "/usr/local/cuda/extras/CUPTI/lib64/libnvperf_host.so"
    )
    DEPS_SONAME+=(
      "libcudnn_adv.so.9"
      "libcudnn_cnn.so.9"
      "libcudnn_graph.so.9"
      "libcudnn_ops.so.9"
      "libcudnn_engines_runtime_compiled.so.9"
      "libcudnn_engines_precompiled.so.9"
      "libcudnn_heuristic.so.9"
      "libcudnn.so.9"
      "libcublas.so.12"
      "libcublasLt.so.12"
      "libcusparseLt.so.0"
      "libcudart.so.12"
      "libnvrtc.so.12"
      "libnvrtc-builtins.so"
      "libcufile.so.0"
      "libcufile_rdma.so.1"
      "libcupti.so.12"
      "libnvperf_host.so"
    )
    # Add libnvToolsExt only if CUDA version is not 12.9
    if [[ $CUDA_VERSION != 12.9* ]]; then
      DEPS_LIST+=("/usr/local/cuda/lib64/libnvToolsExt.so.1")
      DEPS_SONAME+=("libnvToolsExt.so.1")
    fi
  else
    echo "Using nvidia libs from pypi."
    CUDA_RPATHS=(
      '$ORIGIN/../../nvidia/cublas/lib'
      '$ORIGIN/../../nvidia/cuda_cupti/lib'
      '$ORIGIN/../../nvidia/cuda_nvrtc/lib'
      '$ORIGIN/../../nvidia/cuda_runtime/lib'
      '$ORIGIN/../../nvidia/cudnn/lib'
      '$ORIGIN/../../nvidia/cufft/lib'
      '$ORIGIN/../../nvidia/curand/lib'
      '$ORIGIN/../../nvidia/cusolver/lib'
      '$ORIGIN/../../nvidia/cusparse/lib'
      '$ORIGIN/../../nvidia/cusparselt/lib'
      '$ORIGIN/../../cusparselt/lib'
      '$ORIGIN/../../nvidia/nccl/lib'
      '$ORIGIN/../../nvidia/nvshmem/lib'
      '$ORIGIN/../../nvidia/nvtx/lib'
      '$ORIGIN/../../nvidia/cufile/lib'
    )
    CUDA_RPATHS=$(
      IFS=:
      echo "${CUDA_RPATHS[*]}"
    )
    export C_SO_RPATH=$CUDA_RPATHS':$ORIGIN:$ORIGIN/lib'
    export LIB_SO_RPATH=$CUDA_RPATHS':$ORIGIN'
    export FORCE_RPATH="--force-rpath"
    export USE_STATIC_NCCL=0
    export ATEN_STATIC_CUDA=0
    export USE_CUDA_STATIC_LINK=0
    export USE_CUPTI_SO=1
  fi
else
  echo "Unknown cuda version $CUDA_VERSION"
  exit 1
fi

# run_tests.sh requires DESIRED_CUDA to know what tests to exclude
export DESIRED_CUDA="$cuda_version_nodot"

# Switch `/usr/local/cuda` to the desired CUDA version
rm -rf /usr/local/cuda || true
ln -s "/usr/local/cuda-${CUDA_VERSION}" /usr/local/cuda

# Switch `/usr/local/magma` to the desired CUDA version
rm -rf /usr/local/magma || true
ln -s /usr/local/cuda-${CUDA_VERSION}/magma /usr/local/magma

export CUDA_VERSION=$(ls /usr/local/cuda/lib64/libcudart.so.* | sort | tac | head -1 | rev | cut -d"." -f -3 | rev)                         # 10.0.130
export CUDA_VERSION_SHORT=$(ls /usr/local/cuda/lib64/libcudart.so.* | sort | tac | head -1 | rev | cut -d"." -f -3 | rev | cut -f1,2 -d".") # 10.0
export CUDNN_VERSION=$(ls /usr/local/cuda/lib64/libcudnn.so.* | sort | tac | head -1 | rev | cut -d"." -f -3 | rev)

SCRIPTPATH="$(
  cd "$(dirname "$0")"
  pwd -P
)"
if [[ -z "$BUILD_PYTHONLESS" ]]; then
  BUILD_SCRIPT=build_common.sh
else
  BUILD_SCRIPT=build_libtorch.sh
fi
source $SCRIPTPATH/${BUILD_SCRIPT}<|MERGE_RESOLUTION|>--- conflicted
+++ resolved
@@ -57,13 +57,13 @@
 EXTRA_CAFFE2_CMAKE_FLAGS+=("-DATEN_NO_TEST=ON")
 
 case ${CUDA_VERSION} in
-<<<<<<< HEAD
-  #removing sm_50-sm_70 as these architectures are deprecated in CUDA 12.8/9 and will be removed in future releases
+  #removing sm_50-sm_60 as these architectures are deprecated in CUDA 12.8/9 and will be removed in future releases
+  #however we would like to keep sm_70 architecture see: https://github.com/pytorch/pytorch/issues/157517
   12.8)
-    TORCH_CUDA_ARCH_LIST="7.5;8.0;8.6;9.0;10.0;12.0"
+    TORCH_CUDA_ARCH_LIST="7.0;7.5;8.0;8.6;9.0;10.0;12.0"
     ;;
   12.9)
-    TORCH_CUDA_ARCH_LIST="7.5;8.0;8.6;9.0;10.0;12.0+PTX"
+    TORCH_CUDA_ARCH_LIST="7.0;7.5;8.0;8.6;9.0;10.0;12.0+PTX"
     # WAR to resolve the ld error in libtorch build with CUDA 12.9
     if [[ "$PACKAGE_TYPE" == "libtorch" ]]; then
       TORCH_CUDA_ARCH_LIST="7.5;8.0;9.0;10.0;12.0+PTX"
@@ -76,27 +76,6 @@
     echo "unknown cuda version $CUDA_VERSION"
     exit 1
     ;;
-=======
-    #removing sm_50-sm_60 as these architectures are deprecated in CUDA 12.8/9 and will be removed in future releases
-    #however we would like to keep sm_70 architecture see: https://github.com/pytorch/pytorch/issues/157517
-    12.8)
-        TORCH_CUDA_ARCH_LIST="7.0;7.5;8.0;8.6;9.0;10.0;12.0"
-        ;;
-    12.9)
-        TORCH_CUDA_ARCH_LIST="7.0;7.5;8.0;8.6;9.0;10.0;12.0+PTX"
-        # WAR to resolve the ld error in libtorch build with CUDA 12.9
-        if [[ "$PACKAGE_TYPE" == "libtorch" ]]; then
-            TORCH_CUDA_ARCH_LIST="7.5;8.0;9.0;10.0;12.0+PTX"
-        fi
-        ;;
-    12.6)
-        TORCH_CUDA_ARCH_LIST="5.0;6.0;7.0;7.5;8.0;8.6;9.0"
-        ;;
-    *)
-        echo "unknown cuda version $CUDA_VERSION"
-        exit 1
-        ;;
->>>>>>> 7f14b42a
 esac
 
 export TORCH_CUDA_ARCH_LIST=${TORCH_CUDA_ARCH_LIST}
