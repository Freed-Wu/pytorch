#!/usr/bin/env bash
# meant to be called only from the neighboring build.sh and build_cpu.sh scripts

set -ex
SOURCE_DIR="$(cd "$(dirname "${BASH_SOURCE[0]}")" >/dev/null && pwd)"

source ${SOURCE_DIR}/set_desired_python.sh

if [[ -n "$BUILD_PYTHONLESS" && -z "$LIBTORCH_VARIANT" ]]; then
  echo "BUILD_PYTHONLESS is set, so need LIBTORCH_VARIANT to also be set"
  echo "LIBTORCH_VARIANT should be one of shared-with-deps shared-without-deps static-with-deps static-without-deps"
  exit 1
fi

# Function to retry functions that sometimes timeout or have flaky failures
retry() {
  $* || (sleep 1 && $*) || (sleep 2 && $*) || (sleep 4 && $*) || (sleep 8 && $*)
}

PLATFORM=""
# TODO move this into the Docker images
OS_NAME=$(awk -F= '/^NAME/{print $2}' /etc/os-release)
if [[ "$OS_NAME" == *"AlmaLinux"* ]]; then
  retry yum install -q -y zip openssl
  PLATFORM="manylinux_2_28_x86_64"
elif [[ "$OS_NAME" == *"Red Hat Enterprise Linux"* ]]; then
  retry dnf install -q -y zip openssl
elif [[ "$OS_NAME" == *"Ubuntu"* ]]; then
  # TODO: Remove this once nvidia package repos are back online
  # Comment out nvidia repositories to prevent them from getting apt-get updated, see https://github.com/pytorch/pytorch/issues/74968
  # shellcheck disable=SC2046
  sed -i 's/.*nvidia.*/# &/' $(find /etc/apt/ -type f -name "*.list")
  retry apt-get update
  retry apt-get -y install zip openssl
else
  echo "Unknown OS: '$OS_NAME'"
  exit 1
fi

# We use the package name to test the package by passing this to 'pip install'
# This is the env variable that setup.py uses to name the package. Note that
# pip 'normalizes' the name first by changing all - to _
if [[ -z "$TORCH_PACKAGE_NAME" ]]; then
  TORCH_PACKAGE_NAME='torch'
fi

if [[ -z "$TORCH_NO_PYTHON_PACKAGE_NAME" ]]; then
  TORCH_NO_PYTHON_PACKAGE_NAME='torch_no_python'
fi

TORCH_PACKAGE_NAME="$(echo $TORCH_PACKAGE_NAME | tr '-' '_')"
TORCH_NO_PYTHON_PACKAGE_NAME="$(echo $TORCH_NO_PYTHON_PACKAGE_NAME | tr '-' '_')"
echo "Expecting the built wheels to all be called '$TORCH_PACKAGE_NAME' or '$TORCH_NO_PYTHON_PACKAGE_NAME'"

# Version: setup.py uses $PYTORCH_BUILD_VERSION.post$PYTORCH_BUILD_NUMBER if
# PYTORCH_BUILD_NUMBER > 1
build_version="$PYTORCH_BUILD_VERSION"
build_number="$PYTORCH_BUILD_NUMBER"
if [[ -n "$OVERRIDE_PACKAGE_VERSION" ]]; then
  # This will be the *exact* version, since build_number<1
  build_version="$OVERRIDE_PACKAGE_VERSION"
  build_number=0
fi
if [[ -z "$build_version" ]]; then
  build_version=1.0.0
fi
if [[ -z "$build_number" ]]; then
  build_number=1
fi
export PYTORCH_BUILD_VERSION=$build_version
export PYTORCH_BUILD_NUMBER=$build_number

export CMAKE_LIBRARY_PATH="/opt/intel/lib:/lib:$CMAKE_LIBRARY_PATH"
export CMAKE_INCLUDE_PATH="/opt/intel/include:$CMAKE_INCLUDE_PATH"

if [[ -e /opt/openssl ]]; then
  export OPENSSL_ROOT_DIR=/opt/openssl
  export CMAKE_INCLUDE_PATH="/opt/openssl/include":$CMAKE_INCLUDE_PATH
fi

mkdir -p /tmp/$WHEELHOUSE_DIR

export PATCHELF_BIN=/usr/local/bin/patchelf
patchelf_version=$($PATCHELF_BIN --version)
echo "patchelf version: " $patchelf_version
if [[ "$patchelf_version" == "patchelf 0.9" ]]; then
  echo "Your patchelf version is too old. Please use version >= 0.10."
  exit 1
fi

########################################################
# Compile wheels as well as libtorch
#######################################################
if [[ -z "$PYTORCH_ROOT" ]]; then
  echo "Need to set PYTORCH_ROOT env variable"
  exit 1
fi
pushd "$PYTORCH_ROOT"
retry pip install -qUr requirements-build.txt
python setup.py clean
retry pip install -qr requirements.txt
case ${DESIRED_PYTHON} in
  cp31*)
    retry pip install -q --pre numpy==2.1.0
    ;;
  # Should catch 3.9+
  *)
    retry pip install -q --pre numpy==2.0.2
    ;;
esac

if [[ "$DESIRED_CUDA" == *"rocm"* ]]; then
  echo "Calling build_amd.py at $(date)"
  python tools/amd_build/build_amd.py
fi

# This value comes from binary_linux_build.sh (and should only be set to true
# for master / release branches)
BUILD_DEBUG_INFO=${BUILD_DEBUG_INFO:=0}

if [[ $BUILD_DEBUG_INFO == "1" ]]; then
  echo "Building wheel and debug info"
else
  echo "BUILD_DEBUG_INFO was not set, skipping debug info"
fi

if [[ "$DISABLE_RCCL" = 1 ]]; then
  echo "Disabling NCCL/RCCL in pyTorch"
  USE_RCCL=0
  USE_NCCL=0
  USE_KINETO=0
else
  USE_RCCL=1
  USE_NCCL=1
  USE_KINETO=1
fi

echo "Calling setup.py bdist at $(date)"

<<<<<<< HEAD
if [[ "$USE_SPLIT_BUILD" == "true" ]]; then
  echo "Calling setup.py bdist_wheel for split build (BUILD_LIBTORCH_WHL)"
  time EXTRA_CAFFE2_CMAKE_FLAGS=${EXTRA_CAFFE2_CMAKE_FLAGS[@]} \
    BUILD_LIBTORCH_WHL=1 BUILD_PYTHON_ONLY=0 \
    BUILD_LIBTORCH_CPU_WITH_DEBUG=$BUILD_DEBUG_INFO \
    USE_NCCL=${USE_NCCL} USE_RCCL=${USE_RCCL} USE_KINETO=${USE_KINETO} \
    python setup.py bdist_wheel -d /tmp/$WHEELHOUSE_DIR
  echo "Finished setup.py bdist_wheel for split build (BUILD_LIBTORCH_WHL)"
  echo "Calling setup.py bdist_wheel for split build (BUILD_PYTHON_ONLY)"
  time EXTRA_CAFFE2_CMAKE_FLAGS=${EXTRA_CAFFE2_CMAKE_FLAGS[@]} \
    BUILD_LIBTORCH_WHL=0 BUILD_PYTHON_ONLY=1 \
    BUILD_LIBTORCH_CPU_WITH_DEBUG=$BUILD_DEBUG_INFO \
    USE_NCCL=${USE_NCCL} USE_RCCL=${USE_RCCL} USE_KINETO=${USE_KINETO} \
    CMAKE_FRESH=1 python setup.py bdist_wheel -d /tmp/$WHEELHOUSE_DIR
  echo "Finished setup.py bdist_wheel for split build (BUILD_PYTHON_ONLY)"
else
  time CMAKE_ARGS=${CMAKE_ARGS[@]} \
    EXTRA_CAFFE2_CMAKE_FLAGS=${EXTRA_CAFFE2_CMAKE_FLAGS[@]} \
    BUILD_LIBTORCH_CPU_WITH_DEBUG=$BUILD_DEBUG_INFO \
    USE_NCCL=${USE_NCCL} USE_RCCL=${USE_RCCL} USE_KINETO=${USE_KINETO} \
    python setup.py bdist_wheel -d /tmp/$WHEELHOUSE_DIR
fi
=======
time CMAKE_ARGS=${CMAKE_ARGS[@]} \
    EXTRA_CAFFE2_CMAKE_FLAGS=${EXTRA_CAFFE2_CMAKE_FLAGS[@]} \
    BUILD_LIBTORCH_CPU_WITH_DEBUG=$BUILD_DEBUG_INFO \
    USE_NCCL=${USE_NCCL} USE_RCCL=${USE_RCCL} USE_KINETO=${USE_KINETO} \
    python setup.py bdist_wheel -d /tmp/$WHEELHOUSE_DIR
>>>>>>> 01f66d08
echo "Finished setup.py bdist at $(date)"

# Build libtorch packages
if [[ -n "$BUILD_PYTHONLESS" ]]; then
  # Now build pythonless libtorch
  # Note - just use whichever python we happen to be on
  python setup.py clean

  if [[ $LIBTORCH_VARIANT = *"static"* ]]; then
    STATIC_CMAKE_FLAG="-DTORCH_STATIC=1"
  fi

  mkdir -p build
  pushd build
  echo "Calling tools/build_libtorch.py at $(date)"
  time CMAKE_ARGS=${CMAKE_ARGS[@]} \
    EXTRA_CAFFE2_CMAKE_FLAGS="${EXTRA_CAFFE2_CMAKE_FLAGS[@]} $STATIC_CMAKE_FLAG" \
    python ../tools/build_libtorch.py
  echo "Finished tools/build_libtorch.py at $(date)"
  popd

  mkdir -p libtorch/{lib,bin,include,share}
  cp -r build/build/lib libtorch/

  # for now, the headers for the libtorch package will just be copied in
  # from one of the wheels (this is from when this script built multiple
  # wheels at once)
  ANY_WHEEL=$(ls /tmp/$WHEELHOUSE_DIR/torch*.whl | head -n1)
  unzip -d any_wheel $ANY_WHEEL
  if [[ -d any_wheel/torch/include ]]; then
    cp -r any_wheel/torch/include libtorch/
  else
    cp -r any_wheel/torch/lib/include libtorch/
  fi
  cp -r any_wheel/torch/share/cmake libtorch/share/
  rm -rf any_wheel

  echo $PYTORCH_BUILD_VERSION >libtorch/build-version
  echo "$(pushd $PYTORCH_ROOT && git rev-parse HEAD)" >libtorch/build-hash

  mkdir -p /tmp/$LIBTORCH_HOUSE_DIR

  zip -rq /tmp/$LIBTORCH_HOUSE_DIR/libtorch-$LIBTORCH_ABI$LIBTORCH_VARIANT-$PYTORCH_BUILD_VERSION.zip libtorch
  cp /tmp/$LIBTORCH_HOUSE_DIR/libtorch-$LIBTORCH_ABI$LIBTORCH_VARIANT-$PYTORCH_BUILD_VERSION.zip \
    /tmp/$LIBTORCH_HOUSE_DIR/libtorch-$LIBTORCH_ABI$LIBTORCH_VARIANT-latest.zip
fi

popd

#######################################################################
# ADD DEPENDENCIES INTO THE WHEEL
#
# auditwheel repair doesn't work correctly and is buggy
# so manually do the work of copying dependency libs and patchelfing
# and fixing RECORDS entries correctly
######################################################################

fname_with_sha256() {
  HASH=$(sha256sum $1 | cut -c1-8)
  DIRNAME=$(dirname $1)
  BASENAME=$(basename $1)
  # Do not rename nvrtc-builtins.so as they are dynamically loaded
  # by libnvrtc.so
  # Similarly don't mangle libcudnn and libcublas library names
  if [[ $BASENAME == "libnvrtc-builtins.s"* || $BASENAME == "libcudnn"* || $BASENAME == "libcublas"* ]]; then
    echo $1
  else
    INITNAME=$(echo $BASENAME | cut -f1 -d".")
    ENDNAME=$(echo $BASENAME | cut -f 2- -d".")
    echo "$DIRNAME/$INITNAME-$HASH.$ENDNAME"
  fi
}

fname_without_so_number() {
  LINKNAME=$(echo $1 | sed -e 's/\.so.*/.so/g')
  echo "$LINKNAME"
}

make_wheel_record() {
  FPATH=$1
  if echo $FPATH | grep RECORD >/dev/null 2>&1; then
    # if the RECORD file, then
    echo "\"$FPATH\",,"
  else
    HASH=$(openssl dgst -sha256 -binary $FPATH | openssl base64 | sed -e 's/+/-/g' | sed -e 's/\//_/g' | sed -e 's/=//g')
    FSIZE=$(ls -nl $FPATH | awk '{print $5}')
    echo "\"$FPATH\",sha256=$HASH,$FSIZE"
  fi
}

replace_needed_sofiles() {
  find $1 -name '*.so*' | while read sofile; do
    origname=$2
    patchedname=$3
    if [[ "$origname" != "$patchedname" ]] || [[ "$DESIRED_CUDA" == *"rocm"* ]]; then
      set +e
      origname=$($PATCHELF_BIN --print-needed $sofile | grep "$origname.*")
      ERRCODE=$?
      set -e
      if [ "$ERRCODE" -eq "0" ]; then
        echo "patching $sofile entry $origname to $patchedname"
        $PATCHELF_BIN --replace-needed $origname $patchedname $sofile
      fi
    fi
  done
}

echo 'Built this wheel:'
ls /tmp/$WHEELHOUSE_DIR
mkdir -p "/$WHEELHOUSE_DIR"
mv /tmp/$WHEELHOUSE_DIR/torch*linux*.whl /$WHEELHOUSE_DIR/

<<<<<<< HEAD
if [[ "$USE_SPLIT_BUILD" == "true" ]]; then
  mv /tmp/$WHEELHOUSE_DIR/torch_no_python*.whl /$WHEELHOUSE_DIR/ || true
fi

=======
>>>>>>> 01f66d08
if [[ -n "$BUILD_PYTHONLESS" ]]; then
  mkdir -p /$LIBTORCH_HOUSE_DIR
  mv /tmp/$LIBTORCH_HOUSE_DIR/*.zip /$LIBTORCH_HOUSE_DIR
  rm -rf /tmp/$LIBTORCH_HOUSE_DIR
fi
rm -rf /tmp/$WHEELHOUSE_DIR
rm -rf /tmp_dir
mkdir /tmp_dir
pushd /tmp_dir

for pkg in /$WHEELHOUSE_DIR/torch_no_python*.whl /$WHEELHOUSE_DIR/torch*linux*.whl /$LIBTORCH_HOUSE_DIR/libtorch*.zip; do

  # if the glob didn't match anything
  if [[ ! -e $pkg ]]; then
    continue
  fi

  rm -rf tmp
  mkdir -p tmp
  cd tmp
  cp $pkg .

  unzip -q $(basename $pkg)
  rm -f $(basename $pkg)

  if [[ -d torch ]]; then
    PREFIX=torch
  else
    PREFIX=libtorch
  fi

  if [[ $pkg != *"without-deps"* ]]; then
    # copy over needed dependent .so files over and tag them with their hash
    patched=()
    for filepath in "${DEPS_LIST[@]}"; do
      filename=$(basename $filepath)
      destpath=$PREFIX/lib/$filename
      if [[ "$filepath" != "$destpath" ]]; then
        cp $filepath $destpath
      fi

      # ROCm workaround for roctracer dlopens
      if [[ "$DESIRED_CUDA" == *"rocm"* ]]; then
        patchedpath=$(fname_without_so_number $destpath)
      # Keep the so number for XPU dependencies and libgomp.so.1 to avoid twice load
      elif [[ "$DESIRED_CUDA" == *"xpu"* || "$filename" == "libgomp.so.1" ]]; then
        patchedpath=$destpath
      else
        patchedpath=$(fname_with_sha256 $destpath)
      fi
      patchedname=$(basename $patchedpath)
      if [[ "$destpath" != "$patchedpath" ]]; then
        mv $destpath $patchedpath
      fi
      patched+=("$patchedname")
      echo "Copied $filepath to $patchedpath"
    done

    echo "patching to fix the so names to the hashed names"
    for ((i = 0; i < ${#DEPS_LIST[@]}; ++i)); do
      replace_needed_sofiles $PREFIX ${DEPS_SONAME[i]} ${patched[i]}
      # do the same for caffe2, if it exists
      if [[ -d caffe2 ]]; then
        replace_needed_sofiles caffe2 ${DEPS_SONAME[i]} ${patched[i]}
      fi
    done

    # copy over needed auxiliary files
    for ((i = 0; i < ${#DEPS_AUX_SRCLIST[@]}; ++i)); do
      srcpath=${DEPS_AUX_SRCLIST[i]}
      dstpath=$PREFIX/${DEPS_AUX_DSTLIST[i]}
      mkdir -p $(dirname $dstpath)
      cp $srcpath $dstpath
    done
  fi

  # set RPATH of _C.so and similar to $ORIGIN, $ORIGIN/lib
  find $PREFIX -maxdepth 1 -type f -name "*.so*" | while read sofile; do
    echo "Setting rpath of $sofile to ${C_SO_RPATH:-'$ORIGIN:$ORIGIN/lib'}"
    $PATCHELF_BIN --set-rpath ${C_SO_RPATH:-'$ORIGIN:$ORIGIN/lib'} ${FORCE_RPATH:-} $sofile
    $PATCHELF_BIN --print-rpath $sofile
  done

  # set RPATH of lib/ files to $ORIGIN
  find $PREFIX/lib -maxdepth 1 -type f -name "*.so*" | while read sofile; do
    echo "Setting rpath of $sofile to ${LIB_SO_RPATH:-'$ORIGIN'}"
    $PATCHELF_BIN --set-rpath ${LIB_SO_RPATH:-'$ORIGIN'} ${FORCE_RPATH:-} $sofile
    $PATCHELF_BIN --print-rpath $sofile
  done

  # create Manylinux 2_28 tag this needs to happen before regenerate the RECORD
  if [[ $PLATFORM == "manylinux_2_28_x86_64" && $GPU_ARCH_TYPE != "cpu-s390x" && $GPU_ARCH_TYPE != "xpu" ]]; then
    wheel_file=$(echo $(basename $pkg) | sed -e 's/-cp.*$/.dist-info\/WHEEL/g')
    sed -i -e s#linux_x86_64#"${PLATFORM}"# $wheel_file
  fi

  # regenerate the RECORD file with new hashes
  record_file=$(echo $(basename $pkg) | sed -e 's/-cp.*$/.dist-info\/RECORD/g')
  if [[ -e $record_file ]]; then
    echo "Generating new record file $record_file"
    : >"$record_file"
    # generate records for folders in wheel
    find * -type f | while read fname; do
      make_wheel_record "$fname" >>"$record_file"
    done
  fi

  if [[ $BUILD_DEBUG_INFO == "1" ]]; then
    pushd "$PREFIX/lib"

    # Duplicate library into debug lib
    cp libtorch_cpu.so libtorch_cpu.so.dbg

    # Keep debug symbols on debug lib
    strip --only-keep-debug libtorch_cpu.so.dbg

    # Remove debug info from release lib
    strip --strip-debug libtorch_cpu.so

    objcopy libtorch_cpu.so --add-gnu-debuglink=libtorch_cpu.so.dbg

    # Zip up debug info
    mkdir -p /tmp/debug
    mv libtorch_cpu.so.dbg /tmp/debug/libtorch_cpu.so.dbg
    CRC32=$(objcopy --dump-section .gnu_debuglink=>(tail -c4 | od -t x4 -An | xargs echo) libtorch_cpu.so)

    pushd /tmp
    PKG_NAME=$(basename "$pkg" | sed 's/\.whl$//g')
    zip /tmp/debug-whl-libtorch-"$PKG_NAME"-"$CRC32".zip /tmp/debug/libtorch_cpu.so.dbg
    cp /tmp/debug-whl-libtorch-"$PKG_NAME"-"$CRC32".zip "$PYTORCH_FINAL_PACKAGE_DIR"
    popd

    popd
  fi

  # Rename wheel for Manylinux 2_28
  if [[ $PLATFORM == "manylinux_2_28_x86_64" && $GPU_ARCH_TYPE != "cpu-s390x" && $GPU_ARCH_TYPE != "xpu" ]]; then
    pkg_name=$(echo $(basename $pkg) | sed -e s#linux_x86_64#"${PLATFORM}"#)
    zip -rq $pkg_name $PREIX*
    rm -f $pkg
    mv $pkg_name $(dirname $pkg)/$pkg_name
  else
    # zip up the wheel back
    zip -rq $(basename $pkg) $PREIX*
    # remove original wheel
    rm -f $pkg
    mv $(basename $pkg) $pkg
  fi

  cd ..
  rm -rf tmp
done

# Copy wheels to host machine for persistence before testing
if [[ -n "$PYTORCH_FINAL_PACKAGE_DIR" ]]; then
  mkdir -p "$PYTORCH_FINAL_PACKAGE_DIR" || true
  if [[ -n "$BUILD_PYTHONLESS" ]]; then
    cp /$LIBTORCH_HOUSE_DIR/libtorch*.zip "$PYTORCH_FINAL_PACKAGE_DIR"
  else
    cp /$WHEELHOUSE_DIR/torch*.whl "$PYTORCH_FINAL_PACKAGE_DIR"
  fi
fi

# remove stuff before testing
rm -rf /opt/rh
if ls /usr/local/cuda* >/dev/null 2>&1; then
  rm -rf /usr/local/cuda*
fi

# Test that all the wheels work
if [[ -z "$BUILD_PYTHONLESS" ]]; then
  export OMP_NUM_THREADS=4 # on NUMA machines this takes too long
  pushd $PYTORCH_ROOT/test

  # Install the wheel for this Python version
  pip uninstall -y "$TORCH_PACKAGE_NAME"

  pip install "$TORCH_PACKAGE_NAME" --no-index -f /$WHEELHOUSE_DIR --no-dependencies -v

  # Print info on the libraries installed in this wheel
  # Rather than adjust find command to skip non-library files with an embedded *.so* in their name,
  # since this is only for reporting purposes, we add the || true to the ldd command.
  installed_libraries=($(find "$pydir/lib/python${py_majmin}/site-packages/torch/" -name '*.so*'))
  echo "The wheel installed all of the libraries: ${installed_libraries[@]}"
  for installed_lib in "${installed_libraries[@]}"; do
    ldd "$installed_lib" || true
  done

  # Run the tests
  echo "$(date) :: Running tests"
  pushd "$PYTORCH_ROOT"

  LD_LIBRARY_PATH=/usr/local/nvidia/lib64 \
    "${PYTORCH_ROOT}/.ci/pytorch/run_tests.sh" manywheel "${py_majmin}" "$DESIRED_CUDA"
  popd
  echo "$(date) :: Finished tests"
fi<|MERGE_RESOLUTION|>--- conflicted
+++ resolved
@@ -137,36 +137,11 @@
 
 echo "Calling setup.py bdist at $(date)"
 
-<<<<<<< HEAD
-if [[ "$USE_SPLIT_BUILD" == "true" ]]; then
-  echo "Calling setup.py bdist_wheel for split build (BUILD_LIBTORCH_WHL)"
-  time EXTRA_CAFFE2_CMAKE_FLAGS=${EXTRA_CAFFE2_CMAKE_FLAGS[@]} \
-    BUILD_LIBTORCH_WHL=1 BUILD_PYTHON_ONLY=0 \
-    BUILD_LIBTORCH_CPU_WITH_DEBUG=$BUILD_DEBUG_INFO \
-    USE_NCCL=${USE_NCCL} USE_RCCL=${USE_RCCL} USE_KINETO=${USE_KINETO} \
-    python setup.py bdist_wheel -d /tmp/$WHEELHOUSE_DIR
-  echo "Finished setup.py bdist_wheel for split build (BUILD_LIBTORCH_WHL)"
-  echo "Calling setup.py bdist_wheel for split build (BUILD_PYTHON_ONLY)"
-  time EXTRA_CAFFE2_CMAKE_FLAGS=${EXTRA_CAFFE2_CMAKE_FLAGS[@]} \
-    BUILD_LIBTORCH_WHL=0 BUILD_PYTHON_ONLY=1 \
-    BUILD_LIBTORCH_CPU_WITH_DEBUG=$BUILD_DEBUG_INFO \
-    USE_NCCL=${USE_NCCL} USE_RCCL=${USE_RCCL} USE_KINETO=${USE_KINETO} \
-    CMAKE_FRESH=1 python setup.py bdist_wheel -d /tmp/$WHEELHOUSE_DIR
-  echo "Finished setup.py bdist_wheel for split build (BUILD_PYTHON_ONLY)"
-else
-  time CMAKE_ARGS=${CMAKE_ARGS[@]} \
-    EXTRA_CAFFE2_CMAKE_FLAGS=${EXTRA_CAFFE2_CMAKE_FLAGS[@]} \
-    BUILD_LIBTORCH_CPU_WITH_DEBUG=$BUILD_DEBUG_INFO \
-    USE_NCCL=${USE_NCCL} USE_RCCL=${USE_RCCL} USE_KINETO=${USE_KINETO} \
-    python setup.py bdist_wheel -d /tmp/$WHEELHOUSE_DIR
-fi
-=======
 time CMAKE_ARGS=${CMAKE_ARGS[@]} \
-    EXTRA_CAFFE2_CMAKE_FLAGS=${EXTRA_CAFFE2_CMAKE_FLAGS[@]} \
-    BUILD_LIBTORCH_CPU_WITH_DEBUG=$BUILD_DEBUG_INFO \
-    USE_NCCL=${USE_NCCL} USE_RCCL=${USE_RCCL} USE_KINETO=${USE_KINETO} \
-    python setup.py bdist_wheel -d /tmp/$WHEELHOUSE_DIR
->>>>>>> 01f66d08
+  EXTRA_CAFFE2_CMAKE_FLAGS=${EXTRA_CAFFE2_CMAKE_FLAGS[@]} \
+  BUILD_LIBTORCH_CPU_WITH_DEBUG=$BUILD_DEBUG_INFO \
+  USE_NCCL=${USE_NCCL} USE_RCCL=${USE_RCCL} USE_KINETO=${USE_KINETO} \
+  python setup.py bdist_wheel -d /tmp/$WHEELHOUSE_DIR
 echo "Finished setup.py bdist at $(date)"
 
 # Build libtorch packages
@@ -279,13 +254,6 @@
 mkdir -p "/$WHEELHOUSE_DIR"
 mv /tmp/$WHEELHOUSE_DIR/torch*linux*.whl /$WHEELHOUSE_DIR/
 
-<<<<<<< HEAD
-if [[ "$USE_SPLIT_BUILD" == "true" ]]; then
-  mv /tmp/$WHEELHOUSE_DIR/torch_no_python*.whl /$WHEELHOUSE_DIR/ || true
-fi
-
-=======
->>>>>>> 01f66d08
 if [[ -n "$BUILD_PYTHONLESS" ]]; then
   mkdir -p /$LIBTORCH_HOUSE_DIR
   mv /tmp/$LIBTORCH_HOUSE_DIR/*.zip /$LIBTORCH_HOUSE_DIR
