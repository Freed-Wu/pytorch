IF "%DESIRED_PYTHON%"=="" (
    echo DESIRED_PYTHON is NOT defined.
    exit /b 1
)

call "internal\install_python.bat"

%PYTHON_EXEC% --version
set "PATH=%CD%\Python\Lib\site-packages\cmake\data\bin;%CD%\Python\Scripts;%CD%\Python;%PATH%"
<<<<<<< HEAD

%PYTHON_EXEC% -m pip install "setuptools>=77.0.0" "packaging>=24.2"

if "%DESIRED_PYTHON%" == "3.13t" %PYTHON_EXEC% -m pip install numpy==2.2.6 cmake
if "%DESIRED_PYTHON%" == "3.13" %PYTHON_EXEC% -m pip install numpy==2.1.3 cmake
=======
if "%DESIRED_PYTHON%" == "3.14t" %PYTHON_EXEC% -m pip install numpy==2.3.2 cmake
if "%DESIRED_PYTHON%" == "3.14" %PYTHON_EXEC% -m pip install numpy==2.3.2 cmake
if "%DESIRED_PYTHON%" == "3.13t" %PYTHON_EXEC% -m pip install numpy==2.2.1 cmake
if "%DESIRED_PYTHON%" == "3.13" %PYTHON_EXEC% -m pip install numpy==2.1.2 cmake
>>>>>>> 4b77c330
if "%DESIRED_PYTHON%" == "3.12" %PYTHON_EXEC% -m pip install numpy==2.0.2 cmake
if "%DESIRED_PYTHON%" == "3.11" %PYTHON_EXEC% -m pip install numpy==2.0.2 cmake
if "%DESIRED_PYTHON%" == "3.10" %PYTHON_EXEC% -m pip install numpy==2.0.2 cmake
if "%DESIRED_PYTHON%" == "3.9" %PYTHON_EXEC% -m pip install numpy==2.0.2 cmake

%PYTHON_EXEC% -m pip install pyyaml
%PYTHON_EXEC% -m pip install mkl-include mkl-static
%PYTHON_EXEC% -m pip install boto3 ninja typing_extensions setuptools==72.1.0

where cmake.exe

:: Install libuv
curl -k https://s3.amazonaws.com/ossci-windows/libuv-1.40.0-h8ffe710_0.tar.bz2 -o libuv-1.40.0-h8ffe710_0.tar.bz2
7z x -aoa libuv-1.40.0-h8ffe710_0.tar.bz2
tar -xvf libuv-1.40.0-h8ffe710_0.tar -C %CD%\Python\
set libuv_ROOT=%CD%\Python\Library<|MERGE_RESOLUTION|>--- conflicted
+++ resolved
@@ -7,18 +7,13 @@
 
 %PYTHON_EXEC% --version
 set "PATH=%CD%\Python\Lib\site-packages\cmake\data\bin;%CD%\Python\Scripts;%CD%\Python;%PATH%"
-<<<<<<< HEAD
 
 %PYTHON_EXEC% -m pip install "setuptools>=77.0.0" "packaging>=24.2"
 
+if "%DESIRED_PYTHON%" == "3.14t" %PYTHON_EXEC% -m pip install numpy==2.3.2 cmake
+if "%DESIRED_PYTHON%" == "3.14" %PYTHON_EXEC% -m pip install numpy==2.3.2 cmake
 if "%DESIRED_PYTHON%" == "3.13t" %PYTHON_EXEC% -m pip install numpy==2.2.6 cmake
 if "%DESIRED_PYTHON%" == "3.13" %PYTHON_EXEC% -m pip install numpy==2.1.3 cmake
-=======
-if "%DESIRED_PYTHON%" == "3.14t" %PYTHON_EXEC% -m pip install numpy==2.3.2 cmake
-if "%DESIRED_PYTHON%" == "3.14" %PYTHON_EXEC% -m pip install numpy==2.3.2 cmake
-if "%DESIRED_PYTHON%" == "3.13t" %PYTHON_EXEC% -m pip install numpy==2.2.1 cmake
-if "%DESIRED_PYTHON%" == "3.13" %PYTHON_EXEC% -m pip install numpy==2.1.2 cmake
->>>>>>> 4b77c330
 if "%DESIRED_PYTHON%" == "3.12" %PYTHON_EXEC% -m pip install numpy==2.0.2 cmake
 if "%DESIRED_PYTHON%" == "3.11" %PYTHON_EXEC% -m pip install numpy==2.0.2 cmake
 if "%DESIRED_PYTHON%" == "3.10" %PYTHON_EXEC% -m pip install numpy==2.0.2 cmake
