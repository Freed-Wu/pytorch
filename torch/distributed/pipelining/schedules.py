# mypy: allow-untyped-defs
# Copyright (c) Meta Platforms, Inc. and affiliates

import copy
import csv
import itertools
import logging
import re
from abc import ABC, abstractmethod
from collections import Counter, defaultdict
from collections.abc import Callable
from enum import Enum
from functools import lru_cache
<<<<<<< HEAD
from typing import Any, Callable, NamedTuple, Optional, Union
=======
from typing import Any, NamedTuple, Optional, Union
>>>>>>> f11ac803

import torch
import torch.distributed as dist
from torch._dynamo import OptimizedModule
from torch.distributed.fsdp import FSDPModule, UnshardHandle
from torch.nn.modules.loss import _Loss
from torch.profiler import record_function

from ._utils import generate_rank_to_stage_mapping, generate_stage_to_rank_mapping
from .microbatch import merge_chunks, split_args_kwargs_into_chunks, TensorChunkSpec
from .stage import _PipelineStageBase


__all__ = [
    "get_schedule_class",
    "PipelineScheduleSingle",
    "PipelineScheduleMulti",
    "Schedule1F1B",
    "ScheduleGPipe",
    "ScheduleInterleaved1F1B",
    "ScheduleLoopedBFS",
    "ScheduleInterleavedZeroBubble",
    "ScheduleZBVZeroBubble",
    "ScheduleDualPipeV",
]

logger = logging.getLogger(__name__)


class _ComputationType(Enum):
    # TODO(whc) rename to _ActType?
    FORWARD = 1
    BACKWARD_INPUT = 2
    BACKWARD_WEIGHT = 3
    UNSHARD = 4
    RESHARD = 5
    SEND_F = 6
    RECV_F = 7
    SEND_B = 8
    RECV_B = 9
    FULL_BACKWARD = 10
    OVERLAP_F_B = 11

    def __str__(self):
        str_map = {
            _ComputationType.FORWARD: "F",
            _ComputationType.BACKWARD_INPUT: "I",
            _ComputationType.BACKWARD_WEIGHT: "W",
            _ComputationType.UNSHARD: "UNSHARD",
            _ComputationType.RESHARD: "RESHARD",
            _ComputationType.SEND_F: "SEND_F",
            _ComputationType.RECV_F: "RECV_F",
            _ComputationType.SEND_B: "SEND_B",
            _ComputationType.RECV_B: "RECV_B",
            _ComputationType.FULL_BACKWARD: "B",
            _ComputationType.OVERLAP_F_B: "OVERLAP_F_B",
        }
        return str_map[self]

    @staticmethod
    def from_str(action):
        if action == "F":
            return _ComputationType.FORWARD
        elif action == "I":
            return _ComputationType.BACKWARD_INPUT
        elif action == "W":
            return _ComputationType.BACKWARD_WEIGHT
        elif action == "UNSHARD":
            return _ComputationType.UNSHARD
        elif action == "RESHARD":
            return _ComputationType.RESHARD
        elif action == "SEND_F":
            return _ComputationType.SEND_F
        elif action == "RECV_F":
            return _ComputationType.RECV_F
        elif action == "SEND_B":
            return _ComputationType.SEND_B
        elif action == "RECV_B":
            return _ComputationType.RECV_B
        elif action == "B":
            return _ComputationType.FULL_BACKWARD
        elif action == "OVERLAP_F_B":
            return _ComputationType.OVERLAP_F_B
        else:
            raise RuntimeError(f"Invalid computation type {action}")


FORWARD = _ComputationType.FORWARD
BACKWARD_INPUT = _ComputationType.BACKWARD_INPUT
BACKWARD_WEIGHT = _ComputationType.BACKWARD_WEIGHT
UNSHARD = _ComputationType.UNSHARD
RESHARD = _ComputationType.RESHARD
SEND_F = _ComputationType.SEND_F
RECV_F = _ComputationType.RECV_F
SEND_B = _ComputationType.SEND_B
RECV_B = _ComputationType.RECV_B
FULL_BACKWARD = _ComputationType.FULL_BACKWARD
OVERLAP_F_B = _ComputationType.OVERLAP_F_B

# Convenience shorthand for compute actions only since they are used in 'simple schedule format'
F = FORWARD
I = BACKWARD_INPUT
W = BACKWARD_WEIGHT
B = FULL_BACKWARD

# Helper to parse an action string like 1F0 into a tuple of (stage_index, computation_type, microbatch_index)
_action_regex = re.compile(
    r"(\d+)(F|I|B|W|UNSHARD|RESHARD|SEND_F|RECV_F|SEND_B|RECV_B)(\d*)"
)


class _Action(NamedTuple):
    stage_index: int
    computation_type: _ComputationType
    microbatch_index: Optional[int] = None
    sub_actions: Optional[tuple["_Action", ...]] = None

    def __str__(self):
        return self.__repr__()

    def __repr__(self):
        if self.sub_actions is not None:
            # Use recursive repr for sub_actions
            sub_action_reprs = [repr(sub_action) for sub_action in self.sub_actions]
            return f"({';'.join(sub_action_reprs)}){self.computation_type}"
        else:
            repr_str = str(self.stage_index)
            repr_str += str(self.computation_type)
            if self.microbatch_index is not None:
                repr_str += str(self.microbatch_index)
            return repr_str

    @property
    def is_compute_op(self) -> bool:
        return self.computation_type in (
            FORWARD,
            FULL_BACKWARD,
            BACKWARD_INPUT,
            BACKWARD_WEIGHT,
            OVERLAP_F_B,
        )

    @staticmethod
    def from_str(action_string: str):
        """
        Reverse of __repr__

        String should be formatted as [stage][action type][(microbatch)]
            e.g. `2F0`, `1UNSHARD`, `3SEND_F1`
        """
        action_string = action_string.strip()
        if action_string == "":
            return None

        # Check for sub_actions format: [sub_action1;sub_action2;...]ComputationType
        if action_string.startswith("(") and ")" in action_string:
            # Find the closing bracket to separate sub_actions from computation type
            bracket_end = action_string.find(")")
            sub_part = action_string[
                1:bracket_end
            ]  # Remove '[' and get content before ']'
            computation_type_part = action_string[
                bracket_end + 1 :
            ]  # Get part after ']'

            # Parse sub_actions
            sub_actions = []
            if sub_part.strip():
                for sub_str in sub_part.split(";"):
                    sub_action = _Action.from_str(sub_str.strip())
                    if sub_action is not None:
                        sub_actions.append(sub_action)

            # For sub_actions format, we create an action with just the computation type
            # The stage_index and microbatch_index are not meaningful for the container action
            return _Action(
                stage_index=-1,  # Placeholder, not meaningful for sub_actions container
                computation_type=_ComputationType.from_str(computation_type_part),
                microbatch_index=None,
                sub_actions=tuple(sub_actions) if sub_actions else None,
            )

        # Handle regular single action format
        if match := _action_regex.match(action_string):
            stage_index, computation_type, microbatch_index = match.groups()
            return _Action(
                int(stage_index),
                _ComputationType.from_str(computation_type),
                int(microbatch_index) if len(microbatch_index) else None,
            )
        elif action_string == "":
            return None
        raise RuntimeError(
            f"Invalid action string: {action_string}, should be formatted as [stage][action type][(microbatch)] e.g. 2F0"
        )


@lru_cache
def _get_profiler_function_name(action: _Action) -> str:
    return f"PP:{str(action)}"


def _format_pipeline_order(
    pipeline_order: dict[int, list[Optional[_Action]]],
    error_step_number: Optional[int] = None,
) -> str:
    """
    Formats the pipeline order in a timestep (row) x rank (column) grid of actions
    and returns the formatted string.

    If `error_step_number` is passed in, an additional label will be added to signify which step
    that it is erroring on.
    """

    # don't mutate the original
    pipeline_order = copy.deepcopy(pipeline_order)

    # Replace None with ""
    for rank in pipeline_order:
        for i in range(len(pipeline_order[rank])):
            if pipeline_order[rank][i] is None:
                # TODO make a real 'None action' that prints as empty string and make mypy happy
                pipeline_order[rank][i] = ""  # type: ignore[call-overload]

    # Calculate the maximum number of steps across all ranks
    num_steps = max(len(actions) for actions in pipeline_order.values())
    step_labels = [
        "Step " + str(i).zfill(len(str(num_steps - 1))) for i in range(num_steps)
    ]
    # Sorting the dictionary by keys and retrieving values in that order
    rank_actions = [
        pipeline_order.get(key, [""] * num_steps) for key in sorted(pipeline_order)
    ]
    # Transpose the list of lists (rows to columns)
    transposed_actions = list(itertools.zip_longest(*rank_actions, fillvalue=""))
    # Generate column labels for ranks
    num_ranks = len(pipeline_order)
    rank_labels = ["Rank " + str(i) for i in range(num_ranks)]
    # Calculate the maximum length of each column, considering labels
    max_lengths = [
        max(len(str(item)) if item is not None else 0 for item in col)
        for col in zip(step_labels, *transposed_actions)
    ]
    # Format the header row with rank labels
    header_row = " " * (len(step_labels[0]) + 2) + " ".join(
        f"{label:<{max_lengths[i]}}" for i, label in enumerate(rank_labels)
    )
    # Format each row with its corresponding label
    formatted_rows = [
        f"{label}: "
        + " ".join(f"{str(item):<{max_lengths[i]}}" for i, item in enumerate(row))
        + (
            " <-- ERROR HERE"
            if error_step_number is not None
            and int(label.split()[1]) == error_step_number
            else ""
        )
        for label, row in zip(step_labels, transposed_actions)
    ]
    # Join the rows into a single string
    formatted_table = header_row + "\n" + "\n".join(formatted_rows) + "\n"
    return formatted_table


class _PipelineSchedule(ABC):
    def __init__(
        self,
        n_microbatches: int,
        loss_fn: Optional[Callable[..., torch.Tensor]] = None,
        args_chunk_spec: Optional[tuple[TensorChunkSpec, ...]] = None,
        kwargs_chunk_spec: Optional[dict[str, TensorChunkSpec]] = None,
        output_merge_spec: Optional[Union[dict[str, Any], tuple[Any]]] = None,
        scale_grads: bool = True,
    ):
        # From arguments
        self._n_microbatches = n_microbatches
        self._loss_fn = loss_fn

        # See documentation in `PipelineScheduleSingle` / `PipelineScheduleMulti`
        self.scale_grads = scale_grads

        # Chunking specification for positional inputs. (default: `None`)
        self._args_chunk_spec = args_chunk_spec
        # Chunking specification for keyword inputs. (default: `None`)
        self._kwargs_chunk_spec = kwargs_chunk_spec
        self._output_merge_spec = output_merge_spec
        """
        # args_chunk_spec and kwargs_chunk_spec specify how to chunk inputs.
        # They are used to convert batch to microbatches in `step(x)`.  See
        # `TensorChunkSpec` for helper methods for creating them.
        """

        # Derived
        self._has_backward = self._loss_fn is not None

        # Holds the losses for each microbatch.
        self._internal_losses: list[torch.Tensor] = []
        logger.info("Using %s", self.__class__.__name__)

    def _maybe_compute_loss(self, stage, output, target_mbs, mb_index):
        if stage.is_last and self._loss_fn is not None:
            loss = self._compute_loss(output, target_mbs[mb_index])  # type: ignore[index]
            self._internal_losses.append(loss)

    def _maybe_get_loss(self, stage, mb_index):
        valid_index = 0 <= mb_index < len(self._internal_losses)
        if stage.is_last and self._loss_fn is not None and valid_index:
            return self._internal_losses[mb_index]
        elif len(self._internal_losses) != 0 and not valid_index:
            raise RuntimeError(
                f"Loss for microbatch {mb_index} is not available. "
                f"Available losses for microbatches: {self._internal_losses}"
            )
        else:
            return None

    def _update_losses(self, stages, losses):
        """
        Update the losses to those in the internal state
        """
        # if stages not a list turn into a list
        if not isinstance(stages, list):
            stages = [stages]
        contains_last_stage = any(stage.is_last for stage in stages)

        # Return losses if there is a container passed in
        if contains_last_stage and losses is not None:
            if len(self._internal_losses) != self._n_microbatches:
                raise RuntimeError(
                    f"Expecting {self._n_microbatches} losses but got {len(self._internal_losses)}"
                )

            # Clean external container first
            losses.clear()
            # Copy internal losses to external container
            losses.extend(self._internal_losses)

        self._internal_losses.clear()

    @abstractmethod
    def _step_microbatches(
        self,
        arg_mbs: Optional[list] = None,
        kwarg_mbs: Optional[list] = None,
        target_mbs: Optional[list] = None,
        losses: Optional[list] = None,
    ):
        """
        Run one iteration of the pipeline schedule with list of microbatches.
        Will go through all the microbatches according to the schedule
        implementation.

        Args:
            microbatches: list of microbatch args.
        """
        raise NotImplementedError

    @abstractmethod
    def step(self, *args, target=None, losses: Optional[list] = None, **kwargs):
        """
        Run one iteration of the pipeline schedule with *whole-batch* input.
        Will chunk the input into microbatches automatically, and go through the
        microbatches according to the schedule implementation.

        args: positional arguments to the model (as in non-pipeline case).
        kwargs: keyword arguments to the model (as in non-pipeline case).
        target: target for the loss function.
        losses: a list to store the losses for each microbatch.
        """
        raise NotImplementedError

    def eval(self, *args, target=None, losses: Optional[list] = None, **kwargs):
        """
        Run one iteration of the pipeline schedule with *whole-batch* input.
        Will chunk the input into microbatches automatically, and go through the
        microbatches, calling forward only.

        args: positional arguments to the model (as in non-pipeline case).
        kwargs: keyword arguments to the model (as in non-pipeline case).
        target: target values for the loss function.
        losses: a list to store the losses for each microbatch.
        """
        # Save the original has_backward state
        original_has_backward = self._has_backward
        try:
            self._has_backward = False
            return self.step(*args, target=target, losses=losses, **kwargs)
        finally:
            # Restore the original state
            self._has_backward = original_has_backward

    def _check_inputs(
        self,
        arg_mbs: Optional[list] = None,
        kwarg_mbs: Optional[list] = None,
        target_mbs: Optional[list] = None,
        losses: Optional[list] = None,
    ) -> tuple[list, list]:
        """
        Pre-process/check inputs
        """

        def check_type_and_len(mbs, name: str):
            if not isinstance(mbs, list):
                raise TypeError(f"{name} must be a list but got a {type(mbs)}")
            if len(mbs) != self._n_microbatches:
                raise ValueError(
                    f"Expecting {self._n_microbatches} {name} but got {len(mbs)}"
                )

        if arg_mbs is not None:
            check_type_and_len(arg_mbs, "arg_mbs")
        else:
            arg_mbs = [()] * self._n_microbatches

        if kwarg_mbs is not None:
            check_type_and_len(kwarg_mbs, "kwarg_mbs")
        else:
            kwarg_mbs = [{}] * self._n_microbatches

        if target_mbs is not None:
            check_type_and_len(target_mbs, "target_mbs")

        if losses is not None:
            if not isinstance(losses, list):
                raise TypeError(f"losses must be a list but got a {type(losses)}")

        return arg_mbs, kwarg_mbs

    def _compute_loss(self, output, target):
        return self._loss_fn(output, target)  # type: ignore[misc]

    def _split_inputs(
        self,
        args: tuple[Any, ...],
        kwargs: Optional[dict[str, Any]] = None,
    ):
        """
        Splits a full-batch input into chunks (i.e. microbatches) and returns
        the chunks
        """
        if args or kwargs:
            args_split, kwargs_split = split_args_kwargs_into_chunks(
                args,
                kwargs,
                self._n_microbatches,
                self._args_chunk_spec,
                self._kwargs_chunk_spec,
            )
            return args_split, kwargs_split
        else:
            # Empty inputs (e.g. when called on middle stages)
            # Return a list of empty tuples/dicts with matching length as chunks
            return [()] * self._n_microbatches, [{}] * self._n_microbatches

    def _merge_outputs(self, output_chunks: list[Any]) -> Any:
        """
        Merge output chunks back to a batch state.
        If output_merge_spec is None, the utility will merge output chunks by dimension 0 (batch dim).
        """
        return merge_chunks(
            output_chunks,
            self._output_merge_spec,
        )


def _batch_p2p(
    p2p_ops: list[dist.P2POp], desc: Optional[str] = None
) -> list[dist.Work]:
    """
    Simple wrapper over batch_isend_irecv from torch.distributed, which just adds a descriptive logger on top.
    """
    if len(p2p_ops) == 0:
        return []
    desc_str = f"{desc}, " if desc else ""
    logger.debug("batch_p2p %s%s", desc_str, p2p_ops)
    return dist.batch_isend_irecv(p2p_ops)


def _sorted_batch_p2p(
    p2p_ops: list[dist.P2POp], desc: Optional[str] = None
) -> dict[int, list[dist.Work]]:
    """
    Sorts the list of P2P ops by the peer rank, and then calls
    batch_isend_irecv. Return a dictionary of works by peer rank. This function
    helps us avoid hangs in case of skip connections.
    """
    # Arrange p2p_ops by peer rank:
    #   int is the peer rank;
    #   List is the list of ops towards the peer
    ops_by_peer: dict[int, list[dist.P2POp]] = defaultdict(list)
    work_by_peer: dict[int, list[dist.Work]] = {}
    if len(p2p_ops) == 0:
        return work_by_peer

    # Classify the ops by peer rank
    for op in p2p_ops:
        ops_by_peer[op.peer].append(op)

    # Call batch_isend_irecv per peer, in sorted order of the peers (to avoid hangs)
    for peer, ops in sorted(ops_by_peer.items()):
        work_by_peer[peer] = _batch_p2p(ops, desc=desc)

    return work_by_peer


def _wait_batch_p2p(work: list[dist.Work]):
    """
    Waits for a list of dist.Work (typically from _batch_p2p / _sorted_batch_p2p).
    """
    for w in work:
        w.wait()


class PipelineScheduleSingle(_PipelineSchedule):
    """
    Base class for single-stage schedules.
    Implements the `step` method.
    Derived classes should implement `_step_microbatches`.

    Gradients are scaled by num_microbatches depending on the `scale_grads` argument, defaulting to True.  This setting
    should match the configuration of your loss_fn, which may either average losses (scale_grads=True)
    or sum losses (scale_grads=False).
    """

    def __init__(
        self,
        stage: _PipelineStageBase,
        n_microbatches: int,
        loss_fn: Optional[Callable] = None,
        args_chunk_spec: Optional[tuple[TensorChunkSpec, ...]] = None,
        kwargs_chunk_spec: Optional[dict[str, TensorChunkSpec]] = None,
        output_merge_spec: Optional[Union[dict[str, Any], tuple[Any]]] = None,
        scale_grads: bool = True,
    ):
        # Init parent
        super().__init__(
            n_microbatches=n_microbatches,
            loss_fn=loss_fn,
            args_chunk_spec=args_chunk_spec,
            kwargs_chunk_spec=kwargs_chunk_spec,
            output_merge_spec=output_merge_spec,
            scale_grads=scale_grads,
        )
        # Self attributes
        self._stage = stage
        self._num_stages = stage.num_stages
        self._stage_forward_initialized = False
        self._stage_backward_initialized = False

        if n_microbatches < self._num_stages:
            raise ValueError(
                f"Number of microbatches ({n_microbatches}) must be greater than \
or equal to the number of stages ({self._num_stages})."
            )

        self.pipeline_order: Optional[dict[int, list[Optional[_Action]]]] = (
            self._get_pipeline_order()
        )

    def _initialize_stage(self, args, kwargs):
        if not self._stage_forward_initialized:
            # Prepare the communication needed for the pipeline schedule execution
            # This is needed because during execution we always perform a series of batch P2P ops
            # The first call of the batched P2P needs to involve the global group
            all_ops: list[dist.P2POp] = []
            all_ops.extend(self._stage._get_init_p2p_neighbors_ops())
            _wait_batch_p2p(_batch_p2p(all_ops))

            self._stage._prepare_forward_infra(self._n_microbatches, args, kwargs)
            self._stage_forward_initialized = True

        if self._has_backward and not self._stage_backward_initialized:
            self._stage._prepare_backward_infra(self._n_microbatches)
            self._stage_backward_initialized = True

    def step(self, *args, target=None, losses: Optional[list] = None, **kwargs):
        """
        Run one iteration of the pipeline schedule with *whole-batch* input.
        Will chunk the input into microbatches automatically, and go through the
        microbatches according to the schedule implementation.

        args: positional arguments to the model (as in non-pipeline case).
        kwargs: keyword arguments to the model (as in non-pipeline case).
        target: target for the loss function.
        losses: a list to store the losses for each microbatch.
        """
        if self._has_backward and not torch.is_grad_enabled():
            raise RuntimeError(
                "step() requires gradients to be enabled for backward computation; "
                "it should not be used under torch.no_grad() context. "
                "Please call eval() instead."
            )

        # Set the same has_backward flag for stage object
        self._stage.has_backward = self._has_backward

        # Clean per iteration
        self._stage.clear_runtime_states()

        # Split inputs into microbatches
        args_split, kwargs_split = self._split_inputs(args, kwargs)

        # Split target into microbatches
        if target is not None:
            targets_split = list(torch.tensor_split(target, self._n_microbatches))
        else:
            targets_split = None

        # Run microbatches
        self._step_microbatches(args_split, kwargs_split, targets_split, losses)

        # Return merged results per original format
        if self._stage.is_last:
            return self._merge_outputs(self._stage.output_chunks)
        else:
            return None

    def _get_pipeline_order(self) -> Optional[dict[int, list[Optional[_Action]]]]:
        """
        Returns the pipeline execution order as a schedule IR.

        The returned IR is a dictionary mapping rank IDs to lists of actions.
        Each action is either an _Action object representing computation to perform,
        or None representing a deliberate idle step.

        The None values are used to represent pipeline bubbles where a rank
        must wait for dependencies from other ranks before proceeding. However
        during execution, with  the _PipelineScheduleRuntime, these Nones are
        skipped since the relevant communication (send/recv) will be scheduled and waited on.

        Returns:
            A dictionary mapping rank -> list of actions
        """
        return None


class _ScheduleForwardOnly(PipelineScheduleSingle):
    """
    The forward-only schedule.
    Will go through all the microbatches and perform only the forward pass
    """

    def _step_microbatches(
        self,
        arg_mbs: Optional[list] = None,
        kwarg_mbs: Optional[list] = None,
        target_mbs: Optional[list] = None,
        losses: Optional[list] = None,
    ):
        """
        Run one iteration of the pipeline schedule
        """
        if target_mbs is not None or losses is not None:
            raise RuntimeError(
                "Forward-only schedule does not support loss computation"
            )

        arg_mbs, kwarg_mbs = self._check_inputs(arg_mbs, kwarg_mbs, target_mbs, losses)
        self._initialize_stage(arg_mbs[0], kwarg_mbs[0])

        # Delay send waits
        fwd_sends_to_wait: list[list[dist.Work]] = []

        # Run microbatches
        for i in range(self._n_microbatches):
            with record_function(f"Forward {i}"):
                ops = self._stage.get_fwd_recv_ops(i)
                works = _sorted_batch_p2p(ops, desc="fwd_recv")
                for work in works.values():
                    _wait_batch_p2p(work)

                self._stage.forward_one_chunk(i, arg_mbs[i], kwarg_mbs[i])  # type: ignore[index]

                ops = self._stage.get_fwd_send_ops(i)
                works = _sorted_batch_p2p(ops, desc="fwd_send")
                fwd_sends_to_wait.extend(works.values())

            logger.debug("[%s] Forwarded microbatch %s", self._stage.stage_index, i)

        # Wait for all forward sends to finish
        # This should not have performance impact because by the time the first
        # backward arrives all the forward sends should have been finished.
        for work in fwd_sends_to_wait:
            _wait_batch_p2p(work)


class ScheduleGPipe(PipelineScheduleSingle):
    """
    The GPipe schedule.
    Will go through all the microbatches in a fill-drain manner.
    """

    def _step_microbatches(
        self,
        arg_mbs: Optional[list] = None,
        kwarg_mbs: Optional[list] = None,
        target_mbs: Optional[list] = None,
        losses: Optional[list] = None,
    ):
        """
        Run one iteration of the pipeline schedule with list of microbatches.
        Will go through all the microbatches according to the GPipe schedule.

        Args:
            microbatches: list of microbatch args.
        """
        arg_mbs, kwarg_mbs = self._check_inputs(arg_mbs, kwarg_mbs, target_mbs, losses)
        self._initialize_stage(arg_mbs[0], kwarg_mbs[0])

        # Delay send waits
        fwd_sends_to_wait: list[list[dist.Work]] = []

        # Run microbatches
        for i in range(self._n_microbatches):
            with record_function(f"Forward {i}"):
                ops = self._stage.get_fwd_recv_ops(i)
                works = _sorted_batch_p2p(ops, desc="fwd_recv")
                for work in works.values():
                    _wait_batch_p2p(work)

                output = self._stage.forward_one_chunk(i, arg_mbs[i], kwarg_mbs[i])  # type: ignore[index]

                ops = self._stage.get_fwd_send_ops(i)
                works = _sorted_batch_p2p(ops, desc="fwd_send")
                fwd_sends_to_wait.extend(works.values())

            logger.debug("[%s] Forwarded microbatch %s", self._stage.stage_index, i)

            self._maybe_compute_loss(self._stage, output, target_mbs, i)

        # Wait for all forward sends to finish
        # This should not have performance impact because by the time the first
        # backward arrives all the forward sends should have been finished.
        for work in fwd_sends_to_wait:
            _wait_batch_p2p(work)

        # Run backward
        # Delay send waits
        bwd_sends_to_wait: list[list[dist.Work]] = []
        for i in range(self._n_microbatches):
            with record_function(f"Backward {i}"):
                ops = self._stage.get_bwd_recv_ops(i)
                works = _sorted_batch_p2p(ops, desc="bwd_recv")
                for work in works.values():
                    _wait_batch_p2p(work)

                loss = self._maybe_get_loss(self._stage, i)
                self._stage.backward_one_chunk(
                    i,
                    loss=loss,
                    last_backward=i == self._n_microbatches - 1,
                )

                ops = self._stage.get_bwd_send_ops(i)
                works = _sorted_batch_p2p(ops, desc="bwd_send")
                bwd_sends_to_wait.extend(works.values())

            logger.debug("[%s] Backwarded microbatch %s", self._stage.stage_index, i)

        self._stage.scale_grads(
            grad_scale_factor=self._n_microbatches if self.scale_grads else 1
        )

        # Wait for all backward sends to finish
        for work in bwd_sends_to_wait:
            _wait_batch_p2p(work)

        # Update losses if there is a container passed in
        self._update_losses(self._stage, losses)

    def _get_pipeline_order(self) -> Optional[dict[int, list[Optional[_Action]]]]:
        """
        Returns the pipeline order for GPipe schedule.

        See base method in PipelineScheduleSingle for details on the schedule IR format.
        """
        pipeline_order = {}
        pp_group_size = self._num_stages

        for rank in range(pp_group_size):
            actions: list[Optional[_Action]] = []

            # 1. Initial delay based on rank position
            warmup_delay = rank
            actions.extend([None] * warmup_delay)

            # 2. Forward passes for all microbatches
            for mb_idx in range(self._n_microbatches):
                actions.append(_Action(rank, _ComputationType.FORWARD, mb_idx))

            # 3. Wait period before backward passes can begin
            backward_delay = 3 * (pp_group_size - 1 - rank)
            actions.extend([None] * backward_delay)

            # 4. Backward passes for all microbatches
            for mb_idx in range(self._n_microbatches):
                actions.append(_Action(rank, _ComputationType.FULL_BACKWARD, mb_idx))

            pipeline_order[rank] = actions

        return pipeline_order


class Schedule1F1B(PipelineScheduleSingle):
    """
    The 1F1B schedule.
    Will perform one forward and one backward on the microbatches in steady state.
    """

    def _step_microbatches(
        self,
        arg_mbs: Optional[list] = None,
        kwarg_mbs: Optional[list] = None,
        target_mbs: Optional[list] = None,
        losses: Optional[list] = None,
    ):
        """
        Run one iteration of the pipeline schedule with list of microbatches.
        Will go through all the microbatches according to the 1F1B schedule.

        Args:
            microbatches: list of microbatch args.
        """
        arg_mbs, kwarg_mbs = self._check_inputs(arg_mbs, kwarg_mbs, target_mbs, losses)
        self._initialize_stage(arg_mbs[0], kwarg_mbs[0])

        # Last stage has 1 warmup, second-to-last 2 warmups, ...
        # first stage `num_stages` warmups
        warmup_chunks = min(
            self._n_microbatches,
            self._num_stages - self._stage.stage_index,
        )

        # Chunk counters
        fwd_mb_index = 0
        bwd_mb_index = 0

        # Warmup phase
        send_work: list[dist.Work] = []
        fwd_sends = []
        for _ in range(warmup_chunks):
            # Receive activations
            fwd_recvs = self._stage.get_fwd_recv_ops(fwd_mb_index)
            _wait_batch_p2p(_batch_p2p(fwd_recvs, desc="fwd_recv"))

            # Compute
            output = self._stage.forward_one_chunk(
                fwd_mb_index, arg_mbs[fwd_mb_index], kwarg_mbs[fwd_mb_index]
            )  # type: ignore[index]

            # Clear previous chunk's forward sends (hopefully they have well
            # finished, otherwise, we are heavily communication bound, in which
            # case it doesn't create a lot of benefit to compute next chunk
            # eagerly either)
            _wait_batch_p2p(send_work)

            # Send activations
            fwd_sends = self._stage.get_fwd_send_ops(fwd_mb_index)
            if fwd_mb_index != warmup_chunks - 1:
                # Safe to fire
                send_work = _batch_p2p(fwd_sends, desc="fwd_send")
            # otherwise:
            #   The last forward send is left for fuse with first 1B in 1B1F below

            # Compute loss
            self._maybe_compute_loss(self._stage, output, target_mbs, fwd_mb_index)
            fwd_mb_index += 1

        # Now we should have send ops left over, to be fused with first 1B of 1B1F phase below.

        # 1B1F phase
        while True:  # Don't worry, we have a break inside
            # We actually do 1B first as the `1B1F` name indicates, so prepare its recv ops
            bwd_recvs = self._stage.get_bwd_recv_ops(bwd_mb_index)

            # Now, we need to fire the fwd_sends and bwd_recvs together
            _wait_batch_p2p(_batch_p2p(fwd_sends + bwd_recvs, desc="fwd_send_bwd_recv"))

            # Backward one chunk
            loss = self._maybe_get_loss(self._stage, bwd_mb_index)
            self._stage.backward_one_chunk(
                bwd_mb_index,
                loss=loss,
                last_backward=bwd_mb_index == self._n_microbatches - 1,
            )

            # Get the bwd send ops, but don't fire, to be fused with the 1F below
            bwd_sends = self._stage.get_bwd_send_ops(bwd_mb_index)
            bwd_mb_index += 1

            if fwd_mb_index == self._n_microbatches:
                # We are done with 1B1F, so break with some left-over bwd_sends
                break

            # We prepare 1F of the `1B1F`
            fwd_recvs = self._stage.get_fwd_recv_ops(fwd_mb_index)

            # Fuse it with bwd_sends above
            _wait_batch_p2p(_batch_p2p(bwd_sends + fwd_recvs, desc="bwd_send_fwd_recv"))

            # Now do the fwd
            output = self._stage.forward_one_chunk(
                fwd_mb_index, arg_mbs[fwd_mb_index], kwarg_mbs[fwd_mb_index]
            )  # type: ignore[index]

            # Compute loss
            self._maybe_compute_loss(self._stage, output, target_mbs, fwd_mb_index)

            # Get the fwd send ops, but don't fire, leave it for the next iter (wrap-around)
            fwd_sends = self._stage.get_fwd_send_ops(fwd_mb_index)
            fwd_mb_index += 1

        # Remember we still have some bwd_sends left over after the break? Now it is time to fire it
        send_work = _batch_p2p(bwd_sends, desc="bwd_send")

        # Cooldown
        while bwd_mb_index < self._n_microbatches:
            # prepare bwd recv ops
            bwd_recvs = self._stage.get_bwd_recv_ops(bwd_mb_index)
            _wait_batch_p2p(_batch_p2p(bwd_recvs, desc="bwd_recv"))

            # Backward one chunk
            loss = self._maybe_get_loss(self._stage, bwd_mb_index)
            self._stage.backward_one_chunk(
                bwd_mb_index,
                loss=loss,
                last_backward=bwd_mb_index == self._n_microbatches - 1,
            )

            # Clear previous chunk's backward sends (hopefully they have well finished)
            _wait_batch_p2p(send_work)

            # Get the bwd send ops, fire it
            bwd_sends = self._stage.get_bwd_send_ops(bwd_mb_index)
            send_work = _batch_p2p(bwd_sends, desc="bwd_send")
            bwd_mb_index += 1

        self._stage.scale_grads(
            grad_scale_factor=self._n_microbatches if self.scale_grads else 1
        )

        # Wait for the last backward send to finish
        _wait_batch_p2p(send_work)

        # Return losses if there is a container passed in
        self._update_losses(self._stage, losses)

    def _get_pipeline_order(self) -> Optional[dict[int, list[Optional[_Action]]]]:
        """
        Returns the pipeline order for 1F1B schedule.

        See base method in PipelineScheduleSingle for details on the schedule IR format.
        """
        pipeline_order = {}
        pp_group_size = self._num_stages

        for rank in range(pp_group_size):
            actions: list[Optional[_Action]] = []

            # 1. Warmup phase: initial delay based on rank
            actions.extend([None] * rank)

            # 2. Initial forward passes before 1F1B phase
            num_forward = (pp_group_size - 1) - rank
            forward_mb = 0
            for i in range(num_forward):
                actions.append(_Action(rank, _ComputationType.FORWARD, i))
                forward_mb = i

            # 3. Wait for backward to be ready
            wait_for_1f1b = max(0, 2 * (pp_group_size - 1 - rank))
            actions.extend([None] * wait_for_1f1b)

            # 4. 1F1B steady state phase
            backward_mb = 0
            remaining_forward = self._n_microbatches - num_forward

            while remaining_forward > 0:
                # One forward
                forward_mb += 1
                actions.append(_Action(rank, _ComputationType.FORWARD, forward_mb))
                remaining_forward -= 1

                # One backward
                actions.append(
                    _Action(rank, _ComputationType.FULL_BACKWARD, backward_mb)
                )
                backward_mb += 1

            # 5. Cooldown phase: remaining backward passes
            remaining_backward = self._n_microbatches - backward_mb

            while remaining_backward > 0:
                # Add None and backward actions in alternating pattern
                # based on distance from the last stage
                if (pp_group_size - rank) > 0:
                    actions.append(None)
                    # Decrement the wait counter only if we still have backward passes to do
                    if remaining_backward > 0:
                        actions.append(
                            _Action(rank, _ComputationType.FULL_BACKWARD, backward_mb)
                        )
                        backward_mb += 1
                        remaining_backward -= 1
                else:
                    # If we're at the last stage, just add backward actions without None
                    actions.append(
                        _Action(rank, _ComputationType.FULL_BACKWARD, backward_mb)
                    )
                    backward_mb += 1
                    remaining_backward -= 1

            pipeline_order[rank] = actions
        return pipeline_order


def _add_unshard_reshard(
    compute_actions: list[Optional[_Action]],
    max_active_stages: int = 3,
) -> list[_Action]:
    """Given a basic schedule involving only compute actions (F,B,W,OVERLAP_F_B), add UNSHARD/RESHARD actions for FSDP.

    UNSHARD refers to fetching the full contents of an FSDP-sharded layer, requiring an all-gather operation.
    RESHARD does the opposite, releasing memory (but doing no communication)

    We abandon the "timestep lock"  during lowering

    max_active_stages controls how many prefetches we allow. It should be measured in mb and tuneable but in practice
    3 stages is probably the thing we want?
    (to account for having one f and one b active, and something else prefetching?)
    """

    def next_stage_indices(
        count: int, next_actions: list[Optional[_Action]]
    ) -> list[int]:
        """Remove duplicates (same stage, different microbatch), find next 'count' stages that will do compute."""
        seen: set[int] = set()
        ret: list[int] = []

        for a in next_actions:
            if a is not None:
                # Handle OVERLAP_F_B actions by checking their sub_actions
                if a.computation_type == OVERLAP_F_B and a.sub_actions is not None:
                    for sub_action in a.sub_actions:
                        if sub_action.stage_index not in seen:
                            seen.add(sub_action.stage_index)
                            ret.append(sub_action.stage_index)
                            if len(ret) == count:
                                break
                    if len(ret) == count:
                        break
                else:
                    # Regular action
                    if a.stage_index not in seen:
                        seen.add(a.stage_index)
                        ret.append(a.stage_index)
                        if len(ret) == count:
                            break
        return ret

    active_stages: set[int] = set()
    fsdp_aware_actions: list[_Action] = []

    def _unshard(stage_index: int):
        active_stages.add(stage_index)
        fsdp_aware_actions.append(_Action(stage_index, UNSHARD, None))

    def _reshard(stage_index: int):
        active_stages.remove(stage_index)
        fsdp_aware_actions.append(_Action(stage_index, RESHARD, None))

    for i, action in enumerate(compute_actions):
        if action is None:
            continue

        # We prefetch the next N stages we'll see, dropping existing stages to make room
        next_n = next_stage_indices(max_active_stages, compute_actions[i:])
        # Fetch needs to be ordered correctly, so don't use a set
        fetch = list(filter(lambda s: s not in active_stages, next_n))
        # Unclear what the best policy is for eviction, but we can maintain order so we do
        evict = list(filter(lambda s: s not in next_n, active_stages))

        # logger.debug(
        #     "_add_unshard_reshard Step %d active: %s fetch %s, evict %s",
        #     i,
        #     active_stages,
        #     fetch,
        #     evict,
        # )

        for stage in evict:
            _reshard(stage)
        for stage in fetch:
            _unshard(stage)
        fsdp_aware_actions.append(action)

    return fsdp_aware_actions


def _merge_bw(
    compute_actions: list[Optional[_Action]],
) -> list[_Action]:
    """Given a basic schedule involving only compute actions (F,I,W), merge adjacent I and W ops into B ops.
    (note: I = BACKWARD_INPUT, W = BACKWARD_WEIGHT, B = FULL_BACKWARD)

    B refers to running the whole backward (not separating grad_input and grad_weight), which can be more efficient
    in some cases.
    """
    merged_actions = []
    while compute_actions:
        action = compute_actions.pop(0)
        if action is None:
            continue

        # Remove any None actions and find the next non-None action
        while len(compute_actions) and compute_actions[0] is None:
            compute_actions.pop(0)

        # Get the next action if it exists
        next_action = compute_actions[0] if len(compute_actions) > 0 else None

        if (
            action.computation_type == BACKWARD_INPUT
            and next_action is not None
            and next_action.computation_type == BACKWARD_WEIGHT
            and action.stage_index == next_action.stage_index
            and action.microbatch_index == next_action.microbatch_index
        ):
            merged_actions.append(
                _Action(action.stage_index, FULL_BACKWARD, action.microbatch_index)
            )
            compute_actions.pop(0)
        else:
            merged_actions.append(action)
    return merged_actions


def _add_send_recv(
    compute_actions: dict[int, list[_Action]],
    stage_to_rank: Callable[[int], int],
    num_stages: int,
) -> dict[int, list[_Action]]:
    """
    Transforms a compute-only schedule into a complete schedule with communication actions.

    For actions with sub-actions (OVERLAP_F_B) we ensure that all the subactions have been
    computed and the communication is ready
    """
    comm_actions: dict[int, list[_Action]] = {rank: [] for rank in compute_actions}
    prev_actions: dict[int, set[_Action]] = {rank: set() for rank in compute_actions}

    def _has_comms(action: _Action) -> bool:
        if action.computation_type == F:
            return action.stage_index != num_stages - 1 and stage_to_rank(
                action.stage_index + 1
            ) != stage_to_rank(action.stage_index)
        elif action.computation_type in (BACKWARD_INPUT, FULL_BACKWARD):
            return action.stage_index != 0 and stage_to_rank(
                action.stage_index - 1
            ) != stage_to_rank(action.stage_index)
        return False

    def _get_comms(action: _Action) -> tuple[_Action, _Action]:
        assert _has_comms(action), f"{action} is not a valid comm action"
        stage_idx = action.stage_index
        ctype = action.computation_type
        mb_idx = action.microbatch_index
        send = _Action(stage_idx, SEND_F if ctype == F else SEND_B, mb_idx)
        recv_stage_idx = stage_idx + 1 if ctype == F else stage_idx - 1
        recv = _Action(recv_stage_idx, RECV_F if ctype == F else RECV_B, mb_idx)
        return send, recv

    def _ready_to_schedule(
        action: Optional[_Action], prev_actions: set[_Action]
    ) -> bool:
        """We don't put our own recv ops in the schedule, we let a sender on another rank put our recv ops in place.
        This helps ensure a sane (non-hanging) ordering of sends and recvs.
        But it also means we might not be able to schedule our next compute action yet.
        """
        if action is None:
            return True
        elif action.computation_type == F and action.stage_index != 0:
            if (
                _Action(action.stage_index, RECV_F, action.microbatch_index)
                in prev_actions
            ):
                return True
            elif (
                _Action(action.stage_index - 1, F, action.microbatch_index)
                in prev_actions
            ):
                return True
            return False
        elif (
            action.computation_type in (BACKWARD_INPUT, FULL_BACKWARD)
            and action.stage_index != num_stages - 1
        ):
            if (
                _Action(action.stage_index, RECV_B, action.microbatch_index)
                in prev_actions
            ):
                return True
            elif (
                _Action(action.stage_index + 1, BACKWARD_INPUT, action.microbatch_index)
                in prev_actions
            ):
                return True
            elif (
                _Action(action.stage_index + 1, FULL_BACKWARD, action.microbatch_index)
                in prev_actions
            ):
                return True
            return False
        else:
            return True

    while compute_actions:
        progress = False
        # go in order of ranks even if dict keys aren't ordered
        for rank in sorted(compute_actions):
            assert len(compute_actions[rank]) > 0, (
                f"{rank=}, {len(compute_actions[rank])=}"
            )
            action = compute_actions[rank][0]
            # handle new case where parent action (OVERLAP_F_B) can be comprised of subactions
            if action is not None and action.sub_actions is not None:
                all_actions = action.sub_actions
            else:
                all_actions = (action,)

            if not all(_ready_to_schedule(a, prev_actions[rank]) for a in all_actions):
                continue

            # The action's dependencies are satisfied, so add to schedule
            if action is not None:
                comm_actions[rank].append(action)
                for a in all_actions:
                    prev_actions[rank].add(a)
                    if _has_comms(a):
                        send, recv = _get_comms(a)
                        # TODO we can avoid send/recv if the 2 stages are on the same rank.
                        # should we avoid that in the runtime or here?
                        comm_actions[rank].append(send)
                        prev_actions[rank].add(send)
                        comm_actions[stage_to_rank(recv.stage_index)].append(recv)
                        prev_actions[stage_to_rank(recv.stage_index)].add(recv)

            compute_actions[rank].pop(0)
            if len(compute_actions[rank]) == 0:
                del compute_actions[rank]
            progress = True
        assert progress, "Malformed compute schedule, can't schedule sends/recvs"
    return comm_actions


def _validate_schedule(
    actions: dict[int, list[Optional[_Action]]],
    pp_group_size: int,
    num_stages: int,
    num_microbatches: int,
) -> dict[int, int]:
    assert len(actions) == pp_group_size, (
        f"Schedule has incorrect number of ranks - expected {pp_group_size}, actual {len(actions)}"
    )
    for rank in range(pp_group_size):
        assert rank in actions, f"Schedule is missing actions for rank {rank}"

    # We will count all the actions per stage and ensure they happen in a valid order
    # (e.g. F before (B, I) before W for a given microbatch)
    stage_actions: dict[int, dict[_ComputationType, set]] = {
        stage_id: {
            F: set(),
            B: set(),
            I: set(),
            W: set(),
        }
        for stage_id in range(num_stages)
    }
    stage_index_to_rank_mapping = {}

    def _process_action(action: _Action, rank: int, step: int):
        """Process a single action and update stage_actions and stage_index_to_rank_mapping"""
        s_id = action.stage_index
        ctype = action.computation_type
        mb_id = action.microbatch_index

        if ctype == F:
            stage_actions[s_id][F].add(mb_id)
        elif ctype == B:
            if mb_id not in stage_actions[s_id][F]:
                error_msg = (
                    f"Rank {rank}, step {step}: Running Full Backward for stage {s_id}, "
                    f"microbatch {mb_id} without first running Forward"
                )
                formatted_schedule = _format_pipeline_order(
                    actions, error_step_number=step
                )
                full_error_msg = (
                    f"{error_msg}\n\nFull pipeline schedule:\n{formatted_schedule}"
                )
                raise AssertionError(full_error_msg)
            stage_actions[s_id][B].add(mb_id)
        elif ctype == I:
            if mb_id not in stage_actions[s_id][F]:
                error_msg = (
                    f"Rank {rank}, step {step}: Running Backward Input for stage {s_id}, "
                    f"microbatch {mb_id} without first running Forward"
                )
                formatted_schedule = _format_pipeline_order(
                    actions, error_step_number=step
                )
                full_error_msg = (
                    f"{error_msg}\n\nFull pipeline schedule:\n{formatted_schedule}"
                )
                raise AssertionError(full_error_msg)
            stage_actions[s_id][I].add(mb_id)
        elif ctype == W:
            if mb_id not in stage_actions[s_id][I]:
                error_msg = (
                    f"Rank {rank}, step {step}: Running Backward Weight for stage {s_id}, "
                    f"microbatch {mb_id} without first running Backward Input"
                )
                formatted_schedule = _format_pipeline_order(
                    actions, error_step_number=step
                )
                full_error_msg = (
                    f"{error_msg}\n\nFull pipeline schedule:\n{formatted_schedule}"
                )
                raise AssertionError(full_error_msg)
            stage_actions[s_id][W].add(mb_id)

        if s_id not in stage_index_to_rank_mapping:
            stage_index_to_rank_mapping[s_id] = rank
        else:
            existing_rank = stage_index_to_rank_mapping[s_id]
            assert rank == existing_rank, (
                f"Rank {rank}, step {step}: Stage {s_id} is assigned to both rank {rank} and rank {existing_rank}"
            )

    for rank in actions:
        for step, action in enumerate(actions[rank]):
            if action is None:
                continue
            assert isinstance(action, _Action), (
                f"Rank {rank}, step {step}: Got an invalid action: {action}, expected instance of _Action"
            )

            # Check if action has sub_actions
            if action.sub_actions is not None:
                # Process each sub_action instead of the main action
                for sub_action in action.sub_actions:
                    _process_action(sub_action, rank, step)
            else:
                # Process the main action normally
                _process_action(action, rank, step)

    for s_id in stage_actions:
        f_mb = len(stage_actions[s_id][F])
        b_mb = len(stage_actions[s_id][B])
        i_mb = len(stage_actions[s_id][I])
        w_mb = len(stage_actions[s_id][W])

        assert f_mb == num_microbatches, (
            f"Got {f_mb} {F} microbatches for stage {s_id}, expected {num_microbatches}"
        )

        assert i_mb == w_mb, (
            f"Invalid backward microbatches for stage {s_id}: I and W must have equal counts, \
            but got I={i_mb}, W={w_mb}"
        )

        assert b_mb + (i_mb + w_mb) // 2 == num_microbatches, (
            f"Invalid backward microbatches for stage {s_id}: expected {num_microbatches} total backwards, \
            but got B={b_mb}, I={i_mb}, W={w_mb}"
        )
    return stage_index_to_rank_mapping


class PipelineScheduleMulti(_PipelineSchedule):
    """
    Base class for multi-stage schedules.
    Implements the `step` method.

    Gradients are scaled by num_microbatches depending on the `scale_grads` argument, defaulting to True.  This setting
    should match the configuration of your loss_fn, which may either average losses (scale_grads=True)
    or sum losses (scale_grads=False).
    """

    def __init__(
        self,
        stages: list[_PipelineStageBase],
        n_microbatches: int,
        loss_fn: Optional[Callable] = None,
        args_chunk_spec: Optional[tuple[TensorChunkSpec, ...]] = None,
        kwargs_chunk_spec: Optional[dict[str, TensorChunkSpec]] = None,
        output_merge_spec: Optional[Union[dict[str, Any], tuple[Any]]] = None,
        use_full_backward: Optional[bool] = None,
        scale_grads: bool = True,
    ):
        # Init parent
        super().__init__(
            n_microbatches=n_microbatches,
            loss_fn=loss_fn,
            args_chunk_spec=args_chunk_spec,
            kwargs_chunk_spec=kwargs_chunk_spec,
            output_merge_spec=output_merge_spec,
            scale_grads=scale_grads,
        )
        # Self attributes
        self._stages = stages
        self._num_stages = stages[0].num_stages
        self.pp_group_size = stages[0].group_size
        self.rank = stages[0].group_rank
        # Set the pipeline stage states
        self.stage_index_to_group_rank = generate_stage_to_rank_mapping(
            self.pp_group_size, self._num_stages
        )
        for stage in self._stages:
            stage.stage_index_to_group_rank = self.stage_index_to_group_rank

        self._stages_forward_initialized = False
        self._stages_backward_initialized = False

        # avoid putting a reference to 'self' inside the lambda, it creates a ref cycle
        has_loss: bool = self._loss_fn is not None
        self._should_compute_loss = lambda stage: stage.is_last and has_loss

        # This will be set during init of derived schedules
        self.pipeline_order: dict[int, list[Optional[_Action]]] = {}

        if use_full_backward is not None:
            logger.warning(
                "Deprecation warning: 'use_full_backward' is no longer supported. "
                "Simply stop passing it, and everything should still work fine."
            )

    def _initialize_stages(self, args: tuple[Any, ...], kwargs):
        if not self._stages_forward_initialized:
            # Prepare the communication needed for the pipeline schedule execution
            # This is needed because during execution we always perform a series of batch P2P ops
            # The first call of the batched P2P needs to involve the global group
            all_ops: list[dist.P2POp] = []
            for stage in self._stages:
                all_ops.extend(stage._get_init_p2p_neighbors_ops())
            _wait_batch_p2p(_batch_p2p(all_ops))

            # may be 'none' value (if this stage sends its output shapes to the next stage via P2P)
            # or real value (if this stage and next stage are on the same device)
            next_stage_args: tuple[Any, ...] = tuple()
            for stage in self._stages:
                if stage.is_first:
                    next_stage_args = stage._prepare_forward_infra(
                        self._n_microbatches, args, kwargs
                    )
                else:
                    next_stage_args = stage._prepare_forward_infra(
                        self._n_microbatches, next_stage_args, kwargs
                    )
            self._stages_forward_initialized = True

        if self._has_backward and not self._stages_backward_initialized:
            for stage in self._stages:
                stage._prepare_backward_infra(self._n_microbatches)
            self._stages_backward_initialized = True

    def _validate_and_set_stage_mapping(
        self, actions: dict[int, list[Optional[_Action]]]
    ) -> None:
        """
        Allocates the stage index to rank mapping which is needed for communication
        """
        self.stage_index_to_group_rank = _validate_schedule(
            actions,
            self.pp_group_size,
            self._num_stages,
            self._n_microbatches,
        )
        for stage in self._stages:
            stage.stage_index_to_group_rank = self.stage_index_to_group_rank

    def _dump_csv(self, filename):
        """Dump a CSV representation of the schedule into a file with the provided filename."""
        with open(filename, "w", newline="") as csvfile:
            writer = csv.writer(csvfile)
            for rank in self.pipeline_order:
                writer.writerow(self.pipeline_order[rank])

    def _load_csv(self, filename, format="compute_only"):
        """Load a CSV representation of the schedule from a file with the provided filename.
        This API will most likely get renamed/refactored so is marked as internal for now.

        format must be "compute_only" for PipelineScheduleMulti.
        """
        assert format == "compute_only"
        with open(filename, newline="") as csvfile:
            reader = csv.reader(csvfile)
            for rank, row in enumerate(reader):
                self.pipeline_order[rank] = [_Action.from_str(s) for s in row]

        # Validates the order of the pipeline actions and infers the stage_to_rank_mapping.
        # This will overwrite the default stage_to_rank_mapping created in the constructor
        self._validate_and_set_stage_mapping(self.pipeline_order)

    def step(self, *args, target=None, losses: Optional[list] = None, **kwargs):
        """
        Run one iteration of the pipeline schedule with *whole-batch* input.
        Will chunk the input into microbatches automatically, and go through the
        microbatches according to the schedule implementation.

        args: positional arguments to the model (as in non-pipeline case).
        kwargs: keyword arguments to the model (as in non-pipeline case).
        target: target for the loss function.
        losses: a list to store the losses for each microbatch.
        """
        if self._has_backward and not torch.is_grad_enabled():
            raise RuntimeError(
                "step() requires gradients to be enabled for backward computation; "
                "it should not be used under torch.no_grad() context. "
                "Please call eval() instead."
            )

        # Set the same has_backward flag for stage object
        for stage in self._stages:
            stage.has_backward = self._has_backward

        # Clean per iteration
        for stage in self._stages:
            stage.clear_runtime_states()

        # Split inputs into microbatches
        args_split, kwargs_split = self._split_inputs(args, kwargs)

        # Split target into microbatches
        if target is not None:
            targets_split = list(torch.tensor_split(target, self._n_microbatches))
        else:
            targets_split = None

        # Run microbatches
        self._step_microbatches(args_split, kwargs_split, targets_split, losses)

        # Return merged results per original format
        for stage in self._stages:
            if stage.is_last:
                return self._merge_outputs(stage.output_chunks)
        # Does not contain the last stage
        return None

    def _step_microbatches(
        self,
        arg_mbs: Optional[list] = None,
        kwarg_mbs: Optional[list] = None,
        target_mbs: Optional[list] = None,
        losses: Optional[list] = None,
    ):
        """
        Operate on the microbatches for looped schedules (multiple stages on each rank).

        TODO: Does not use sorted_batch_isend_irecv(). As a result, this schedule does
        not support models with skip connections.
        """
        arg_mbs, kwarg_mbs = self._check_inputs(arg_mbs, kwarg_mbs, target_mbs, losses)

        self._initialize_stages(arg_mbs[0], kwarg_mbs[0])

        # Based on the plan in Step 1 created in __init__:
        # 2. Perform communication based on the pipeline_order
        stage_index_to_stage: dict[int, _PipelineStageBase] = {
            stage.stage_index: stage for stage in self._stages
        }

        # determine prev_rank and next_rank based on which ranks are next to
        # the stages in the pipeline_order
        all_prev_ranks: set[int] = set()
        all_next_ranks: set[int] = set()
        for stage_index in stage_index_to_stage.keys():
            # TODO: assumption that stages only communicate from distances of +1/-1 (no skip connections)
            if stage_index > 0:
                all_prev_ranks.add(self.stage_index_to_group_rank[stage_index - 1])
            if stage_index < self._num_stages - 1:
                all_next_ranks.add(self.stage_index_to_group_rank[stage_index + 1])
        # count either full_backward or backward_weight together, to determine when to sync DP grads
        backward_counter: Counter[int] = Counter()
        for time_step, action in enumerate(self.pipeline_order[self.rank]):
            try:
                ops: list[dist.P2POp] = []
                if action is not None:
                    computation_type = action.computation_type
                    mb_index = action.microbatch_index
                    stage_index = action.stage_index
                    assert mb_index is not None, (
                        "All currently supported action types require valid microbatch_index"
                    )
                    if computation_type == _ComputationType.FORWARD:
                        # perform forward computation
                        stage = stage_index_to_stage[stage_index]
                        output = stage.forward_one_chunk(
                            mb_index, arg_mbs[mb_index], kwarg_mbs[mb_index]
                        )
                        self._maybe_compute_loss(stage, output, target_mbs, mb_index)
                        ops.extend(stage.get_fwd_send_ops(mb_index))
                    elif computation_type == _ComputationType.FULL_BACKWARD:
                        # perform backward computation
                        stage = stage_index_to_stage[stage_index]
                        loss = self._maybe_get_loss(stage, mb_index)
                        backward_counter[stage_index] += 1
                        last_backward = (
                            backward_counter[stage_index] == self._n_microbatches
                        )
                        grad_scale_factor = (
                            self._n_microbatches if self.scale_grads else 1
                        )
                        stage.backward_one_chunk(
                            mb_index,
                            loss=loss,
                            full_backward=True,
                            last_backward=last_backward,
                        )
                        if last_backward:
                            stage.scale_grads(grad_scale_factor)

                        ops.extend(stage.get_bwd_send_ops(mb_index))
                    elif computation_type == _ComputationType.BACKWARD_INPUT:
                        # perform backward computation
                        stage = stage_index_to_stage[stage_index]
                        loss = self._maybe_get_loss(stage, mb_index)
                        stage.backward_one_chunk(
                            mb_index,
                            loss=loss,
                            full_backward=False,
                            last_backward=False,
                        )
                        ops.extend(stage.get_bwd_send_ops(mb_index))
                    elif computation_type == _ComputationType.BACKWARD_WEIGHT:
                        # perform weight update
                        stage = stage_index_to_stage[stage_index]
                        backward_counter[stage_index] += 1
                        last_backward = (
                            backward_counter[stage_index] == self._n_microbatches
                        )
                        grad_scale_factor = (
                            self._n_microbatches if self.scale_grads else 1
                        )
                        stage.backward_weight_one_chunk(
                            mb_index,
                            last_backward=last_backward,
                        )
                        if last_backward:
                            stage.scale_grads(grad_scale_factor)
                    else:
                        raise ValueError(f"Unknown computation type {computation_type}")

                # Look at the neighboring ranks for this current timestep and determine whether
                # this current rank needs to do any recv communication
                for prev_rank in all_prev_ranks:
                    prev_rank_ops = self.pipeline_order[prev_rank]
                    prev_rank_action = None
                    if time_step < len(prev_rank_ops):
                        prev_rank_action = prev_rank_ops[time_step]
                    if prev_rank_action is not None:
                        computation_type = prev_rank_action.computation_type
                        mb_index = prev_rank_action.microbatch_index
                        stage_index = prev_rank_action.stage_index
                        assert mb_index is not None, (
                            "All currently supported action types require valid microbatch_index"
                        )
                        # Only handle sends for the forward from a previous rank
                        if computation_type == _ComputationType.FORWARD:
                            # If not the last stage, then receive fwd activations
                            if stage_index + 1 in stage_index_to_stage:
                                # TODO: We are assuming that stage will always receive from stage-1
                                # however that is not necessarily true of get_fwd_recv_ops
                                stage = stage_index_to_stage[stage_index + 1]
                                ops.extend(stage.get_fwd_recv_ops(mb_index))
                        elif computation_type in (
                            FULL_BACKWARD,
                            BACKWARD_INPUT,
                            BACKWARD_WEIGHT,
                        ):
                            # Previous rank doing backward has no influence for the current rank forward recv
                            pass
                        else:
                            raise ValueError(
                                f"Unknown computation type {computation_type}"
                            )
                for next_rank in all_next_ranks:
                    next_rank_ops = self.pipeline_order[next_rank]
                    next_rank_action = None
                    if time_step < len(next_rank_ops):
                        next_rank_action = next_rank_ops[time_step]
                    if next_rank_action is not None:
                        computation_type = next_rank_action.computation_type
                        mb_index = next_rank_action.microbatch_index
                        stage_index = next_rank_action.stage_index
                        assert mb_index is not None, (
                            "All currently supported action types require valid microbatch_index"
                        )
                        # Only handle receives for the backwards from a next rank
                        if computation_type in (FORWARD, BACKWARD_WEIGHT):
                            # Next rank doing forward or weight update has no influence for the current rank backward recv
                            pass
                        elif computation_type in (BACKWARD_INPUT, FULL_BACKWARD):
                            # If not the first stage, then receive bwd gradients
                            if stage_index - 1 in stage_index_to_stage:
                                # TODO: We are assuming that stage will always receive from stage+1
                                # however that is not necessarily true of get_bwd_recv_ops
                                stage = stage_index_to_stage[stage_index - 1]
                                ops.extend(stage.get_bwd_recv_ops(mb_index))
                        else:
                            raise ValueError(
                                f"Unknown computation type {computation_type}"
                            )

                # do the communication
                _wait_batch_p2p(_batch_p2p(ops))
            except Exception as e:
                logger.error(
                    "[Rank %s] pipeline schedule %s caught the following exception '%s' \
at time_step %s when running action %s",
                    self.rank,
                    self.__class__.__name__,
                    str(e),
                    time_step,
                    action,
                )
                logger.error(
                    "%s",
                    _format_pipeline_order(
                        self.pipeline_order, error_step_number=time_step
                    ),
                )
                raise e
        # Return losses if there is a container passed in
        self._update_losses(self._stages, losses)


class _PipelineScheduleRuntime(PipelineScheduleMulti):
    """
    Provides a simple runtime that requires a 'schedule IR' including specified communication operations.

    Can be instantiated directly by creating _PipelineScheduleRuntime and calling load_csv, or can be
    subclassed and the subclass can be responsible for creating a schedule IR.
    """

    def _prepare_schedule_with_comms(
        self,
        actions: dict[int, list[Optional[_Action]]],
        format: str = "compute_only",
    ):
        """
        Given an in-memory representation for a simple compute-only schedule, lower it to a complex schedule including
        communication actions.  Stores the schedule in self, and must be called before running step_mo()
        """
        # validate the provided actions are valid and overrides the default stage_index_to_group_rank
        super()._validate_and_set_stage_mapping(actions)

        self.pipeline_order_with_comms: dict[int, list[_Action]] = {}
        if format == "compute_comms":
            for rank in actions:
                self.pipeline_order_with_comms[rank] = []
                for action in actions[rank]:
                    assert action is not None
                    self.pipeline_order_with_comms[rank].append(action)
            # TODO what level of validation should we offer for compute+comms schedule?
        elif format == "compute_only":
            # Validate that the schedule does not have comms already added to it
            for rank, action_list in actions.items():
                for i, action in enumerate(action_list):
                    if action is not None and not action.is_compute_op:
                        raise ValueError(
                            f"Expected compute-only schedule but found communication action "
                            f"'{action}' at rank {rank}, position {i}. "
                            f"Communication actions (e.g. SEND_F, RECV_F, etc.) "
                            f"should not be present when format='compute_only'."
                        )

            # Perform schedule lowering
            for rank in actions:
                self.pipeline_order_with_comms[rank] = _add_unshard_reshard(
                    actions[rank]
                )

            self.pipeline_order_with_comms = _add_send_recv(
                self.pipeline_order_with_comms,
                stage_to_rank=lambda s: self.stage_index_to_group_rank[s],
                num_stages=self._num_stages,
            )
        else:
            raise NotImplementedError(f"{format=} is not implemented")

    def _load_csv(self, filename: str, format: str = "compute_only"):
        """Loads a csv in simple format and then lowers it to include communication actions

        format must be either "compute_only" or "compute_comms".  If compute_only, the lowering passes
        will automatically be run to generate a compute_comms schedule.
        """
        if format == "compute_only":
            # this will populate self.pipeline_order
            super()._load_csv(filename)
            # this will populate self.pipeline_order_with_comms
            self._prepare_schedule_with_comms(self.pipeline_order)
        elif format == "compute_comms":
            actions = {}
            with open(filename, newline="") as csvfile:
                reader = csv.reader(csvfile)
                for rank, row in enumerate(reader):
                    actions[rank] = [_Action.from_str(s) for s in row]
                self._prepare_schedule_with_comms(actions, format=format)
        else:
            raise NotImplementedError(f"{format=} is not implemented")

    def _dump_csv(self, filename: str, format: str = "compute_comms"):
        """Dump a CSV representation of the schedule into a file with the provided filename."""
        if format == "compute_only":
            assert self.pipeline_order is not None, (
                "Compute only schedule must be available"
            )
            with open(filename, "w", newline="") as csvfile:
                writer = csv.writer(csvfile)
                for rank in self.pipeline_order:
                    writer.writerow(self.pipeline_order[rank])
        elif format == "compute_comms":
            assert self.pipeline_order_with_comms is not None, (
                "Must initialize compute_comms schedule before dump_csv"
            )
            with open(filename, "w", newline="") as csvfile:
                writer = csv.writer(csvfile)
                for rank in self.pipeline_order_with_comms:
                    writer.writerow(self.pipeline_order_with_comms[rank])

    def _simulate(self):
        return _simulate_comms_compute(
            self.pipeline_order_with_comms,
            lambda s: self.stage_index_to_group_rank[s],
            self._num_stages,
        )

    def _step_microbatches(
        self,
        arg_mbs: Optional[list] = None,
        kwarg_mbs: Optional[list] = None,
        target_mbs: Optional[list] = None,
        losses: Optional[list] = None,
    ):
        """
        Operate on the microbatches for looped schedules (multiple stages on each rank).

        TODO: Does not use sorted_batch_isend_irecv(). As a result, this schedule does
        not support models with skip connections.
        """
        arg_mbs, kwarg_mbs = self._check_inputs(arg_mbs, kwarg_mbs, target_mbs, losses)
        self._initialize_stages(arg_mbs[0], kwarg_mbs[0])

        # Based on the plan in Step 1 created in __init__:
        # 2. Perform communication based on the pipeline_order
        stage_index_to_stage: dict[int, _PipelineStageBase] = {
            stage.stage_index: stage for stage in self._stages
        }

        assert self.pipeline_order_with_comms is not None, (
            "Must call _prepare_schedule_with_comms() before calling _step_microbatches()"
        )

        # recv ops indexed by (stage_idx, mb_idx) need to be waited on before use
        bwd_recv_ops: dict[tuple[int, int], list[dist.Work]] = {}
        fwd_recv_ops: dict[tuple[int, int], list[dist.Work]] = {}

        # send ops should be waited on before step() exists, mainly for hygiene
        send_ops: list[list[dist.Work]] = []

        # we track which stages are 'active' when used with FSDP, and wait on unshard ops before computing on stages
        unshard_ops: dict[int, UnshardHandle] = {}
        unsharded_stages = set()

        def _assert_unsharded(stage_idx: int):
            """If an unshard is active for `stage_idx`, wait() it and mark `stage_idx` unshared."""
            if stage_idx in unshard_ops:
                unshard_ops[stage_idx].wait()
                del unshard_ops[stage_idx]
                unsharded_stages.add(stage_idx)
            assert stage_idx in unsharded_stages, (
                f"Attempted to compute on sharded {stage_idx=}"
            )

        def _perform_action(action: _Action):
            try:
                comp_type = action.computation_type
                mb_index: int = (
                    action.microbatch_index
                    if action.microbatch_index is not None
                    else -1
                )
                assert mb_index >= 0 or comp_type in (
                    UNSHARD,
                    RESHARD,
                ), f"{action=} missing mb_index"
                stage_idx = action.stage_index
                stage = stage_index_to_stage[stage_idx]
                stage_uses_fsdp = isinstance(stage.submod, FSDPModule)
                # see [Note: V-schedule special case]
                is_next_stage_on_this_rank = stage_idx + 1 in stage_index_to_stage
                is_prev_stage_on_this_rank = stage_idx - 1 in stage_index_to_stage

                logger.debug(
                    "_PipelineScheduleRuntime running time_step %d, action %s",
                    time_step,
                    action,
                )

                with record_function(_get_profiler_function_name(action)):
                    # TODO(whc) it's not actually safe to use _batch_p2p here in the uncommon case the model has skip-connections,
                    # since we do not want to batch up ops between more than a pair of ranks.  _sorted_batch_p2p would be
                    # safe to use instead.
                    # However, I was wondering if I should avoid calling batched operators at all in the case that there is
                    # only one operator per batch.  I could iterate through the 'fwd_send_ops' one by one and run them.
                    if comp_type == SEND_F:
                        send_ops.append(_batch_p2p(stage.get_fwd_send_ops(mb_index)))
                    elif comp_type == SEND_B:
                        send_ops.append(_batch_p2p(stage.get_bwd_send_ops(mb_index)))
                    elif comp_type == RECV_F:
                        assert (
                            stage_idx,
                            mb_index,
                        ) not in fwd_recv_ops, (
<<<<<<< HEAD
                            "Recv twice for {stage_idx=} {mb_index=} without executing forward"
=======
                            f"Recv twice for {stage_idx=} {mb_index=} without executing forward"
>>>>>>> f11ac803
                        )
                        fwd_recv_ops[(stage_idx, mb_index)] = _batch_p2p(
                            stage.get_fwd_recv_ops(mb_index)
                        )
                    elif comp_type == RECV_B:
                        assert (
                            stage_idx,
                            mb_index,
                        ) not in bwd_recv_ops, (
<<<<<<< HEAD
                            "Recv twice for {stage_idx=} {mb_index=} without executing backward"
=======
                            f"Recv twice for {stage_idx=} {mb_index=} without executing backward"
>>>>>>> f11ac803
                        )
                        bwd_recv_ops[(stage_idx, mb_index)] = _batch_p2p(
                            stage.get_bwd_recv_ops(mb_index)
                        )
                    elif comp_type == UNSHARD:
                        if stage_uses_fsdp:
                            assert (
                                stage_idx not in unsharded_stages
                                and stage_idx not in unshard_ops
                            ), f"Unsharding the same {stage_idx=} twice"
                            unshard_ops[stage_idx] = stage.submod.unshard(async_op=True)  # type: ignore[operator]
                    elif comp_type == RESHARD:
                        if stage_uses_fsdp:
                            assert stage_idx in unsharded_stages, (
                                f"Resharding {stage_idx=} without unsharding"
                            )
                            assert stage_idx not in unshard_ops, (
                                f"Resharding {stage_idx=} before finishing unshard"
                            )
                            stage.submod.reshard()  # type: ignore[operator]
                    elif comp_type == FORWARD:
                        if stage_uses_fsdp:
                            _assert_unsharded(stage_idx)

                        if (
                            not stage.is_first
                            # no recv op expected for V-schedule special case (see [Note: V-schedule special case])
                            and not is_prev_stage_on_this_rank
                        ):
                            assert (
                                stage_idx,
                                mb_index,
                            ) in fwd_recv_ops, (
                                f"Computing {action=} before receiving input"
                            )
                            _wait_batch_p2p(fwd_recv_ops.pop((stage_idx, mb_index)))

                        output = stage.forward_one_chunk(
<<<<<<< HEAD
                            mb_index,
                            arg_mbs[mb_index],  # type: ignore[index]
                            kwarg_mbs[mb_index],  # type: ignore[index]
=======
                            mb_index, arg_mbs[mb_index], kwarg_mbs[mb_index]
>>>>>>> f11ac803
                        )
                        self._maybe_compute_loss(stage, output, target_mbs, mb_index)

                        # SEND/RECV op are avoided for special case with 2 adjacent stages on same rank
                        # see [Note: V-schedule special case]
                        if is_next_stage_on_this_rank:
                            stage_index_to_stage[stage_idx + 1].set_local_fwd_input(
                                output, mb_index
                            )

                    elif comp_type == FULL_BACKWARD:
                        if stage_uses_fsdp:
                            _assert_unsharded(stage_idx)

                        if (
                            not stage.is_last
                            # no recv op expected for V-schedule special case (see [Note: V-schedule special case])
                            and not is_next_stage_on_this_rank
                        ):
                            assert (
                                stage_idx,
                                mb_index,
                            ) in bwd_recv_ops, (
                                f"Attempted to run compute {action=} before receiving input"
                            )
                            _wait_batch_p2p(bwd_recv_ops.pop((stage_idx, mb_index)))
                        loss = self._maybe_get_loss(stage, mb_index)
                        backward_counter[stage_idx] += 1
                        last_backward = (
                            backward_counter[stage_idx] == self._n_microbatches
                        )
                        grad_scale_factor = (
                            self._n_microbatches if self.scale_grads else 1
                        )
                        stage.backward_one_chunk(
                            mb_index,
                            loss=loss,
                            full_backward=True,
                            last_backward=last_backward,
                        )
                        if last_backward:
                            stage.scale_grads(grad_scale_factor)
                        # SEND/RECV op are avoided for special case with 2 adjacent stages on same rank
                        # see [Note: V-schedule special case]
                        if is_prev_stage_on_this_rank:
                            stage_index_to_stage[stage_idx - 1].set_local_bwd_input(
                                stage.get_local_bwd_output(mb_index), mb_index
                            )
                    elif comp_type == BACKWARD_INPUT:
                        if stage_uses_fsdp:
                            _assert_unsharded(stage_idx)

                        if not stage.is_last and not is_next_stage_on_this_rank:
                            assert (
                                stage_idx,
                                mb_index,
                            ) in bwd_recv_ops, (
                                f"Attempted to run compute {action=} before receiving input"
                            )
                            _wait_batch_p2p(bwd_recv_ops.pop((stage_idx, mb_index)))
                        loss = self._maybe_get_loss(stage, mb_index)
                        stage.backward_one_chunk(
                            mb_index,
                            loss=loss,
                            full_backward=False,
                            last_backward=False,
                        )
                        # SEND/RECV op are avoided for special case with 2 adjacent stages on same rank
                        # see [Note: V-schedule special case]
                        if is_prev_stage_on_this_rank:
                            stage_index_to_stage[stage_idx - 1].set_local_bwd_input(
                                stage.get_local_bwd_output(mb_index), mb_index
                            )
                    elif comp_type == BACKWARD_WEIGHT:
                        if stage_uses_fsdp:
                            _assert_unsharded(stage_idx)
                        backward_counter[stage_idx] += 1
                        stage.backward_weight_one_chunk(
                            mb_index,
                            last_backward=backward_counter[stage_idx]
                            == self._n_microbatches,
                        )
                    else:
                        raise ValueError(f"{action=} is unknown or unsupported")
            except Exception as e:
                logger.error(
                    "_PipelineScheduleRuntime caught exception at step %s when running action %s.  Full Schedule:",
                    time_step,
                    action,
                )
                # TODO(whc) what is the best practice for printing a multiline log?
                # logger will split it into multiple log lines, but this makes it hard to read (too wide)
                print(
                    _format_pipeline_order(
                        self.pipeline_order_with_comms,  # type: ignore[arg-type]
                        error_step_number=time_step,
                    )
                )
                raise e

        # count either full_backward or backward_weight together, to determine when to sync DP grads
        backward_counter: Counter[int] = Counter()
        for time_step, action in enumerate(self.pipeline_order_with_comms[self.rank]):
            if action.computation_type == OVERLAP_F_B:
                assert action.sub_actions is not None, "sub_actions must be set"
                with record_function("PP::OverlapFwdBwd"):
                    for sub_a in action.sub_actions:
                        _perform_action(sub_a)
            else:
                _perform_action(action)

        # Mostly these operations should have finished long ago, but there isn't an obvious time when to wait for them
        while len(send_ops):
            _wait_batch_p2p(send_ops.pop())

        assert len(unshard_ops) == 0, "Unused unshard operations"

        # Return losses if there is a container passed in
        self._update_losses(self._stages, losses)


class ScheduleLoopedBFS(PipelineScheduleMulti):
    """
    Breadth-First Pipeline Parallelism.
    See https://arxiv.org/abs/2211.05953 for details.
    Similar to Interleaved 1F1B, Looped BFS supports multiple stages per rank.
    What is different is that when microbatches are ready for multiple local
    stages, Loops BFS will prioritizes the earlier stage, running all available
    microbatches at once.
    """

    def __init__(
        self,
        stages: list[_PipelineStageBase],
        n_microbatches: int,
        loss_fn: Optional[Union[Callable, _Loss]] = None,
        output_merge_spec: Optional[Union[dict[str, Any], tuple[Any]]] = None,
        scale_grads: bool = True,
    ):
        super().__init__(
            stages=stages,
            n_microbatches=n_microbatches,
            loss_fn=loss_fn,
            output_merge_spec=output_merge_spec,
            scale_grads=scale_grads,
        )

        # 1. Create the pipeline_order (all ranks do this calculation)
        # This will be used to keep track of the current state of the entire pipeline
        # pipeline_order[rank] = [Action(computation_type, microbatch_index, stage_index), ...]
        self.pipeline_order: dict[int, list[Optional[_Action]]] = {}
        # ========================================================================
        for rank in range(self.pp_group_size):
            rank_ops = self._calculate_single_rank_operations(rank)
            self.pipeline_order[rank] = rank_ops

    def _calculate_single_rank_operations(self, rank):
        n_local_stages = len(self._stages)
        stage_indices = range(
            rank, self.pp_group_size * n_local_stages, self.pp_group_size
        )

        # Store the list of operations used for that rank
        # Pre-padding, rank starts with no-ops based on the warmup.
        rank_ops: list[Optional[_Action]] = [None for _ in range(rank)]

        for stage_index in stage_indices:
            rank_ops.extend(
                _Action(stage_index, _ComputationType.FORWARD, mb_index)
                for mb_index in range(self._n_microbatches)
            )

        # wait for the first backward to trickle up
        # which is 2 for every hop away
        post_warmup_ops = 2 * (self.pp_group_size - 1 - rank)
        rank_ops.extend([None] * post_warmup_ops)

        for stage_index in reversed(stage_indices):
            rank_ops.extend(
                _Action(stage_index, _ComputationType.FULL_BACKWARD, mb_index)
                for mb_index in reversed(range(self._n_microbatches))
            )
        return rank_ops


def _get_1f1b_rank_ops(
    n_local_stages,
    pp_group_size,
    warmup_ops,
    fwd_bwd_ops,
    cooldown_ops,
    rank,
    forward_stage_index,
    backward_stage_index,
    num_1f1b_microbatches=0,
    enable_zero_bubble=False,
):
    # All stages start with handling microbatch 0
    fwd_stage_mb_index: dict[int, int] = defaultdict(int)
    bwd_stage_mb_index: dict[int, int] = defaultdict(int)
    weight_stage_mb_index: dict[int, int] = defaultdict(int)

    # Store the list of operations used for that rank
    # Pre-padding, rank starts with no-ops based on the warmup.
    rank_ops: list[Optional[_Action]] = [None for _ in range(rank)]
    # These are used to calculate the number of slots to fill with no-ops, to account for the delay in warmup
    # when we want to wait for the backward to trickle back up and start 1f1b to align all ranks.
    # Formula:
    # pre-padding + warmup_ops + post_warmup_ops = earliest time step of first backward
    # post_warmup_ops = [earliest time step of first backward] - (warmup_ops + pre-padding)
    # earliest time step of first backward = [local_stages * group_size + 2 * (group_size - 1 - rank)]
    # warmup_ops = calculated above
    post_warmup_ops = (
        n_local_stages * pp_group_size + 2 * (pp_group_size - 1 - rank)
    ) - (warmup_ops + rank)

    if enable_zero_bubble:
        post_warmup_ops = pp_group_size - rank - 1

    total_ops = warmup_ops + fwd_bwd_ops + cooldown_ops

    backward_op_ids = []
    weight_op_count = 0

    FULL_BACKWARD_OR_BACKWARD_INPUT = (
        BACKWARD_INPUT if enable_zero_bubble else FULL_BACKWARD
    )

    for op in range(total_ops):
        # Warmup phase
        if op < warmup_ops:
            fwd_stage_index = forward_stage_index(op)
            # This will assign the current microbatch index and update it as well
            fwd_stage_mb_index[fwd_stage_index] = (
                mb_index := fwd_stage_mb_index[fwd_stage_index]
            ) + 1
            rank_ops.append(
                _Action(fwd_stage_index, _ComputationType.FORWARD, mb_index)
            )
            if op == warmup_ops - 1:
                # This is the last step in the warmup phase, so we need to wait for the backward to trickle back up
                rank_ops.extend([None] * post_warmup_ops)
        # 1F1B Phase (forward and backward)
        elif warmup_ops <= op < warmup_ops + fwd_bwd_ops:
            fwd_stage_index = forward_stage_index(op)
            fwd_stage_mb_index[fwd_stage_index] = (
                fwd_mb_index := fwd_stage_mb_index[fwd_stage_index]
            ) + 1
            rank_ops.append(
                _Action(fwd_stage_index, _ComputationType.FORWARD, fwd_mb_index)
            )
            bwd_stage_index = backward_stage_index(op)
            bwd_stage_mb_index[bwd_stage_index] = (
                bwd_mb_index := bwd_stage_mb_index[bwd_stage_index]
            ) + 1
            rank_ops.append(
                _Action(bwd_stage_index, FULL_BACKWARD_OR_BACKWARD_INPUT, bwd_mb_index)
            )
            backward_op_ids.append(op)

            if enable_zero_bubble and op - warmup_ops >= num_1f1b_microbatches:
                weight_stage_index = backward_stage_index(
                    backward_op_ids[weight_op_count]
                )
                weight_stage_mb_index[weight_stage_index] = (
                    weight_mb_index := weight_stage_mb_index[weight_stage_index]
                ) + 1
                rank_ops.append(
                    _Action(
                        weight_stage_index,
                        _ComputationType.BACKWARD_WEIGHT,
                        weight_mb_index,
                    )
                )
                weight_op_count += 1
        # Cooldown phase
        else:
            # During cooldown phase, we need steps to align with 1f1b happening in other ranks
            # TODO: we don't need to always append, after all 1f1b are finished we can stop appending None
            if not enable_zero_bubble:
                rank_ops.append(None)

            bwd_stage_index = backward_stage_index(op)
            bwd_stage_mb_index[bwd_stage_index] = (
                bwd_mb_index := bwd_stage_mb_index[bwd_stage_index]
            ) + 1
            rank_ops.append(
                _Action(bwd_stage_index, FULL_BACKWARD_OR_BACKWARD_INPUT, bwd_mb_index)
            )
            backward_op_ids.append(op)

            if enable_zero_bubble and op - warmup_ops >= num_1f1b_microbatches:
                weight_stage_index = backward_stage_index(
                    backward_op_ids[weight_op_count]
                )
                weight_stage_mb_index[weight_stage_index] = (
                    weight_mb_index := weight_stage_mb_index[weight_stage_index]
                ) + 1
                rank_ops.append(
                    _Action(
                        weight_stage_index,
                        _ComputationType.BACKWARD_WEIGHT,
                        weight_mb_index,
                    )
                )
                weight_op_count += 1

    while enable_zero_bubble and weight_op_count < len(backward_op_ids):
        weight_stage_index = backward_stage_index(backward_op_ids[weight_op_count])
        weight_stage_mb_index[weight_stage_index] = (
            weight_mb_index := weight_stage_mb_index[weight_stage_index]
        ) + 1
        rank_ops.append(
            _Action(
                weight_stage_index, _ComputationType.BACKWARD_WEIGHT, weight_mb_index
            )
        )
        weight_op_count += 1

    return rank_ops


class ScheduleInterleaved1F1B(PipelineScheduleMulti):
    """
    The Interleaved 1F1B schedule.
    See https://arxiv.org/pdf/2104.04473 for details.
    Will perform one forward and one backward on the microbatches in steady
    state and supports multiple stages per rank. When microbatches are ready for
    multiple local stages, Interleaved 1F1B prioritizes the earlier microbatch
    (also called "depth first").

    This schedule is mostly similar to the original paper.
    It differs by being relaxing the requirement of num_microbatch % pp_size == 0.
    Using the flex_pp schedule, we will have num_rounds = max(1, n_microbatches // pp_group_size) and
    it works as long as n_microbatches % num_rounds is 0. As a few examples, support

    1. pp_group_size = 4, n_microbatches = 10. We will have num_rounds = 2 and n_microbatches % 2 is 0.
    2. pp_group_size = 4, n_microbatches = 3. We will have num_rounds = 1 and n_microbatches % 1 is 0.
    """

    def __init__(
        self,
        stages: list[_PipelineStageBase],
        n_microbatches: int,
        loss_fn: Optional[Callable] = None,
        args_chunk_spec: Optional[tuple[TensorChunkSpec, ...]] = None,
        kwargs_chunk_spec: Optional[dict[str, TensorChunkSpec]] = None,
        output_merge_spec: Optional[Union[dict[str, Any], tuple[Any]]] = None,
        scale_grads: bool = True,
    ):
        self.pp_group_size = stages[0].group_size
        super().__init__(
            stages=stages,
            n_microbatches=n_microbatches,
            loss_fn=loss_fn,
            args_chunk_spec=args_chunk_spec,
            kwargs_chunk_spec=kwargs_chunk_spec,
            output_merge_spec=output_merge_spec,
            scale_grads=scale_grads,
        )
        self.n_local_stages = len(stages)
        self.rank = stages[0].group_rank
        self.number_of_rounds = max(1, n_microbatches // self.pp_group_size)
        self.microbatches_per_round = n_microbatches // self.number_of_rounds
        if n_microbatches % self.number_of_rounds != 0:
            raise ValueError(
                "Interleaved 1F1B requires the number of microbatches to be a "
                f"multiple of the number of rounds ({self.number_of_rounds}), "
                f"but got {n_microbatches}."
            )
        # 1. Create the pipeline_order (all ranks do this calculation)
        # This will be used to keep track of the current state of the entire pipeline
        # pipeline_order[rank] = [Action(computation_type, microbatch_index, stage_index), ...]
        self.pipeline_order: dict[int, list[Optional[_Action]]] = {}
        for rank in range(self.pp_group_size):
            rank_ops = self._calculate_single_rank_operations(rank)
            self.pipeline_order[rank] = rank_ops

    def _calculate_single_rank_operations(self, rank) -> list[Optional[_Action]]:
        def get_rank_warmup_ops(rank):
            # Warms up operations for last stage
            warmups_ops_last_stage = (
                self.n_local_stages - 1
            ) * self.microbatches_per_round
            # Increment warmup operations by 2 for each hop away from the last stage
            multiply_factor = 2
            warmup_ops = warmups_ops_last_stage + multiply_factor * (
                (self.pp_group_size - 1) - rank
            )

            # We cannot have more warmup operations than there are number of microbatches, so cap it there
            return min(warmup_ops, self._n_microbatches * self.n_local_stages)

        warmup_ops = get_rank_warmup_ops(rank)
        microbatch_ops = self.n_local_stages * self._n_microbatches
        # fwd_bwd_ops should encompass the remaining forwards
        fwd_bwd_ops = microbatch_ops - warmup_ops
        # cooldown_ops should encompass the remaining backwards
        cooldown_ops = microbatch_ops - fwd_bwd_ops
        # total ops encompass both forward and backward ops
        total_ops = warmup_ops + fwd_bwd_ops + cooldown_ops
        # warmup_ops + fwd_bwd_ops * 2 + cooldown_ops == microbatch_ops * 2
        logger.debug(
            "rank %s, warmup_ops %s, 1f1b %s, cooldown_ops %s total_ops %s",
            rank,
            warmup_ops,
            fwd_bwd_ops,
            cooldown_ops,
            total_ops,
        )

        # Calculates the stage index based on step and pp_group_size
        def forward_stage_index(step):
            # Get the local index from 0 to n_local_stages-1
            local_index = (step // self.microbatches_per_round) % self.n_local_stages
            return (local_index * self.pp_group_size) + rank

        def backward_stage_index(step):
            local_index = (
                self.n_local_stages
                - 1
                - ((step - warmup_ops) // self.microbatches_per_round)
                % self.n_local_stages
            )
            return (local_index * self.pp_group_size) + rank

        return _get_1f1b_rank_ops(
            self.n_local_stages,
            self.pp_group_size,
            warmup_ops,
            fwd_bwd_ops,
            cooldown_ops,
            rank,
            forward_stage_index,
            backward_stage_index,
        )


class ScheduleInterleavedZeroBubble(PipelineScheduleMulti):
    """
    The Interleaved Zero Bubble schedule.
    See https://arxiv.org/pdf/2401.10241 for details.
    Will perform one forward and one backward on inputs for the microbatches in steady
    state and supports multiple stages per rank. Uses the backward for weights to fill in
    the pipeline bubble.

    In particular this is implementing the ZB1P schedule in the paper.
    """

    def __init__(
        self,
        stages: list[_PipelineStageBase],
        n_microbatches: int,
        loss_fn: Optional[Callable] = None,
        args_chunk_spec: Optional[tuple[TensorChunkSpec, ...]] = None,
        kwargs_chunk_spec: Optional[dict[str, TensorChunkSpec]] = None,
        output_merge_spec: Optional[Union[dict[str, Any], tuple[Any]]] = None,
        scale_grads: bool = True,
    ):
        # TODO: we don't support Zero Bubble with torch.compile so we
        # should disable it for now
        for stage in stages:
            if isinstance(stage.submod, OptimizedModule):
                raise RuntimeError(
                    "The Zero Bubble schedule is not supported with \
stage modules that have used torch.compile"
                )

        self.pp_group_size = stages[0].group_size
        super().__init__(
            stages=stages,
            n_microbatches=n_microbatches,
            loss_fn=loss_fn,
            args_chunk_spec=args_chunk_spec,
            kwargs_chunk_spec=kwargs_chunk_spec,
            output_merge_spec=output_merge_spec,
            scale_grads=scale_grads,
        )
        self.n_local_stages = len(stages)
        self.rank = stages[0].group_rank
        self.number_of_rounds = max(1, n_microbatches // self.pp_group_size)
        self.microbatches_per_round = n_microbatches // self.number_of_rounds
        if n_microbatches % self.number_of_rounds != 0:
            raise ValueError(
                "Zero bubble requires the number of microbatches to be a "
                f"multiple of the number of rounds ({self.number_of_rounds}), "
                f"but got {n_microbatches}."
            )
        # 1. Create the pipeline_order (all ranks do this calculation)
        # This will be used to keep track of the current state of the entire pipeline
        # pipeline_order[rank] = [Action(computation_type, microbatch_index, stage_index), ...]
        self.pipeline_order: dict[int, list[Optional[_Action]]] = {}
        for rank in range(self.pp_group_size):
            rank_ops = self._calculate_single_rank_operations(rank)
            self.pipeline_order[rank] = rank_ops

        # This function add bubbles to the generated schedule based on dependencies of actions
        # Note that the ZB1P schedule will not require bubbles to be manually added and it is
        # only useful when n_microbatches <= microbatches_per_round
        self.pipeline_order = self._add_bubbles_to_actions(
            self.n_local_stages * self.pp_group_size,
        )

    def _calculate_single_rank_operations(self, rank) -> list[Optional[_Action]]:
        def get_rank_warmup_ops(rank):
            # Warms up operations for last stage
            warmups_ops_last_stage = (
                self.n_local_stages - 1
            ) * self.microbatches_per_round
            # Increment warmup operations by 2 for each hop away from the last stage
            multiply_factor = 1
            warmup_ops = warmups_ops_last_stage + multiply_factor * (
                (self.pp_group_size - 1) - rank
            )

            # We cannot have more warmup operations than there are number of microbatches, so cap it there
            return min(warmup_ops, self._n_microbatches * self.n_local_stages)

        warmup_ops = get_rank_warmup_ops(rank)
        microbatch_ops = self.n_local_stages * self._n_microbatches
        # fwd_bwd_ops should encompass the remaining forwards
        fwd_bwd_ops = microbatch_ops - warmup_ops
        # cooldown_ops should encompass the remaining backwards
        cooldown_ops = microbatch_ops - fwd_bwd_ops
        # total ops encompass both forward and backward ops
        total_ops = warmup_ops + fwd_bwd_ops + cooldown_ops
        # warmup_ops + fwd_bwd_ops * 2 + cooldown_ops == microbatch_ops * 2
        logger.debug(
            "rank %s, warmup_ops %s, 1f1b %s, cooldown_ops %s total_ops %s",
            rank,
            warmup_ops,
            fwd_bwd_ops,
            cooldown_ops,
            total_ops,
        )

        # Calculates the stage index based on step and pp_group_size

        def forward_stage_index(step):
            # Get the local index from 0 to n_local_stages-1
            local_index = (step // self.microbatches_per_round) % self.n_local_stages
            return (local_index * self.pp_group_size) + rank

        def backward_stage_index(step):
            local_index = (
                self.n_local_stages
                - 1
                - ((step - warmup_ops) // self.microbatches_per_round)
                % self.n_local_stages
            )
            return (local_index * self.pp_group_size) + rank

        num_1f1b_microbatches = rank

        return _get_1f1b_rank_ops(
            self.n_local_stages,
            self.pp_group_size,
            warmup_ops,
            fwd_bwd_ops,
            cooldown_ops,
            rank,
            forward_stage_index,
            backward_stage_index,
            num_1f1b_microbatches,
            enable_zero_bubble=True,
        )

    def _add_bubbles_to_actions(self, num_stages_global):
        actions = self.pipeline_order

        def need_bubble(stage, op, microbatch, num_stages_global, seen_ops):
            if op == _ComputationType.FORWARD:
                if stage != 0 and (stage - 1, op, microbatch) not in seen_ops:
                    return True
            elif op == _ComputationType.FULL_BACKWARD:
                if stage == num_stages_global - 1:
                    return (stage, _ComputationType.FORWARD, microbatch) not in seen_ops
                return (stage + 1, op, microbatch) not in seen_ops
            return False

        seen_ops: set[tuple[int, _ComputationType, int]] = set()
        result: dict[int, list[Optional[_Action]]] = {}
        next_pointer: dict[int, int] = {}
        bubbles_added: dict[int, int] = {}
        total_bubbles_added = 0

        for rank in range(self.pp_group_size):
            result[rank] = []
            next_pointer[rank] = 0
            bubbles_added[rank] = 0

        while True:
            should_stop = True

            temp_seen_ops: set[tuple[int, _ComputationType, int]] = set()

            for rank in range(self.pp_group_size):
                timestamp = next_pointer[rank]
                if timestamp >= len(actions[rank]):
                    continue

                should_stop = False

                if actions[rank][timestamp] is not None:
                    temp_action = actions[rank][timestamp]
                    assert temp_action is not None
                    stage_index, op, microbatch, _ = temp_action
                    if not need_bubble(
                        stage_index, op, microbatch, num_stages_global, seen_ops
                    ):
                        result[rank].append(actions[rank][timestamp])
                        if microbatch is not None:
                            temp_seen_ops.add((stage_index, op, microbatch))
                        next_pointer[rank] += 1
                    else:
                        result[rank].append(None)
                        bubbles_added[rank] += 1
                else:
                    next_pointer[rank] += 1
                    result[rank].append(None)

            seen_ops.update(temp_seen_ops)
            if should_stop:
                break

        if total_bubbles_added > 0:
            logger.warning(
                "Non zero bubbles added: total_bubbles_added=%s bubbles_added=%s",
                total_bubbles_added,
                bubbles_added,
            )
        return result


class ScheduleZBVZeroBubble(PipelineScheduleMulti):
    """
    The Zero Bubble schedule (ZBV variant).
    See https://arxiv.org/pdf/2401.10241 Section 6 for details.

    This schedules requires exactly two stages per rank.

    This schedule will perform one forward and one backward on inputs for the microbatches in steady
    state and supports multiple stages per rank. Uses backward with respect to weights to fill in
    the pipeline bubble.

    This ZB-V schedule would have the "zero bubble" property only if time forward == time backward input == time backward weights.
    In practice, this is not likely true for real models so alternatively
    a greedy scheduler could be implemented for unequal/unbalanced time.
    """

    def __init__(
        self,
        stages: list[_PipelineStageBase],
        n_microbatches: int,
        loss_fn: Optional[Callable] = None,
        args_chunk_spec: Optional[tuple[TensorChunkSpec, ...]] = None,
        kwargs_chunk_spec: Optional[dict[str, TensorChunkSpec]] = None,
        output_merge_spec: Optional[Union[dict[str, Any], tuple[Any]]] = None,
        scale_grads: bool = True,
    ):
        self.pp_group_size = stages[0].group_size
        super().__init__(
            stages=stages,
            n_microbatches=n_microbatches,
            loss_fn=loss_fn,
            args_chunk_spec=args_chunk_spec,
            kwargs_chunk_spec=kwargs_chunk_spec,
            output_merge_spec=output_merge_spec,
            scale_grads=scale_grads,
        )
        self.stage_index_to_group_rank = generate_stage_to_rank_mapping(
            self.pp_group_size, self._num_stages, style="v"
        )
        for stage in self._stages:
            stage.stage_index_to_group_rank = self.stage_index_to_group_rank

        self.n_local_stages = len(stages)
        if self.n_local_stages != 2:
            raise ValueError(
                "ZBV requires exactly 2 stages per rank, but got "
                f"{self.n_local_stages}."
            )

        self.rank = stages[0].group_rank
        self.num_stages = stages[0].num_stages

        # 1. Create the pipeline_order (all ranks do this calculation)
        # This will be used to keep track of the current state of the entire pipeline
        # pipeline_order[rank] = [Action(computation_type, microbatch_index, stage_index), ...]
        self.pipeline_order: dict[int, list[Optional[_Action]]] = {}
        for rank in range(self.pp_group_size):
            rank_ops = self._calculate_single_rank_operations(rank)
            self.pipeline_order[rank] = rank_ops

    def _calculate_single_rank_operations(self, rank) -> list[Optional[_Action]]:
        # max(2 * self.pp_group_size - 1, ...) ensure the number of microbatches is at least
        # as large of the number of microbatches needed to fully utilize the pipeline
        n_micro = max(2 * self.pp_group_size - 1, self._n_microbatches)
        rank_ops: list[Optional[_Action]] = [None for _ in range(rank)]

        # Forward and backward action counts for stage chunk 0 and chunk 1
        f0_cnt, f1_cnt, b0_cnt, b1_cnt = 0, 0, 0, 0
        # warm-up phase
        warmup_n1 = 2 * (self.pp_group_size - rank) - 1
        stage_id_chunk0 = rank
        stage_id_chunk1 = self.num_stages - 1 - rank

        for _ in range(warmup_n1):
            rank_ops.append(
                _Action(stage_id_chunk0, computation_type=F, microbatch_index=f0_cnt)
            )
            f0_cnt += 1
        warmup_n2 = rank
        for _ in range(warmup_n2):
            rank_ops.append(
                _Action(stage_id_chunk1, computation_type=F, microbatch_index=f1_cnt)
            )
            f1_cnt += 1
            rank_ops.append(
                _Action(stage_id_chunk0, computation_type=F, microbatch_index=f0_cnt)
            )
            f0_cnt += 1
        warmup_n3 = self.pp_group_size - rank
        for _ in range(warmup_n3):
            rank_ops.append(
                _Action(stage_id_chunk1, computation_type=F, microbatch_index=f1_cnt)
            )
            f1_cnt += 1
            rank_ops.append(
                _Action(stage_id_chunk1, computation_type=I, microbatch_index=b1_cnt)
            )
            rank_ops.append(
                _Action(stage_id_chunk1, computation_type=W, microbatch_index=b1_cnt)
            )
            b1_cnt += 1
        # stable phase
        while f1_cnt < f0_cnt or f0_cnt < n_micro:
            if f0_cnt < n_micro:
                rank_ops.append(
                    _Action(
                        stage_id_chunk0, computation_type=F, microbatch_index=f0_cnt
                    )
                )
                f0_cnt += 1
            rank_ops.append(
                _Action(stage_id_chunk0, computation_type=I, microbatch_index=b0_cnt)
            )
            rank_ops.append(
                _Action(stage_id_chunk0, computation_type=W, microbatch_index=b0_cnt)
            )
            b0_cnt += 1

            rank_ops.append(
                _Action(stage_id_chunk1, computation_type=F, microbatch_index=f1_cnt)
            )
            f1_cnt += 1
            rank_ops.append(
                _Action(stage_id_chunk1, computation_type=I, microbatch_index=b1_cnt)
            )
            rank_ops.append(
                _Action(stage_id_chunk1, computation_type=W, microbatch_index=b1_cnt)
            )
            b1_cnt += 1
        # cool-down phase
        w0_cnt, w1_cnt = b0_cnt, b1_cnt
        cooldown_n1 = rank
        for _ in range(cooldown_n1):
            rank_ops.append(
                _Action(stage_id_chunk0, computation_type=I, microbatch_index=b0_cnt)
            )
            b0_cnt += 1
            rank_ops.append(
                _Action(stage_id_chunk1, computation_type=I, microbatch_index=b1_cnt)
            )
            b1_cnt += 1
        cooldown_n2 = self.pp_group_size - rank
        for _ in range(cooldown_n2):
            rank_ops.append(
                _Action(stage_id_chunk0, computation_type=I, microbatch_index=b0_cnt)
            )
            b0_cnt += 1
            rank_ops.append(
                _Action(stage_id_chunk0, computation_type=W, microbatch_index=w0_cnt)
            )
            w0_cnt += 1
        while w1_cnt < b1_cnt:
            rank_ops.append(
                _Action(stage_id_chunk1, computation_type=W, microbatch_index=w1_cnt)
            )
            w1_cnt += 1
        while w0_cnt < b0_cnt:
            rank_ops.append(
                _Action(stage_id_chunk0, computation_type=W, microbatch_index=w0_cnt)
            )
            w0_cnt += 1

        assert w0_cnt == b0_cnt and b0_cnt == f0_cnt
        assert w1_cnt == b1_cnt and b1_cnt == f1_cnt
        # We use max() in the n_micro computation above, so we may need to
        # remove redundant microbatches
        rank_ops = [
            (
                action
                if action is not None
                and action.microbatch_index is not None
                and action.microbatch_index < self._n_microbatches
                else None
            )
            for action in rank_ops
        ]
        return rank_ops


class ScheduleDualPipeV(_PipelineScheduleRuntime):
    """
    The DualPipeV schedule. A more efficient schedule variant based on the
    DualPipe schedule introduced by DeepSeek in https://arxiv.org/pdf/2412.19437

    Based on the open sourced code from https://github.com/deepseek-ai/DualPipe
    """

    def __init__(
        self,
        stages: list[_PipelineStageBase],
        n_microbatches: int,
        loss_fn: Optional[Callable] = None,
        args_chunk_spec: Optional[tuple[TensorChunkSpec, ...]] = None,
        kwargs_chunk_spec: Optional[dict[str, TensorChunkSpec]] = None,
        output_merge_spec: Optional[Union[dict[str, Any], tuple[Any]]] = None,
        scale_grads: bool = True,
    ):
        self.pp_group_size = stages[0].group_size
        super().__init__(
            stages=stages,
            n_microbatches=n_microbatches,
            loss_fn=loss_fn,
            args_chunk_spec=args_chunk_spec,
            kwargs_chunk_spec=kwargs_chunk_spec,
            output_merge_spec=output_merge_spec,
            scale_grads=scale_grads,
        )
        self.stage_index_to_group_rank = generate_stage_to_rank_mapping(
            self.pp_group_size, self._num_stages, style="v"
        )
        for stage in self._stages:
            stage.stage_index_to_group_rank = self.stage_index_to_group_rank

        self.n_local_stages = len(stages)
        if self.n_local_stages != 2:
            raise ValueError(
                "ZBV requires exactly 2 stages per rank, but got "
                f"{self.n_local_stages}."
            )
        if n_microbatches < self._num_stages:
            raise ValueError(
                "DualPipeV requires at least as many microbatches as stages, but got "
                f"{n_microbatches} microbatches and {self._num_stages} stages."
            )

        self.rank = stages[0].group_rank
        self.num_stages = stages[0].num_stages

        # 1. Create the pipeline_order (all ranks do this calculation)
        # This will be used to keep track of the current state of the entire pipeline
        # pipeline_order[rank] = [Action(computation_type, microbatch_index, stage_index), ...]
        self.pipeline_order: dict[int, list[Optional[_Action]]] = {}
        for rank in range(self.pp_group_size):
            rank_ops = self._calculate_single_rank_operations(rank)
            self.pipeline_order[rank] = rank_ops

        # Initialize the pipeline order with communication necessary to run with _PipelineScheduleRuntime
        self._prepare_schedule_with_comms(self.pipeline_order)

    def _calculate_single_rank_operations(self, rank) -> list[Optional[_Action]]:
        actions: list[Optional[_Action]] = []
        counters: dict[
            tuple[int, _ComputationType], int
        ] = {}  # (stage_index, computation_type) -> mb_index
        weight_queue = []  # Queue of (stage_index, mb_index) for pending weight actions

        num_ranks = self.pp_group_size
        num_chunks = self._n_microbatches

        rank_to_stages = generate_rank_to_stage_mapping(
            num_ranks, num_ranks * 2, style="v"
        )
        stage0_index, stage1_index = rank_to_stages[rank]

        def increment_backward_counts(stage_index: int):
            """Helper method to increment BACKWARD_INPUT and BACKWARD_WEIGHT counters when FULL_BACKWARD is used."""
            input_key = (stage_index, BACKWARD_INPUT)
            weight_key = (stage_index, BACKWARD_WEIGHT)
            counters[input_key] = counters.get(input_key, 0) + 1
            counters[weight_key] = counters.get(weight_key, 0) + 1

        def add_overlap_f_b(
            actions: list,
            forward_stage: int,
            backward_stage: int,
        ):
            """Helper method to add an overlapped forward+backward action which tracks microbatch index."""
            # Create new overlapped forward+backward action with sub_actions
            forward_key = (forward_stage, FORWARD)
            backward_key = (backward_stage, BACKWARD_INPUT)

            forward_mb = counters.get(forward_key, 0)
            backward_mb = counters.get(backward_key, 0)

            sub_actions = (
                _Action(forward_stage, FORWARD, forward_mb),
                _Action(backward_stage, FULL_BACKWARD, backward_mb),
            )
            actions.append(_Action(-1, OVERLAP_F_B, None, sub_actions))

            # Update counters for sub_actions
            counters[forward_key] = forward_mb + 1
            increment_backward_counts(backward_stage)

        def add_action(
            actions: list,
            stage_index: int,
            computation_type: _ComputationType,
        ):
            # Regular single action, for FULL_BACKWARD we only use the BACKWARD_INPUT counter
            key = (
                (stage_index, computation_type)
                if computation_type != FULL_BACKWARD
                else (stage_index, BACKWARD_INPUT)
            )
            mb_index = counters.get(key, 0)
            actions.append(_Action(stage_index, computation_type, mb_index))

            # If FULL_BACKWARD is used, just increment the separate BACKWARD_INPUT and BACKWARD_WEIGHT counters
            if computation_type == FULL_BACKWARD:
                increment_backward_counts(stage_index)
            else:
                # If BACKWARD_INPUT is updated, add corresponding weight action to queue
                if computation_type == BACKWARD_INPUT:
                    # Add weight action to queue for later processing
                    weight_queue.append((stage_index, mb_index))
                counters[key] = mb_index + 1

        def add_weight_action_if_pending(actions: list):
            """Helper method to add a weight action from the queue."""
            if not weight_queue:
                return  # No pending weight actions, skip
            # Pop the oldest weight action from the queue
            actual_stage_index, weight_mb_index = weight_queue.pop(0)
            actions.append(
                _Action(
                    actual_stage_index,
                    BACKWARD_WEIGHT,
                    weight_mb_index,
                )
            )
            # Update the counter for the actual stage that was processed
            weight_key = (actual_stage_index, BACKWARD_WEIGHT)
            counters[weight_key] = counters.get(weight_key, 0) + 1

        # Step 1: F0
        step_1 = (num_ranks - rank - 1) * 2
        for _ in range(step_1):
            add_action(actions, stage0_index, FORWARD)

        # Step 2: F0F1
        step_2 = rank + 1
        for _ in range(step_2):
            add_action(actions, stage0_index, FORWARD)
            add_action(actions, stage1_index, FORWARD)

        # Step 3: I1W1F1 (Use zero bubble)
        step_3 = num_ranks - rank - 1
        for _ in range(step_3):
            add_action(actions, stage1_index, BACKWARD_INPUT)
            add_weight_action_if_pending(actions)
            add_action(actions, stage1_index, FORWARD)

        # Step 4 (Main step): F0B1-F1B0 (combined, overlapped forward+backward)
        step_4 = num_chunks - num_ranks * 2 + rank + 1
        for i in range(step_4):
            if i == 0 and rank == num_ranks - 1:
                # NOTE: We don't overlap these two chunks to further reduce bubble size.
                add_action(actions, stage0_index, FORWARD)
                add_action(actions, stage1_index, FULL_BACKWARD)
            else:
                add_overlap_f_b(
                    actions,
                    forward_stage=stage0_index,
                    backward_stage=stage1_index,
                )
            add_overlap_f_b(
                actions,
                forward_stage=stage1_index,
                backward_stage=stage0_index,
            )

        # Step 5: B1-F1B0
        step_5 = num_ranks - rank - 1
        for _ in range(step_5):
            add_action(actions, stage1_index, FULL_BACKWARD)
            add_overlap_f_b(
                actions,
                forward_stage=stage1_index,
                backward_stage=stage0_index,
            )

        # Step 6: B1B0 (The second half of the chunks use zero bubble)
        step_6 = rank + 1
        enable_zb = False
        for i in range(step_6):
            if i == step_6 // 2 and rank % 2 == 1:
                enable_zb = True
            comp_type = BACKWARD_INPUT if enable_zb else FULL_BACKWARD
            add_action(actions, stage1_index, comp_type)
            if i == step_6 // 2 and rank % 2 == 0:
                enable_zb = True
            comp_type = BACKWARD_INPUT if enable_zb else FULL_BACKWARD
            add_action(actions, stage0_index, comp_type)

        # Step 7: W0B0
        step_7 = num_ranks - rank - 1
        for _ in range(step_7):
            add_weight_action_if_pending(actions)
            comp_type = BACKWARD_INPUT if enable_zb else FULL_BACKWARD
            add_action(actions, stage0_index, comp_type)

        # Step 8: W0
        step_8 = rank + 1
        for _ in range(step_8):
            add_weight_action_if_pending(actions)

        return actions


def get_schedule_class(schedule_name: str):
    """
    Maps a schedule name (case insensitive) to its corresponding class object.

    Args:
        schedule_name (str): The name of the schedule.
    """
    schedule_map = {
        "1F1B": Schedule1F1B,
        "Interleaved1F1B": ScheduleInterleaved1F1B,
        "GPipe": ScheduleGPipe,
        "LoopedBFS": ScheduleLoopedBFS,
        "InterleavedZeroBubble": ScheduleInterleavedZeroBubble,
        "PipelineScheduleSingle": PipelineScheduleSingle,
        "PipelineScheduleMulti": PipelineScheduleMulti,
        "ZBVZeroBubble": ScheduleZBVZeroBubble,
        "DualPipeV": ScheduleDualPipeV,
    }
    lowercase_keys = {k.lower(): k for k in schedule_map.keys()}
    lowercase_schedule_name = schedule_name.lower()
    if lowercase_schedule_name not in lowercase_keys:
        raise ValueError(
            f"Unknown schedule name '{schedule_name}'. The valid options are {list(schedule_map.keys())}"
        )
    return schedule_map[lowercase_keys[lowercase_schedule_name]]


def _simulate_comms_compute(
    pipeline_order, stage_to_rank: Callable[[int], int], num_stages: int
):
    """This function dry-run simulates the actions in the schedule from the perspective of all ranks, and flags
    any deadlocks caused by missing or misordered communications.  It also simulates any bubbles in time where a rank
    can not execute any action due to waiting for unmet dependencies.  The total number of simulator steps can be used
    as a metric for unit tests involving IR optimization passes as reordering and merging of IR can reduce the number
    of simulated steps.

    The simulation is not high-fidelity and does not model overlapping of compute and communication, or cuda streams.
    Future work may be to enhance this and model the compute time, comms overlap, and even memory.
    """
    pipeline_order = {
        rank: [a for a in pipeline_order[rank] if a is not None]
        for rank in sorted(pipeline_order)
    }
    _schedule: dict[int, list[_Action | None]] = {
        rank: [] for rank in sorted(pipeline_order)
    }

    _prev_ops_rank: dict[int, set[_Action]] = {rank: set() for rank in _schedule}

    def add_to_schedule(rank: int, action: Optional[_Action]):
        _schedule[rank].append(action)
        if action is not None:
            _prev_ops_rank[rank].add(action)

    def _ready_to_schedule(action: Optional[_Action]) -> bool:
        if action is None:
            return True

        stage_idx = action.stage_index
        prev_ops = _prev_ops_rank[stage_to_rank(stage_idx)]
        if action.computation_type == F:
            if action.stage_index == 0:
                return True
            elif (
                _Action(action.stage_index, RECV_F, action.microbatch_index) in prev_ops
            ):
                return True
            elif (
                _Action(action.stage_index - 1, F, action.microbatch_index) in prev_ops
            ):
                return True
            return False
        elif action.computation_type in (BACKWARD_INPUT, FULL_BACKWARD):
            if action.stage_index == num_stages - 1:
                return True
            if _Action(action.stage_index, RECV_B, action.microbatch_index) in prev_ops:
                return True
            if (
                _Action(action.stage_index + 1, BACKWARD_INPUT, action.microbatch_index)
                in prev_ops
            ):
                return True
            if (
                _Action(action.stage_index + 1, FULL_BACKWARD, action.microbatch_index)
                in prev_ops
            ):
                return True
            return False
        elif action.computation_type == BACKWARD_WEIGHT:
            return True
        elif action.computation_type == SEND_F:
            expected_f = _Action(action.stage_index, F, action.microbatch_index)
            return expected_f in prev_ops
        elif action.computation_type == RECV_F:
            peer_stage_idx = stage_idx - 1
            expected_send = _Action(peer_stage_idx, SEND_F, action.microbatch_index)
            return expected_send in _prev_ops_rank[stage_to_rank(peer_stage_idx)]
        elif action.computation_type == SEND_B:
            expected_b = _Action(
                action.stage_index, BACKWARD_INPUT, action.microbatch_index
            )
            expected_bw = _Action(
                action.stage_index, FULL_BACKWARD, action.microbatch_index
            )
            return expected_b in prev_ops or expected_bw in prev_ops
        elif action.computation_type == RECV_B:
            peer_stage_idx = stage_idx + 1
            expected_send = _Action(peer_stage_idx, SEND_B, action.microbatch_index)
            return expected_send in _prev_ops_rank[stage_to_rank(peer_stage_idx)]
        else:
            raise ValueError(f"Unsupported action type {action}")

    while pipeline_order:
        progress = False
        for rank in sorted(pipeline_order):
            if len(pipeline_order[rank]) == 0:
                continue

            action = pipeline_order[rank][0]
            if _ready_to_schedule(action):
                if action is not None:
                    add_to_schedule(rank, action)
                pipeline_order[rank].pop(0)
                progress = True
            else:
                add_to_schedule(rank, None)

        for i in sorted(pipeline_order, reverse=True):
            if len(pipeline_order[i]) == 0:
                del pipeline_order[i]

        # hacky, but do a second pass to replace any 'none' at this timestep with a real action, if it got unblocked
        # by one of the later ranks
        for rank in sorted(pipeline_order):
            if len(pipeline_order[rank]) == 0:
                continue

            if _schedule[rank][-1] is not None:
                continue

            action = pipeline_order[rank][0]
            if _ready_to_schedule(action):
                if action is not None:
                    _schedule[rank][-1] = action
                    _prev_ops_rank[rank].add(action)
                pipeline_order[rank].pop(0)

        for i in sorted(pipeline_order, reverse=True):
            if len(pipeline_order[i]) == 0:
                del pipeline_order[i]

        if not progress:
            print("WIP comms schedule:\n", _format_pipeline_order(_schedule))
            for rank in pipeline_order:
                print(f"{rank=} next action= {pipeline_order[rank][0]}")
            raise ValueError("Schedule is not progressing")

    return _schedule


def _dump_chrometrace(schedule, filename):
    """
    This function dumps a schedule IR into a chrometrace format so it can be visualized.

    It is currently very basic and only serves as a graphical alternative to dumping the schedule IR as text.

    As future work we may extend this to include more accurate heuristics for durations, or let users input durations,
    add 'flow events' to let the UI show the connection between sends and recvs, and model cuda streams for comm/compute
    as separate streams on the chrometrace view.
    """
    events = []
    for rank in sorted(schedule):
        for timestep, action in enumerate(schedule[rank]):
            if action is None:
                continue
            events.append(
                {
                    "name": str(action),
                    "cat": (
                        "computation"
                        if action.computation_type in (F, B, W)
                        else "communication"
                    ),
                    "ph": "X",
                    "pid": rank,
                    "tid": rank,
                    "ts": timestep,
                    "dur": 1,
                }
            )
    import json

    with open(filename, "w") as f:
        json.dump({"traceEvents": events}, f)<|MERGE_RESOLUTION|>--- conflicted
+++ resolved
@@ -11,11 +11,7 @@
 from collections.abc import Callable
 from enum import Enum
 from functools import lru_cache
-<<<<<<< HEAD
-from typing import Any, Callable, NamedTuple, Optional, Union
-=======
 from typing import Any, NamedTuple, Optional, Union
->>>>>>> f11ac803
 
 import torch
 import torch.distributed as dist
@@ -1241,7 +1237,7 @@
                 f"{rank=}, {len(compute_actions[rank])=}"
             )
             action = compute_actions[rank][0]
-            # handle new case where parent action (OVERLAP_F_B) can be comprised of subactions
+            # handle case where parent action (e.g. OVERLAP_F_B) can be comprised of subactions
             if action is not None and action.sub_actions is not None:
                 all_actions = action.sub_actions
             else:
@@ -1901,194 +1897,185 @@
                 f"Attempted to compute on sharded {stage_idx=}"
             )
 
-        def _perform_action(action: _Action):
-            try:
-                comp_type = action.computation_type
-                mb_index: int = (
-                    action.microbatch_index
-                    if action.microbatch_index is not None
-                    else -1
-                )
-                assert mb_index >= 0 or comp_type in (
-                    UNSHARD,
-                    RESHARD,
-                ), f"{action=} missing mb_index"
-                stage_idx = action.stage_index
-                stage = stage_index_to_stage[stage_idx]
-                stage_uses_fsdp = isinstance(stage.submod, FSDPModule)
-                # see [Note: V-schedule special case]
-                is_next_stage_on_this_rank = stage_idx + 1 in stage_index_to_stage
-                is_prev_stage_on_this_rank = stage_idx - 1 in stage_index_to_stage
-
-                logger.debug(
-                    "_PipelineScheduleRuntime running time_step %d, action %s",
-                    time_step,
-                    action,
-                )
-
-                with record_function(_get_profiler_function_name(action)):
-                    # TODO(whc) it's not actually safe to use _batch_p2p here in the uncommon case the model has skip-connections,
-                    # since we do not want to batch up ops between more than a pair of ranks.  _sorted_batch_p2p would be
-                    # safe to use instead.
-                    # However, I was wondering if I should avoid calling batched operators at all in the case that there is
-                    # only one operator per batch.  I could iterate through the 'fwd_send_ops' one by one and run them.
-                    if comp_type == SEND_F:
-                        send_ops.append(_batch_p2p(stage.get_fwd_send_ops(mb_index)))
-                    elif comp_type == SEND_B:
-                        send_ops.append(_batch_p2p(stage.get_bwd_send_ops(mb_index)))
-                    elif comp_type == RECV_F:
+        def _perform_action(action: _Action) -> None:
+            comp_type = action.computation_type
+            mb_index: int = (
+                action.microbatch_index if action.microbatch_index is not None else -1
+            )
+            assert mb_index >= 0 or comp_type in (
+                UNSHARD,
+                RESHARD,
+            ), f"{action=} missing mb_index"
+            stage_idx = action.stage_index
+            stage = stage_index_to_stage[stage_idx]
+            stage_uses_fsdp = isinstance(stage.submod, FSDPModule)
+            # see [Note: V-schedule special case]
+            is_next_stage_on_this_rank = stage_idx + 1 in stage_index_to_stage
+            is_prev_stage_on_this_rank = stage_idx - 1 in stage_index_to_stage
+
+            logger.debug(
+                "_PipelineScheduleRuntime running time_step %d, action %s",
+                time_step,
+                action,
+            )
+
+            with record_function(_get_profiler_function_name(action)):
+                # TODO(whc) it's not actually safe to use _batch_p2p here in the uncommon case the model has skip-connections,
+                # since we do not want to batch up ops between more than a pair of ranks.  _sorted_batch_p2p would be
+                # safe to use instead.
+                # However, I was wondering if I should avoid calling batched operators at all in the case that there is
+                # only one operator per batch.  I could iterate through the 'fwd_send_ops' one by one and run them.
+                if comp_type == SEND_F:
+                    send_ops.append(_batch_p2p(stage.get_fwd_send_ops(mb_index)))
+                elif comp_type == SEND_B:
+                    send_ops.append(_batch_p2p(stage.get_bwd_send_ops(mb_index)))
+                elif comp_type == RECV_F:
+                    assert (
+                        stage_idx,
+                        mb_index,
+                    ) not in fwd_recv_ops, (
+                        f"Recv twice for {stage_idx=} {mb_index=} without executing forward"
+                    )
+                    fwd_recv_ops[(stage_idx, mb_index)] = _batch_p2p(
+                        stage.get_fwd_recv_ops(mb_index)
+                    )
+                elif comp_type == RECV_B:
+                    assert (
+                        stage_idx,
+                        mb_index,
+                    ) not in bwd_recv_ops, (
+                        f"Recv twice for {stage_idx=} {mb_index=} without executing backward"
+                    )
+                    bwd_recv_ops[(stage_idx, mb_index)] = _batch_p2p(
+                        stage.get_bwd_recv_ops(mb_index)
+                    )
+                elif comp_type == UNSHARD:
+                    if stage_uses_fsdp:
+                        assert (
+                            stage_idx not in unsharded_stages
+                            and stage_idx not in unshard_ops
+                        ), f"Unsharding the same {stage_idx=} twice"
+                        unshard_ops[stage_idx] = stage.submod.unshard(async_op=True)  # type: ignore[operator]
+                elif comp_type == RESHARD:
+                    if stage_uses_fsdp:
+                        assert stage_idx in unsharded_stages, (
+                            f"Resharding {stage_idx=} without unsharding"
+                        )
+                        assert stage_idx not in unshard_ops, (
+                            f"Resharding {stage_idx=} before finishing unshard"
+                        )
+                        stage.submod.reshard()  # type: ignore[operator]
+                elif comp_type == FORWARD:
+                    if stage_uses_fsdp:
+                        _assert_unsharded(stage_idx)
+
+                    if (
+                        not stage.is_first
+                        # no recv op expected for V-schedule special case (see [Note: V-schedule special case])
+                        and not is_prev_stage_on_this_rank
+                    ):
                         assert (
                             stage_idx,
                             mb_index,
-                        ) not in fwd_recv_ops, (
-<<<<<<< HEAD
-                            "Recv twice for {stage_idx=} {mb_index=} without executing forward"
-=======
-                            f"Recv twice for {stage_idx=} {mb_index=} without executing forward"
->>>>>>> f11ac803
+                        ) in fwd_recv_ops, f"Computing {action=} before receiving input"
+                        _wait_batch_p2p(fwd_recv_ops.pop((stage_idx, mb_index)))
+
+                    output = stage.forward_one_chunk(
+                        mb_index,
+                        arg_mbs[mb_index],  # type: ignore[index]
+                        kwarg_mbs[mb_index],  # type: ignore[index]
+                    )
+                    self._maybe_compute_loss(stage, output, target_mbs, mb_index)
+
+                    # SEND/RECV op are avoided for special case with 2 adjacent stages on same rank
+                    # see [Note: V-schedule special case]
+                    if is_next_stage_on_this_rank:
+                        stage_index_to_stage[stage_idx + 1].set_local_fwd_input(
+                            output, mb_index
                         )
-                        fwd_recv_ops[(stage_idx, mb_index)] = _batch_p2p(
-                            stage.get_fwd_recv_ops(mb_index)
-                        )
-                    elif comp_type == RECV_B:
+
+                elif comp_type == FULL_BACKWARD:
+                    if stage_uses_fsdp:
+                        _assert_unsharded(stage_idx)
+
+                    if (
+                        not stage.is_last
+                        # no recv op expected for V-schedule special case (see [Note: V-schedule special case])
+                        and not is_next_stage_on_this_rank
+                    ):
                         assert (
                             stage_idx,
                             mb_index,
-                        ) not in bwd_recv_ops, (
-<<<<<<< HEAD
-                            "Recv twice for {stage_idx=} {mb_index=} without executing backward"
-=======
-                            f"Recv twice for {stage_idx=} {mb_index=} without executing backward"
->>>>>>> f11ac803
+                        ) in bwd_recv_ops, (
+                            f"Attempted to run compute {action=} before receiving input"
                         )
-                        bwd_recv_ops[(stage_idx, mb_index)] = _batch_p2p(
-                            stage.get_bwd_recv_ops(mb_index)
+                        _wait_batch_p2p(bwd_recv_ops.pop((stage_idx, mb_index)))
+                    loss = self._maybe_get_loss(stage, mb_index)
+                    backward_counter[stage_idx] += 1
+                    last_backward = backward_counter[stage_idx] == self._n_microbatches
+                    grad_scale_factor = self._n_microbatches if self.scale_grads else 1
+                    stage.backward_one_chunk(
+                        mb_index,
+                        loss=loss,
+                        full_backward=True,
+                        last_backward=last_backward,
+                    )
+                    if last_backward:
+                        stage.scale_grads(grad_scale_factor)
+                    # SEND/RECV op are avoided for special case with 2 adjacent stages on same rank
+                    # see [Note: V-schedule special case]
+                    if is_prev_stage_on_this_rank:
+                        stage_index_to_stage[stage_idx - 1].set_local_bwd_input(
+                            stage.get_local_bwd_output(mb_index), mb_index
                         )
-                    elif comp_type == UNSHARD:
-                        if stage_uses_fsdp:
-                            assert (
-                                stage_idx not in unsharded_stages
-                                and stage_idx not in unshard_ops
-                            ), f"Unsharding the same {stage_idx=} twice"
-                            unshard_ops[stage_idx] = stage.submod.unshard(async_op=True)  # type: ignore[operator]
-                    elif comp_type == RESHARD:
-                        if stage_uses_fsdp:
-                            assert stage_idx in unsharded_stages, (
-                                f"Resharding {stage_idx=} without unsharding"
-                            )
-                            assert stage_idx not in unshard_ops, (
-                                f"Resharding {stage_idx=} before finishing unshard"
-                            )
-                            stage.submod.reshard()  # type: ignore[operator]
-                    elif comp_type == FORWARD:
-                        if stage_uses_fsdp:
-                            _assert_unsharded(stage_idx)
-
-                        if (
-                            not stage.is_first
-                            # no recv op expected for V-schedule special case (see [Note: V-schedule special case])
-                            and not is_prev_stage_on_this_rank
-                        ):
-                            assert (
-                                stage_idx,
-                                mb_index,
-                            ) in fwd_recv_ops, (
-                                f"Computing {action=} before receiving input"
-                            )
-                            _wait_batch_p2p(fwd_recv_ops.pop((stage_idx, mb_index)))
-
-                        output = stage.forward_one_chunk(
-<<<<<<< HEAD
+                elif comp_type == BACKWARD_INPUT:
+                    if stage_uses_fsdp:
+                        _assert_unsharded(stage_idx)
+
+                    if not stage.is_last and not is_next_stage_on_this_rank:
+                        assert (
+                            stage_idx,
                             mb_index,
-                            arg_mbs[mb_index],  # type: ignore[index]
-                            kwarg_mbs[mb_index],  # type: ignore[index]
-=======
-                            mb_index, arg_mbs[mb_index], kwarg_mbs[mb_index]
->>>>>>> f11ac803
+                        ) in bwd_recv_ops, (
+                            f"Attempted to run compute {action=} before receiving input"
                         )
-                        self._maybe_compute_loss(stage, output, target_mbs, mb_index)
-
-                        # SEND/RECV op are avoided for special case with 2 adjacent stages on same rank
-                        # see [Note: V-schedule special case]
-                        if is_next_stage_on_this_rank:
-                            stage_index_to_stage[stage_idx + 1].set_local_fwd_input(
-                                output, mb_index
-                            )
-
-                    elif comp_type == FULL_BACKWARD:
-                        if stage_uses_fsdp:
-                            _assert_unsharded(stage_idx)
-
-                        if (
-                            not stage.is_last
-                            # no recv op expected for V-schedule special case (see [Note: V-schedule special case])
-                            and not is_next_stage_on_this_rank
-                        ):
-                            assert (
-                                stage_idx,
-                                mb_index,
-                            ) in bwd_recv_ops, (
-                                f"Attempted to run compute {action=} before receiving input"
-                            )
-                            _wait_batch_p2p(bwd_recv_ops.pop((stage_idx, mb_index)))
-                        loss = self._maybe_get_loss(stage, mb_index)
-                        backward_counter[stage_idx] += 1
-                        last_backward = (
-                            backward_counter[stage_idx] == self._n_microbatches
+                        _wait_batch_p2p(bwd_recv_ops.pop((stage_idx, mb_index)))
+                    loss = self._maybe_get_loss(stage, mb_index)
+                    stage.backward_one_chunk(
+                        mb_index,
+                        loss=loss,
+                        full_backward=False,
+                        last_backward=False,
+                    )
+                    # SEND/RECV op are avoided for special case with 2 adjacent stages on same rank
+                    # see [Note: V-schedule special case]
+                    if is_prev_stage_on_this_rank:
+                        stage_index_to_stage[stage_idx - 1].set_local_bwd_input(
+                            stage.get_local_bwd_output(mb_index), mb_index
                         )
-                        grad_scale_factor = (
-                            self._n_microbatches if self.scale_grads else 1
-                        )
-                        stage.backward_one_chunk(
-                            mb_index,
-                            loss=loss,
-                            full_backward=True,
-                            last_backward=last_backward,
-                        )
-                        if last_backward:
-                            stage.scale_grads(grad_scale_factor)
-                        # SEND/RECV op are avoided for special case with 2 adjacent stages on same rank
-                        # see [Note: V-schedule special case]
-                        if is_prev_stage_on_this_rank:
-                            stage_index_to_stage[stage_idx - 1].set_local_bwd_input(
-                                stage.get_local_bwd_output(mb_index), mb_index
-                            )
-                    elif comp_type == BACKWARD_INPUT:
-                        if stage_uses_fsdp:
-                            _assert_unsharded(stage_idx)
-
-                        if not stage.is_last and not is_next_stage_on_this_rank:
-                            assert (
-                                stage_idx,
-                                mb_index,
-                            ) in bwd_recv_ops, (
-                                f"Attempted to run compute {action=} before receiving input"
-                            )
-                            _wait_batch_p2p(bwd_recv_ops.pop((stage_idx, mb_index)))
-                        loss = self._maybe_get_loss(stage, mb_index)
-                        stage.backward_one_chunk(
-                            mb_index,
-                            loss=loss,
-                            full_backward=False,
-                            last_backward=False,
-                        )
-                        # SEND/RECV op are avoided for special case with 2 adjacent stages on same rank
-                        # see [Note: V-schedule special case]
-                        if is_prev_stage_on_this_rank:
-                            stage_index_to_stage[stage_idx - 1].set_local_bwd_input(
-                                stage.get_local_bwd_output(mb_index), mb_index
-                            )
-                    elif comp_type == BACKWARD_WEIGHT:
-                        if stage_uses_fsdp:
-                            _assert_unsharded(stage_idx)
-                        backward_counter[stage_idx] += 1
-                        stage.backward_weight_one_chunk(
-                            mb_index,
-                            last_backward=backward_counter[stage_idx]
-                            == self._n_microbatches,
-                        )
-                    else:
-                        raise ValueError(f"{action=} is unknown or unsupported")
+                elif comp_type == BACKWARD_WEIGHT:
+                    if stage_uses_fsdp:
+                        _assert_unsharded(stage_idx)
+                    backward_counter[stage_idx] += 1
+                    stage.backward_weight_one_chunk(
+                        mb_index,
+                        last_backward=backward_counter[stage_idx]
+                        == self._n_microbatches,
+                    )
+                else:
+                    raise ValueError(f"{action=} is unknown or unsupported")
+
+        # count either full_backward or backward_weight together, to determine when to sync DP grads
+        backward_counter: Counter[int] = Counter()
+        for time_step, action in enumerate(self.pipeline_order_with_comms[self.rank]):
+            try:
+                if action.computation_type == OVERLAP_F_B:
+                    assert action.sub_actions is not None, "sub_actions must be set"
+                    with record_function("PP::OverlapFwdBwd"):
+                        for sub_a in action.sub_actions:
+                            _perform_action(sub_a)
+                else:
+                    _perform_action(action)
             except Exception as e:
                 logger.error(
                     "_PipelineScheduleRuntime caught exception at step %s when running action %s.  Full Schedule:",
@@ -2104,17 +2091,6 @@
                     )
                 )
                 raise e
-
-        # count either full_backward or backward_weight together, to determine when to sync DP grads
-        backward_counter: Counter[int] = Counter()
-        for time_step, action in enumerate(self.pipeline_order_with_comms[self.rank]):
-            if action.computation_type == OVERLAP_F_B:
-                assert action.sub_actions is not None, "sub_actions must be set"
-                with record_function("PP::OverlapFwdBwd"):
-                    for sub_a in action.sub_actions:
-                        _perform_action(sub_a)
-            else:
-                _perform_action(action)
 
         # Mostly these operations should have finished long ago, but there isn't an obvious time when to wait for them
         while len(send_ops):
