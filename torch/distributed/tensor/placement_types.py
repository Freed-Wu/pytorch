--- conflicted
+++ resolved
@@ -111,6 +111,22 @@
             shard_list.append(shard)
         return shard_list, pad_sizes
 
+    def _split_tensor(
+        self,
+        tensor: torch.Tensor,
+        num_chunks: int,
+        *,
+        with_padding: bool = True,
+        contiguous: bool = True,
+    ) -> tuple[list[torch.Tensor], list[int]]:
+        return Shard.split_tensor(
+            self.dim,
+            tensor,
+            num_chunks,
+            with_padding=with_padding,
+            contiguous=contiguous,
+        )
+
     @staticmethod
     def local_shard_size_and_offset(
         curr_local_size: int,
@@ -146,11 +162,6 @@
             )
             return local_shard_size, shard_starting_idx
 
-<<<<<<< HEAD
-    @staticmethod
-    def shard_tensor(
-        dim: int,
-=======
     def _local_shard_size_and_offset(
         self,
         curr_local_size: int,
@@ -159,9 +170,9 @@
     ) -> tuple[int, Optional[int]]:
         return Shard.local_shard_size_and_offset(curr_local_size, num_chunks, rank)
 
-    def _shard_tensor(
-        self,
->>>>>>> bbf8aa43
+    @staticmethod
+    def shard_tensor(
+        dim: int,
         tensor: torch.Tensor,
         mesh: DeviceMesh,
         mesh_dim: int,
@@ -205,6 +216,15 @@
             # Unpad might return a view, hence we need to remake it contiguous
             output = output.contiguous()
         return output
+
+    def _shard_tensor(
+        self,
+        tensor: torch.Tensor,
+        mesh: DeviceMesh,
+        mesh_dim: int,
+        src_data_rank: Optional[int] = 0,
+    ) -> torch.Tensor:
+        return Shard.shard_tensor(self.dim, tensor, mesh, mesh_dim, src_data_rank)
 
     def _reduce_shard_tensor(
         self,
@@ -287,8 +307,7 @@
         the current rank, which would perform a local chunk
         """
         num_chunks = mesh.size(mesh_dim=mesh_dim)
-        shards, _ = Shard.split_tensor(
-            self.dim,
+        shards, _ = self._split_tensor(
             local_tensor,
             num_chunks,
             with_padding=False,
@@ -694,6 +713,15 @@
             mesh_broadcast(tensor, mesh, mesh_dim=mesh_dim, group_src=src_data_rank)
         return tensor
 
+    def _replicate_tensor(
+        self,
+        tensor: torch.Tensor,
+        mesh: DeviceMesh,
+        mesh_dim: int,
+        src_data_rank: Optional[int] = 0,
+    ) -> torch.Tensor:
+        return Replicate.replicate_tensor(tensor, mesh, mesh_dim, src_data_rank)
+
     def is_replicate(self) -> bool:
         return True
 
