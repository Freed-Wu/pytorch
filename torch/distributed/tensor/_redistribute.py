# mypy: allow-untyped-defs
# Copyright (c) Meta Platforms, Inc. and affiliates
<<<<<<< HEAD
import dataclasses
=======
import contextlib
>>>>>>> 4c2c401c
import logging
from functools import cache
from typing import cast, NamedTuple, Optional

import torch
import torch.distributed._functional_collectives as funcol
import torch.distributed.tensor._api as dtensor
from torch.distributed._functional_collectives import _are_we_tracing
from torch.distributed.tensor._dtensor_spec import DTensorSpec, TensorMeta
from torch.distributed.tensor.device_mesh import DeviceMesh
from torch.distributed.tensor.placement_types import (
    Partial,
    Placement,
    Replicate,
    Shard,
)
from torch.utils._debug_mode import get_active_debug_mode


logger = logging.getLogger(__name__)

from typing import TypeVar


TOrder = TypeVar("TOrder", bound=tuple[int, ...])

# jax style sharding representation: map from tensor dim to mesh dim
print_jax_style_sharding = True


class _TransformInfo(NamedTuple):
    mesh_dim: int
    src_dst_placements: tuple[Placement, Placement]
    # logical_shape on this mesh dimension
    logical_shape: list[int]


class DTensorRedistributePlanner:
    """
    This class is used to plan the collective calls to transform the local shard
    of the DTensor from its current spec to the target spec.

    Suppose there are N tensor dimensions and M mesh dimensions, the total
    possible state size will be (N+2)*M*M!.
    """

    _instances: dict = {}

    @dataclasses.dataclass(frozen=True)
    class DistState:
        placements: tuple[Placement, ...]
        # device_order: tuple[int, ...]
        tensor_dim_to_mesh_dim: tuple[tuple[int, ...], ...]
        _hash: Optional[int] = dataclasses.field(
            default=None, init=False, repr=False, compare=False
        )

        def __str__(self):
            out_str = ""
            # jax style sharding representation: map from tensor dim to mesh dim
            if globals().get("print_jax_style_sharding", True):
                for tensor_dim, mesh_dims in enumerate(self.tensor_dim_to_mesh_dim):
                    if len(mesh_dims) > 0:
                        out_str += f"S({tensor_dim})"
                        out_str += f"[{', '.join([str(m) for m in mesh_dims])}]"
                # in addition, add the partial placement
                partial_to_mesh_dim: dict[Partial, list[int]] = {}
                for mesh_dim, p in enumerate(self.placements):
                    if isinstance(p, Partial):
                        if p not in partial_to_mesh_dim:
                            partial_to_mesh_dim[p] = []
                        partial_to_mesh_dim[p].append(mesh_dim)
                for p, mesh_dims in partial_to_mesh_dim.items():
                    out_str += f"P({p.reduce_op})"
                    out_str += f"[{', '.join([str(m) for m in mesh_dims])}]"
            else:
                # native dtensor style sharding representation: map from mesh
                # dim to tensor dim
                for mesh_dim, placement in enumerate(self.placements):
                    if isinstance(placement, Replicate):
                        out_str += "R"
                    elif isinstance(placement, Shard):
                        assert mesh_dim in self.tensor_dim_to_mesh_dim[placement.dim]
                        out_str += f"S({placement.dim})[{self.tensor_dim_to_mesh_dim[placement.dim].index(mesh_dim)}]"
                    else:
                        assert isinstance(placement, Partial)
                        out_str += f"P({placement.reduce_op})"
            return out_str

        def __repr__(self):
            return self.__str__()

        def __post_init__(self):
            assert len(self.placements) == len(self.tensor_dim_to_mesh_dim)
            # precompute hash after all attributes are set
            object.__setattr__(
                self,
                "_hash",
                self._compute_hash(),
            )

        def __hash__(self) -> int:
            return self._hash if self._hash is not None else self._compute_hash()

        def _compute_hash(self) -> int:
            return hash(
                (
                    self.placements,
                    self.tensor_dim_to_mesh_dim,
                )
            )

        def __eq__(self, other: object) -> bool:
            if not isinstance(other, DTensorRedistributePlanner.DistState):
                return False
            if self._hash != other._hash:
                return False
            return (
                self.placements,
                self.tensor_dim_to_mesh_dim,
            ) == (
                other.placements,
                other.tensor_dim_to_mesh_dim,
            )

    @classmethod
    def _create_cache_key(cls, device_mesh, tensor_dimension):
        return (id(device_mesh), tensor_dimension)

    def __new__(cls, device_mesh, tensor_dimension):
        cache_key = cls._create_cache_key(device_mesh, tensor_dimension)

        if cache_key not in cls._instances:
            instance = super().__new__(cls)
            object.__setattr__(instance, "_cache_key", cache_key)

            instance._initialized = False
            cls._instances[cache_key] = instance

        return cls._instances[cache_key]

    @classmethod
    def clear_cache(cls):
        cls._instances.clear()

    def __init__(
        self,
        device_mesh,
        tensor_dimension: int,
    ) -> None:
        # only initialize once
        if getattr(self, "_initialized", False):
            return
        self.device_mesh = device_mesh
        self.coordinate = device_mesh.get_coordinate()
        assert self.coordinate is not None
        self.tensor_dimension = tensor_dimension
        self.setup_collective_cost()
        self._initialized = True

    def setup_collective_cost(
        self,
        all_reduce_cost: int = 4,
        all_to_all_cost: int = 1,
        all_gather_cost: int = 2,
        reduce_scatter_cost: int = 2,
        chunk_cost: int = 0,
    ) -> None:
        """
        Set up the cost weights for different collective operations.

        Args:
            all_reduce_cost: Cost weight for all-reduce operations
            all_to_all_cost: Cost weight for all-to-all operations
            all_gather_cost: Cost weight for all-gather operations
        """
        # those can be turned in a handler considering the tensor dim size
        self.all_reduce_cost = all_reduce_cost
        self.all_to_all_cost = all_to_all_cost
        self.all_gather_cost = all_gather_cost
        self.reduce_scatter = reduce_scatter_cost
        self.chunk_cost = chunk_cost

    def map_tensor_dim_to_mesh_dim(
        self, placements: tuple[Placement, ...], device_order: tuple[int, ...]
    ):
        sorted_placements = sorted(
            enumerate(placements), key=lambda x: device_order[x[0]]
        )
        tensor_dim_to_mesh_dim: list[list[int]] = [[] for _ in range(len(placements))]
        for order, (mesh_dim, p) in enumerate(sorted_placements):
            if isinstance(p, Shard):
                tensor_dim_to_mesh_dim[p.dim].append(mesh_dim)
        return tensor_dim_to_mesh_dim

    def _to_tuple(self, x):
        """Convert a nested list structure to a nested tuple structure."""
        if isinstance(x, (list, tuple)):
            return tuple(self._to_tuple(item) for item in x)
        return x

    def get_next_state(
        self,
        placements: tuple[Placement, ...],
        tensor_dim_mesh_dim: tuple[tuple[int, ...], ...],
    ):
        # We map tensor dim to device mesh axis, similar to JAX way to represent
        # the sharding. Notation S(<tensor dim>)[<list of device dims>] means
        # <tensor dim> is sharded on <list of device dims>, where the <list of
        # device dims> is sorted by device order.

        # Below are possible transition from one sharding state to another. We
        # use `S` for Shard, `R` for Replicate and `P` for Partial.

        # case 1. Shard(a) -> Shard(b), use all-to-all (a2a), apply to case:
        #   S(a)[x] -> S(b)[x] or S(a)[x,y]S(b)[z,k] -> S(a)[x]S(b)[z,k,y],
        #   where device order of `y` > device order of `z` and `k`

        # case 2. Shard() -> Replicate(), use all-gather, apply to case:
        #   S(a)[x,y,z] -> S(a)[x,y]

        # case 3. Partial() -> Replicate(), use all-reduce, apply to case:
        #   P[x,y] -> P[y] or P[x]
        # note: this case can be disabled because all-reduce technically is not
        # a primitive since it combines a reduce-scatter + all-gather

        # case 4. Replicate() -> Shard(), use chunk, apply to case:
        #   S(a)[z] -> S(a)[z,y] (`a` can be any tensor dim). Note that
        #   `y` must be after `z`.

        # case 5. Partial() -> Shard(), use reduce-scatter, apply to case:
        #   P[x] -> S(a)[x] or P[x,y] -> P[x]S(a)[y]

        # case 6. Replicate() -> Partial(), local math op, apply to case:
        #   *->P[x]

        # list of [DistState, cost]
        all_next_state: dict[DTensorRedistributePlanner.DistState, int] = {}

        ######################################################################
        # handle case 1: Shard(a) -> Shard(b)
        # For S(a), S(b), only the last device order of S(a) and S(b) can be a2a
        # interchangeably.
        for src_tensor_dim in range(self.tensor_dimension):
            for dst_tensor_dim in range(self.tensor_dimension):
                if src_tensor_dim == dst_tensor_dim:
                    continue
                # try move the last sharded device dim from
                # Shard(src_tensor_dim) to Shard(dst_tensor_dim)
                if len(tensor_dim_mesh_dim[src_tensor_dim]) > 0:
                    new_tensor_dim_mesh_dim = [
                        list(dim_tuple) for dim_tuple in tensor_dim_mesh_dim
                    ]
                    move_mesh_dim = new_tensor_dim_mesh_dim[src_tensor_dim].pop()
                    new_tensor_dim_mesh_dim[dst_tensor_dim].append(move_mesh_dim)
                    new_placements = list(placements)
                    new_placements[move_mesh_dim] = Shard(dst_tensor_dim)
                    dist_state = self.DistState(
                        self._to_tuple(new_placements),
                        self._to_tuple(new_tensor_dim_mesh_dim),
                    )
                    all_next_state[dist_state] = self.all_to_all_cost
        # TODO(zpcore): support discovering submesh to prevent padding when
        # tensor dim is not divisible by the mesh dim.

        ######################################################################
        # handle case 2: Shard() -> Replicate()
        for src_tensor_dim in range(self.tensor_dimension):
            if len(tensor_dim_mesh_dim[src_tensor_dim]) > 0:
                new_tensor_dim_mesh_dim = [
                    list(dim_tuple) for dim_tuple in tensor_dim_mesh_dim
                ]
                move_mesh_dim = new_tensor_dim_mesh_dim[src_tensor_dim].pop()
                new_placements = list(placements)
                new_placements[move_mesh_dim] = Replicate()
                dist_state = self.DistState(
                    self._to_tuple(new_placements),
                    self._to_tuple(new_tensor_dim_mesh_dim),
                )
                all_next_state[dist_state] = self.all_gather_cost

        ######################################################################
        # handle case 3: Partial() -> Replicate()
        for src_tensor_dim in range(self.tensor_dimension):
            if isinstance(src_tensor_dim, Partial):
                new_placements = list(placements)
                new_placements[src_tensor_dim] = Replicate()
                dist_state = self.DistState(
                    self._to_tuple(new_placements), tensor_dim_mesh_dim
                )
                all_next_state[dist_state] = self.all_gather_cost

        ######################################################################
        # handle case 4: Replicate() -> Shard()
        for mesh_dim in range(self.device_mesh.ndim):
            if not isinstance(placements[mesh_dim], Replicate):
                continue
            for dst_tensor_dim in range(self.tensor_dimension):
                # try convert placement[mesh_dim] to Shard(dst_tensor_dim)
                new_placements = list(placements)
                new_placements[mesh_dim] = Shard(dst_tensor_dim)
                new_tensor_dim_mesh_dim = [
                    list(dim_tuple) for dim_tuple in tensor_dim_mesh_dim
                ]
                new_tensor_dim_mesh_dim[dst_tensor_dim].append(mesh_dim)
                dist_state = self.DistState(
                    self._to_tuple(new_placements),
                    self._to_tuple(new_tensor_dim_mesh_dim),
                )
                all_next_state[dist_state] = self.chunk_cost

        ######################################################################
        # handle case 5: Partial() -> Shard()
        for mesh_dim in range(self.device_mesh.ndim):
            if not isinstance(placements[mesh_dim], Partial):
                continue
            for dst_tensor_dim in range(self.tensor_dimension):
                # try convert placement[mesh_dim] to Shard(dst_tensor_dim)
                new_placements = list(placements)
                new_placements[mesh_dim] = Shard(dst_tensor_dim)
                new_tensor_dim_mesh_dim = [
                    list(dim_tuple) for dim_tuple in tensor_dim_mesh_dim
                ]
                new_tensor_dim_mesh_dim[dst_tensor_dim].append(mesh_dim)
                dist_state = self.DistState(
                    self._to_tuple(new_placements),
                    self._to_tuple(new_tensor_dim_mesh_dim),
                )
                all_next_state[dist_state] = self.reduce_scatter

        ######################################################################
        # handle case 6: Replicate() -> Partial(), default to partial(sum)
        for mesh_dim in range(self.device_mesh.ndim):
            if not isinstance(placements[mesh_dim], Replicate):
                continue
            new_placements = list(placements)
            new_placements[mesh_dim] = Partial()
            dist_state = self.DistState(
                self._to_tuple(new_placements), tensor_dim_mesh_dim
            )
            all_next_state[dist_state] = self.chunk_cost

        return all_next_state

    def find_min_cost_path(
        self, src_state: DistState, dst_state: DistState
    ) -> list["DTensorRedistributePlanner.DistState"]:
        """
        Find the min cost path from src_state to dst_state using Dijkstra's
        algorithm.

        Args:
            src_state: The source state
            dst_state: The destination state

        Returns:
            A list of states representing the min cost path from src_state to
            dst_state
        """
        import heapq

        # priority queue (cost, counter, state, path) for Dijkstra's algorithm
        # use counter to break ties and avoid comparing DistState objects
        counter = 0
        pq: list[
            tuple[
                int,
                int,
                DTensorRedistributePlanner.DistState,
                list[DTensorRedistributePlanner.DistState],
            ]
        ] = [(0, counter, src_state, [src_state])]
        visited = set()
        while pq:
            cost, _, current_state, path = heapq.heappop(pq)
            if current_state == dst_state:
                return path
            if current_state in visited:
                continue
            visited.add(current_state)
            # get all possible next states and their costs
            next_states = self.get_next_state(
                current_state.placements, current_state.tensor_dim_to_mesh_dim
            )
            for next_state, transition_cost in next_states.items():
                if next_state not in visited:
                    new_cost = cost + transition_cost
                    new_path = path + [next_state]
                    counter += 1
                    heapq.heappush(pq, (new_cost, counter, next_state, new_path))
        raise AssertionError(
            f"No path found from src_state {src_state} to dst_state {dst_state}"
        )

    def get_logical_shape(
        self,
        src_state: "DTensorRedistributePlanner.DistState",
        mesh_dim: int,
        full_tensor_shape: tuple[int, ...],
    ):
        new_logical_shape = list(full_tensor_shape)
        for tensor_dim, mesh_dims in enumerate(src_state.tensor_dim_to_mesh_dim):
            for mdim in mesh_dims:
                if mdim == mesh_dim:
                    continue
                new_size = Shard._local_shard_size_and_offset(
                    new_logical_shape[tensor_dim],
                    self.device_mesh.size(mesh_dim=mdim),
                    self.coordinate[mdim],
                )[0]
                new_logical_shape[tensor_dim] = new_size
        return new_logical_shape

    def generate_optimal_transform_infos(
        self,
        src_spec: DTensorSpec,
        dst_spec: DTensorSpec,
        full_tensor_shape: tuple[int, ...],
        src_device_order: Optional[TOrder],
        dst_device_order: Optional[TOrder],
    ) -> list[_TransformInfo]:
        if src_device_order is None:
            src_device_order = cast(TOrder, tuple(range(self.device_mesh.ndim)))
        if dst_device_order is None:
            dst_device_order = cast(TOrder, tuple(range(self.device_mesh.ndim)))
        src_map = self.map_tensor_dim_to_mesh_dim(src_spec.placements, src_device_order)
        dst_map = self.map_tensor_dim_to_mesh_dim(dst_spec.placements, dst_device_order)
        src_state = self.DistState(
            src_spec.placements, tuple(tuple(x) for x in src_map)
        )
        dst_state = self.DistState(
            dst_spec.placements, tuple(tuple(x) for x in dst_map)
        )
        transform_infos: list[_TransformInfo] = []
        state_path = self.find_min_cost_path(src_state, dst_state)
        logger.debug(
            "Path from %s to %s: \n%s",
            src_state,
            dst_state,
            " -> ".join(str(s) for s in state_path),
        )
        for cur_state, nxt_state in zip(state_path[:-1], state_path[1:]):
            # find the mesh_dim that is different between cur_state and nxt_state
            if cur_state.placements != nxt_state.placements:
                # skip the transition of device order permutation (no-op)
                update_mesh_dim = -1
                for mesh_dim, (cur_placement, nxt_placement) in enumerate(
                    zip(cur_state.placements, nxt_state.placements)
                ):
                    if cur_placement != nxt_placement:
                        if update_mesh_dim != -1:
                            raise AssertionError(
                                "Multiple mesh_dims are different between cur_state and nxt_state"
                            )
                        update_mesh_dim = mesh_dim
                        logical_shape = self.get_logical_shape(
                            cur_state, mesh_dim, full_tensor_shape
                        )
                        transform_infos.append(
                            _TransformInfo(
                                mesh_dim=update_mesh_dim,
                                src_dst_placements=(cur_placement, nxt_placement),
                                logical_shape=logical_shape,
                            )
                        )
        return transform_infos

    def generate_greedy_transform_infos(
        self,
        src_spec: DTensorSpec,
        dst_spec: DTensorSpec,
    ) -> list[_TransformInfo]:
        """
        Generate the transform infos from the source placements to the target placements.

        To transform from source to target placement it might have multiple steps, i.e. it
        might decompose Si -> Sj into Si -> R -> Sj.
        This would detect if there're mis-aligned/nested shardings between src/dst placements.
        E.g. Suppose the redistribution to perform is (Shard(0), Shard(0)) -> (Replicate(), Shard(0)),
        in this case Shard(0) -> Shard(0) for mesh dimension 1 actually needs resharding, because in
        the former is a nested-sharding of a tensor already already sharded dimension 0, whereras
        the latter is the first sharding on tensor dimension 0.
        """
        # logical shape records the logic tensor shape on the mesh dimension
        # this is useful to ensure uneven sharding gets correct output shape
        initial_logical_shape = list(src_spec.shape)
        mesh_dims_to_logical_shape = [initial_logical_shape]
        transform_infos: list[_TransformInfo] = []
        if self.device_mesh.ndim == 1:
            # if device_mesh is 1D, redistribute is a simple direct transformation
            transform_infos.append(
                _TransformInfo(
                    mesh_dim=0,
                    src_dst_placements=(src_spec.placements[0], dst_spec.placements[0]),
                    logical_shape=initial_logical_shape,
                )
            )
            return transform_infos

        # Handle multi-dim device mesh placement redistribution
        # First, we need to build the logical shape for each mesh dim
        # for correct allgathering uneven shards on each mesh dim (with dynamic padding)
        for i, src in enumerate(src_spec.placements):
            current_logical_shape = mesh_dims_to_logical_shape[i]
            if isinstance(src, Shard):
                if i < self.device_mesh.ndim - 1:
                    # calculate and save the logical shape for this sharding
                    mesh_dim_size = self.device_mesh.size(mesh_dim=i)
                    local_shard_size, _ = src._local_shard_size_and_offset(
                        current_logical_shape[src.dim],
                        mesh_dim_size,
                        self.coordinate[i],
                    )
                    new_logical_shape = list(current_logical_shape)
                    new_logical_shape[src.dim] = local_shard_size
                    mesh_dims_to_logical_shape.append(new_logical_shape)
            else:
                mesh_dims_to_logical_shape.append(current_logical_shape)

        # Next, we need to derive the transform infos from src to dst placements,
        # here we use a greedy search with step by step state transformations
        current_placements = list(src_spec.placements)
        target_placements = list(dst_spec.placements)

        if src_spec.num_shards > 1:
            # If src_spec have sharding, it could potentially have sharding that is misaligned with dst_spec
            # a common case of this is nested sharding (i.e. (S(0), S(0)) -> (R, S(0))).
            # In those cases, we first traverse from inner placement to outer placement
            # to detect misaligned shardings and properly replicate nested sharding first.
            for mesh_dim in reversed(range(len(current_placements))):
                current = current_placements[mesh_dim]
                target = target_placements[mesh_dim]
                # If target is not Shard, we can directly redistribute since we are traversing from innner
                # to outer placements here
                if isinstance(target, Shard):
                    # If target is Shard, check for nested sharding on the tensor dim BEFORE the current mesh_dim
                    shard_dim = target.dim
                    current_mesh_sharding, target_mesh_sharding = [], []
                    for i, (s, p) in enumerate(
                        zip(current_placements, target_placements)
                    ):
                        if i >= mesh_dim:
                            break
                        if s.is_shard(shard_dim):
                            current_mesh_sharding.append(i)
                        if p.is_shard(shard_dim):
                            target_mesh_sharding.append(i)

                    if current_mesh_sharding != target_mesh_sharding:
                        # if current/target_placements have misaligned sharding on the tensor dim BEFORE the current
                        # mesh_dim, we need to replicate the tensor on the mesh dim first to clear the nested sharding
                        target = Replicate()

                if current != target:
                    transform_infos.append(
                        _TransformInfo(
                            mesh_dim=mesh_dim,
                            src_dst_placements=(current, target),
                            logical_shape=mesh_dims_to_logical_shape[mesh_dim],
                        )
                    )
                    current_placements[mesh_dim] = target

        # We always traverse from outer placement to inner placement to collect the remaining
        # needed transform infos (i.e. the replication from nested sharding might need to further
        # perform resharding to Shard again)
        for mesh_dim, (current, target) in enumerate(
            zip(current_placements, target_placements)
        ):
            if current != target:
                transform_infos.append(
                    _TransformInfo(
                        mesh_dim=mesh_dim,
                        src_dst_placements=(current, target),
                        logical_shape=mesh_dims_to_logical_shape[mesh_dim],
                    )
                )
                current_placements[mesh_dim] = target
        return transform_infos


@cache
def _get_dtensor_redistribute_planner(
    device_mesh: DeviceMesh, tensor_dimension: int
) -> DTensorRedistributePlanner:
    """Factory function to create and cache DTensorRedistributePlanner instances."""
    return DTensorRedistributePlanner(device_mesh, tensor_dimension)


def _gen_transform_infos_non_cached(
    src_spec: DTensorSpec,
    dst_spec: DTensorSpec,
    src_device_order: tuple[int, ...],
    dst_device_order: tuple[int, ...],
) -> list[_TransformInfo]:
    transform_infos: list[_TransformInfo] = []
    device_mesh = src_spec.device_mesh

    if src_device_order == tuple(
        range(src_spec.mesh.ndim)
    ) and dst_device_order == tuple(range(src_spec.mesh.ndim)):
        use_greedy_transform = True
    else:
        use_greedy_transform = False

    drp = _get_dtensor_redistribute_planner(device_mesh, len(src_spec.shape))
    if use_greedy_transform:
        transform_infos = drp.generate_greedy_transform_infos(src_spec, dst_spec)
    else:
        transform_infos = drp.generate_optimal_transform_infos(
            src_spec, dst_spec, src_spec.shape, src_device_order, dst_device_order
        )
    return transform_infos


@cache
def _gen_transform_infos(
    src_spec: DTensorSpec,
    dst_spec: DTensorSpec,
    src_device_order: TOrder,
    dst_device_order: TOrder,
) -> list[_TransformInfo]:
    return _gen_transform_infos_non_cached(
        src_spec, dst_spec, src_device_order, dst_device_order
    )


def redistribute_local_tensor(
    local_tensor: torch.Tensor,
    current_spec: DTensorSpec,
    target_spec: DTensorSpec,
    src_device_order: Optional[TOrder] = None,
    dst_device_order: Optional[TOrder] = None,
    *,
    async_op: bool = False,
    is_backward: bool = False,
) -> torch.Tensor:
    """
    This redistribute the local tensor (torch.Tensor) from the current DTensorSpec to
    the target DTensorSpec, which involves the necessary collective calls to transform
    the local shard of the DTensor from its current spec to the target spec.
    """

    if current_spec.mesh != target_spec.mesh:
        # TODO: alltoall/permute reshuffling to change device_mesh if they are not the same
        raise NotImplementedError("Cross device mesh comm not supported yet!")

    if not src_device_order:
        src_device_order = cast(TOrder, tuple(range(current_spec.device_mesh.ndim)))
    if not dst_device_order:
        dst_device_order = cast(TOrder, tuple(range(target_spec.device_mesh.ndim)))

    new_local_tensor = local_tensor
    device_mesh = current_spec.mesh

    my_coordinate = device_mesh.get_coordinate()

    if my_coordinate is None:
        # if rank is not part of mesh, we skip redistribute and simply return local_tensor,
        # which should be an empty tensor
        return local_tensor

    if _are_we_tracing():
        transform_infos = _gen_transform_infos_non_cached(
            current_spec, target_spec, src_device_order, dst_device_order
        )
    else:
        transform_infos = _gen_transform_infos(
            current_spec, target_spec, src_device_order, dst_device_order
        )

    debug_mode = get_active_debug_mode()
    redistribute_context = (
        debug_mode.record_redistribute_calls(  # type: ignore[union-attr]
            local_tensor, current_spec, target_spec
        )
        if debug_mode is not None
        else contextlib.nullcontext()
    )

    with redistribute_context:
        for transform_info in transform_infos:
            i = transform_info.mesh_dim
            current, target = transform_info.src_dst_placements
            device_mesh.size(mesh_dim=i)

            if current == target:
                # short cut, just use the original local tensor
                new_local_tensor = local_tensor
                continue

            logger.debug(
                "redistribute from %s to %s on mesh dim %s", current, target, i
            )

            if target.is_replicate():
                # Case 1: target is Replicate
                if current.is_partial():
                    partial_spec = cast(Partial, current)
                    new_local_tensor = partial_spec._reduce_value(
                        local_tensor, device_mesh, i
                    )
                elif current.is_shard():
                    current_placement = cast(Shard, current)
                    new_local_tensor = current_placement._to_replicate_tensor(
                        local_tensor, device_mesh, i, transform_info.logical_shape
                    )
                else:
                    raise RuntimeError(
                        f"redistribute from {current} to {target} not supported yet"
                    )
            elif target.is_shard():
                # Case 2: target is Shard
                target_placement = cast(Shard, target)
                if current.is_partial():
                    partial_spec = cast(Partial, current)
                    new_local_tensor = partial_spec._reduce_shard_value(
                        local_tensor, device_mesh, i, target_placement
                    )
                elif current.is_replicate():
                    # split the tensor and return the corresponding cloned local shard
                    new_local_tensor = target_placement._replicate_to_shard(
                        local_tensor, device_mesh, i, my_coordinate[i]
                    )
                else:
                    assert current.is_shard(), (
                        f"Current placement should be shard but found {current}"
                    )
                    shard_spec = cast(Shard, current)
                    if shard_spec.dim != target_placement.dim:
                        new_local_tensor = shard_spec._to_new_shard_dim(
                            local_tensor,
                            device_mesh,
                            i,
                            transform_info.logical_shape,
                            target_placement.dim,
                        )
            elif target.is_partial():
                if current.is_replicate():
                    partial_spec = cast(Partial, target)
                    # skip the replicate to partial transformation when we are in backward pass
                    # In this case we keep the grad as replicate, this is because we don't
                    # want to convert the replicated gradients back to partial, although
                    # that's logically conform with the same layout, converting the gradients
                    # back to partial is actually useless as you would have to do reduce later
                    # which would be more expensive than keeping it replicate! For this reason,
                    # we keep the replicate grad here.
                    new_local_tensor = (
                        partial_spec._partition_value(local_tensor, device_mesh, i)
                        if not is_backward
                        else local_tensor
                    )
                elif current.is_shard():
                    if not is_backward:
                        raise RuntimeError(
                            f"redistribute from {current} to {target} not supported yet"
                        )
                    # for backward shard -> partial, we just need to convert the shard to replicate
                    current_placement = cast(Shard, current)
                    new_local_tensor = current_placement._to_replicate_tensor(
                        local_tensor, device_mesh, i, transform_info.logical_shape
                    )
                else:
                    # partial -> partial no op, should never hit
                    new_local_tensor = local_tensor

            if not async_op and isinstance(
                new_local_tensor, funcol.AsyncCollectiveTensor
            ):
                new_local_tensor = new_local_tensor.wait()
            local_tensor = new_local_tensor
    return new_local_tensor


class Redistribute(torch.autograd.Function):
    @staticmethod
    def forward(  # type: ignore[override]
        # pyre-fixme[2]: Parameter must be annotated.
        ctx,
        input: "dtensor.DTensor",
        device_mesh: DeviceMesh,
        placements: tuple[Placement, ...],
        device_order: Optional[tuple[int, ...]] = None,
        async_op: bool = False,
        forward_dtype: Optional[torch.dtype] = None,
        backward_dtype: Optional[torch.dtype] = None,
    ):
        ctx.async_op = async_op
        ctx.backward_dtype = backward_dtype
        ctx.original_dtype = input._local_tensor.dtype
        ctx.original_device_order = input._spec.device_order

        if forward_dtype is not None and forward_dtype != input._local_tensor.dtype:
            local_tensor = input._local_tensor.to(dtype=forward_dtype)
            current_spec = DTensorSpec(
                mesh=device_mesh,
                placements=input._spec.placements,
                device_order=input._spec.device_order,
                tensor_meta=TensorMeta(
                    shape=input.shape,
                    stride=input.stride(),
                    dtype=forward_dtype,
                ),
            )
        else:
            local_tensor = input._local_tensor
            current_spec = input._spec

        ctx.current_spec = current_spec

        if current_spec.placements != placements:
            target_spec = DTensorSpec(
                device_mesh,
                placements,
                device_order=device_order,
                tensor_meta=current_spec.tensor_meta,
            )

            output = redistribute_local_tensor(
                local_tensor,
                current_spec,
                target_spec,
                src_device_order=input._spec.device_order,
                dst_device_order=device_order,
                async_op=async_op,
            )
        else:
            # use the same local tensor if placements are the same.
            output = local_tensor
            target_spec = current_spec

        return dtensor.DTensor(
            output,
            target_spec,
            requires_grad=input.requires_grad,
        )

    @staticmethod
    def backward(ctx, grad_output: "dtensor.DTensor"):  # type: ignore[override]
        previous_spec = ctx.current_spec
        async_op = ctx.async_op
        backward_dtype = ctx.backward_dtype or ctx.original_dtype

        if backward_dtype != grad_output._local_tensor.dtype:
            local_tensor = grad_output._local_tensor.to(dtype=backward_dtype)
            current_spec = DTensorSpec(
                mesh=grad_output._spec.device_mesh,
                placements=grad_output._spec.placements,
                tensor_meta=TensorMeta(
                    shape=grad_output.shape,
                    stride=grad_output.stride(),
                    dtype=backward_dtype,
                ),
            )
            previous_spec = DTensorSpec(
                mesh=previous_spec.device_mesh,
                placements=previous_spec.placements,
                tensor_meta=current_spec.tensor_meta,
            )
        else:
            local_tensor = grad_output._local_tensor
            current_spec = grad_output._spec

        output = redistribute_local_tensor(
            local_tensor,
            current_spec,
            previous_spec,
            src_device_order=current_spec.device_order,
            dst_device_order=previous_spec.device_order,
            async_op=async_op,
            is_backward=True,
        )

        if output.dtype != ctx.original_dtype:
            output = output.to(ctx.original_dtype)

        # normalize the target placement to replicate if it is partial
        normalized_placements: list[Placement] = []
        for previous_placement in previous_spec.placements:
            if previous_placement.is_partial():
                # keep target placement to replicate instead of partial in this case
                normalized_placements.append(Replicate())
            else:
                normalized_placements.append(previous_placement)

        spec = DTensorSpec(
            previous_spec.device_mesh,
            tuple(normalized_placements),
            tensor_meta=TensorMeta(
                shape=grad_output.shape,
                stride=grad_output.stride(),
                dtype=output.dtype,
            ),
        )
        output_dtensor = dtensor.DTensor(
            output,
            spec,
            requires_grad=grad_output.requires_grad,
        )

        return (
            output_dtensor,
            None,
            None,
            None,
            None,
            None,
            None,
        )<|MERGE_RESOLUTION|>--- conflicted
+++ resolved
@@ -1,10 +1,7 @@
 # mypy: allow-untyped-defs
 # Copyright (c) Meta Platforms, Inc. and affiliates
-<<<<<<< HEAD
+import contextlib
 import dataclasses
-=======
-import contextlib
->>>>>>> 4c2c401c
 import logging
 from functools import cache
 from typing import cast, NamedTuple, Optional
