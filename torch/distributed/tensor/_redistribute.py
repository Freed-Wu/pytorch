# mypy: allow-untyped-defs
# Copyright (c) Meta Platforms, Inc. and affiliates
import contextlib
import dataclasses
import logging
import weakref
from functools import cache
from typing import cast, NamedTuple, Optional

import torch
import torch.distributed._functional_collectives as funcol
import torch.distributed.tensor._api as dtensor
from torch.distributed._functional_collectives import _are_we_tracing
from torch.distributed.tensor._dtensor_spec import DTensorSpec, TensorMeta
from torch.distributed.tensor.device_mesh import DeviceMesh
from torch.distributed.tensor.placement_types import (
    Partial,
    Placement,
    Replicate,
    Shard,
)
from torch.utils._debug_mode import get_active_debug_mode


logger = logging.getLogger(__name__)

<<<<<<< HEAD
# jax style sharding representation: map from tensor dim to mesh dim
print_jax_style_sharding = True
=======
from typing import TypeVar


TOrder = TypeVar("TOrder", bound=tuple[tuple[int, ...], ...])

# Print uses JAX-style sharding representation, which maps tensor dimensions to
# mesh dimensions.
use_jax_style_to_print_distribution = True
>>>>>>> 2b5bf5c6


class _TransformInfo(NamedTuple):
    mesh_dim: int
    src_dst_placements: tuple[Placement, Placement]
    # logical_shape on this mesh dimension
    logical_shape: list[int]


class DTensorRedistributePlanner:
    """
    This class is used to plan the collective calls to transform the local shard
    of the DTensor from its current spec to the target spec.

    Suppose there are N tensor dimensions and M mesh dimensions, the total
    possible state size will be (N+2)*M*M!.
    """

    _instances: dict = {}

    @dataclasses.dataclass(frozen=True, slots=True)
    class DistState:
        placements: tuple[Placement, ...]
        tensor_dim_to_mesh_dim: tuple[tuple[int, ...], ...]
        _hash: Optional[int] = dataclasses.field(
            default=None, init=False, repr=False, compare=False
        )

        def __str__(self):
            return DTensorSpec.format_shard_order_str(
                self.placements,
                self.tensor_dim_to_mesh_dim,
                use_jax_style_to_print_distribution,
            )

        def __repr__(self):
            return self.__str__()

        def __post_init__(self):
            # precompute hash after all attributes are set
            object.__setattr__(
                self,
                "_hash",
                self._compute_hash(),
            )

        def __hash__(self) -> int:
            return self._hash if self._hash is not None else self._compute_hash()

        def _compute_hash(self) -> int:
            return hash(
                (
                    self.placements,
                    self.tensor_dim_to_mesh_dim,
                )
            )

        def __eq__(self, other: object) -> bool:
            if not isinstance(other, DTensorRedistributePlanner.DistState):
                return False
            if self._hash != other._hash:
                return False
            return (
                self.placements,
                self.tensor_dim_to_mesh_dim,
            ) == (
                other.placements,
                other.tensor_dim_to_mesh_dim,
            )

    @classmethod
    def _create_cache_key(cls, device_mesh, tensor_dimension):
        return (weakref.ref(device_mesh), tensor_dimension)

    def __new__(cls, device_mesh, tensor_dimension):
        cache_key = cls._create_cache_key(device_mesh, tensor_dimension)

        if cache_key not in cls._instances:
            instance = super().__new__(cls)
            object.__setattr__(instance, "_cache_key", cache_key)

            instance._initialized = False
            cls._instances[cache_key] = instance

        return cls._instances[cache_key]

    @classmethod
    def clear_cache(cls):
        cls._instances.clear()

    def __init__(
        self,
        device_mesh,
        tensor_dimension: int,
    ) -> None:
        # only initialize once
        if getattr(self, "_initialized", False):
            return
        self.device_mesh = device_mesh
        self.coordinate = device_mesh.get_coordinate()
        assert self.coordinate is not None
        self.tensor_dimension = tensor_dimension
        self.setup_collective_cost()
        self._initialized = True

    def setup_collective_cost(
        self,
        all_reduce_cost: int = 4,
        all_to_all_cost: int = 1,
        all_gather_cost: int = 2,
        reduce_scatter_cost: int = 2,
        chunk_cost: int = 0,
    ) -> None:
        """
        Set up the cost weights for different collective operations.

        Args:
            all_reduce_cost: Cost weight for all-reduce operations
            all_to_all_cost: Cost weight for all-to-all operations
            all_gather_cost: Cost weight for all-gather operations
        """
        # those can be turned in a handler considering the tensor dim size
        self.all_reduce_cost = all_reduce_cost
        self.all_to_all_cost = all_to_all_cost
        self.all_gather_cost = all_gather_cost
        self.reduce_scatter = reduce_scatter_cost
        self.chunk_cost = chunk_cost

    def _to_tuple(self, x):
        """Convert a nested list structure to a nested tuple structure."""
        if isinstance(x, (list, tuple)):
            return tuple(self._to_tuple(item) for item in x)
        return x

    def get_next_state(
        self,
        placements: tuple[Placement, ...],
        tensor_dim_mesh_dim: tuple[tuple[int, ...], ...],
    ):
        # We map tensor dimensions to device mesh axes, similar to JAX-style
        # sharding representation. Notation:
        # S(<tensor_dim>)[<list_of_device_dims>] means tensor dimension
        # <tensor_dim> is sharded on the listed device mesh axes, where
        # <list_of_device_dims> is sorted by device order.
        #
        # To generalize to arbitrary dimensionality, we use the following notation:
        #   S(a)[x, ...]   : tensor dimension 'a' is sharded on device mesh axes x, ... (variadic, possibly empty)
        #   R[...]         : replicated on the listed device mesh axes (possibly empty)
        #   P[...]         : partial on the listed device mesh axes (possibly empty)
        # The ellipsis '...' denotes a variadic wildcard, i.e., zero or more device mesh axes.
        #
        # Below are possible transitions from one sharding state to another.
        # We use `S` for Shard, `R` for Replicate, and `P` for Partial.
        #
        # Case 1. Shard(a) -> Shard(b), use all-to-all (a2a), applies to:
        #   S(a)[..., x] -> S(b)[..., x]
        #   or
        #   S(a)[..., x, y] S(b)[..., z, k] -> S(a)[..., x] S(b)[..., z, k, y]
        #   where device order of 'y' > device order of 'z' and 'k'
        #
        # Case 2. Shard() -> Replicate(), use all-gather, applies to:
        #   S(a)[..., x, y, z] -> S(a)[..., x, y]
        #
        # Case 3. Partial() -> Replicate(), use all-reduce, applies to:
        #   P[..., x, y] -> P[..., y] or P[..., x]
        #   Note: this case can be disabled because all-reduce technically is not
        #   a primitive since it combines a reduce-scatter + all-gather.
        #
        # Case 4. Replicate() -> Shard(), use chunk, applies to:
        #   S(a)[..., z] -> S(a)[..., z, y] (`a` can be any tensor dim). Note that
        #   'y' must be after 'z'.
        #
        # Case 5. Partial() -> Shard(), use reduce-scatter, applies to:
        #   P[..., x] -> S(a)[..., x] or P[..., x, y] -> P[..., x] S(a)[..., y]
        #
        # Case 6. Replicate() -> Partial(), local math op, applies to:
        #   * -> P[..., x]

        # list of [DistState, cost]
        all_next_state: dict[DTensorRedistributePlanner.DistState, int] = {}

        ######################################################################
        # handle case 1: Shard(a) -> Shard(b)
        # For S(a), S(b), only the last device order of S(a) and S(b) can be a2a
        # interchangeably.
        for src_tensor_dim in range(self.tensor_dimension):
            for dst_tensor_dim in range(self.tensor_dimension):
                if src_tensor_dim == dst_tensor_dim:
                    continue
                # try move the last sharded device dim from
                # Shard(src_tensor_dim) to Shard(dst_tensor_dim)
                if len(tensor_dim_mesh_dim[src_tensor_dim]) > 0:
                    new_tensor_dim_mesh_dim = [
                        list(dim_tuple) for dim_tuple in tensor_dim_mesh_dim
                    ]
                    move_mesh_dim = new_tensor_dim_mesh_dim[src_tensor_dim].pop()
                    new_tensor_dim_mesh_dim[dst_tensor_dim].append(move_mesh_dim)
                    new_placements = list(placements)
                    new_placements[move_mesh_dim] = Shard(dst_tensor_dim)
                    dist_state = self.DistState(
                        self._to_tuple(new_placements),
                        self._to_tuple(new_tensor_dim_mesh_dim),
                    )
                    all_next_state[dist_state] = self.all_to_all_cost
        # TODO(zpcore): support discovering submesh to prevent padding when
        # tensor dim is not divisible by the mesh dim.

        ######################################################################
        # handle case 2: Shard() -> Replicate()
        for src_tensor_dim in range(self.tensor_dimension):
            if len(tensor_dim_mesh_dim[src_tensor_dim]) > 0:
                new_tensor_dim_mesh_dim = [
                    list(dim_tuple) for dim_tuple in tensor_dim_mesh_dim
                ]
                move_mesh_dim = new_tensor_dim_mesh_dim[src_tensor_dim].pop()
                new_placements = list(placements)
                new_placements[move_mesh_dim] = Replicate()
                dist_state = self.DistState(
                    self._to_tuple(new_placements),
                    self._to_tuple(new_tensor_dim_mesh_dim),
                )
                all_next_state[dist_state] = self.all_gather_cost

        ######################################################################
        # handle case 3: Partial() -> Replicate()
        for src_tensor_dim in range(self.tensor_dimension):
            if isinstance(src_tensor_dim, Partial):
                new_placements = list(placements)
                new_placements[src_tensor_dim] = Replicate()
                dist_state = self.DistState(
                    self._to_tuple(new_placements), tensor_dim_mesh_dim
                )
                all_next_state[dist_state] = self.all_gather_cost

        ######################################################################
        # handle case 4: Replicate() -> Shard()
        for mesh_dim in range(self.device_mesh.ndim):
            if not isinstance(placements[mesh_dim], Replicate):
                continue
            for dst_tensor_dim in range(self.tensor_dimension):
                # try convert placement[mesh_dim] to Shard(dst_tensor_dim)
                new_placements = list(placements)
                new_placements[mesh_dim] = Shard(dst_tensor_dim)
                new_tensor_dim_mesh_dim = [
                    list(dim_tuple) for dim_tuple in tensor_dim_mesh_dim
                ]
                new_tensor_dim_mesh_dim[dst_tensor_dim].append(mesh_dim)
                dist_state = self.DistState(
                    self._to_tuple(new_placements),
                    self._to_tuple(new_tensor_dim_mesh_dim),
                )
                all_next_state[dist_state] = self.chunk_cost

        ######################################################################
        # handle case 5: Partial() -> Shard()
        for mesh_dim in range(self.device_mesh.ndim):
            if not isinstance(placements[mesh_dim], Partial):
                continue
            for dst_tensor_dim in range(self.tensor_dimension):
                # try convert placement[mesh_dim] to Shard(dst_tensor_dim)
                new_placements = list(placements)
                new_placements[mesh_dim] = Shard(dst_tensor_dim)
                new_tensor_dim_mesh_dim = [
                    list(dim_tuple) for dim_tuple in tensor_dim_mesh_dim
                ]
                new_tensor_dim_mesh_dim[dst_tensor_dim].append(mesh_dim)
                dist_state = self.DistState(
                    self._to_tuple(new_placements),
                    self._to_tuple(new_tensor_dim_mesh_dim),
                )
                all_next_state[dist_state] = self.reduce_scatter

        ######################################################################
        # handle case 6: Replicate() -> Partial(), default to partial(sum)
        for mesh_dim in range(self.device_mesh.ndim):
            if not isinstance(placements[mesh_dim], Replicate):
                continue
            new_placements = list(placements)
            new_placements[mesh_dim] = Partial()
            dist_state = self.DistState(
                self._to_tuple(new_placements), tensor_dim_mesh_dim
            )
            all_next_state[dist_state] = self.chunk_cost

        return all_next_state

    def find_min_cost_path(
        self, src_state: DistState, dst_state: DistState
    ) -> list["DTensorRedistributePlanner.DistState"]:
        """
        Find the min cost path from src_state to dst_state using Dijkstra's
        algorithm.

        Args:
            src_state: The source state
            dst_state: The destination state

        Returns:
            A list of states representing the min cost path from src_state to
            dst_state
        """
        import heapq

        # priority queue (cost, counter, state, path) for Dijkstra's algorithm
        # use counter to break ties and avoid comparing DistState objects
        counter = 0
        pq: list[
            tuple[
                int,
                int,
                DTensorRedistributePlanner.DistState,
                list[DTensorRedistributePlanner.DistState],
            ]
        ] = [(0, counter, src_state, [src_state])]
        visited = set()
        while pq:
            cost, _, current_state, path = heapq.heappop(pq)
            if current_state == dst_state:
                return path
            if current_state in visited:
                continue
            visited.add(current_state)
            # get all possible next states and their costs
            next_states = self.get_next_state(
                current_state.placements, current_state.tensor_dim_to_mesh_dim
            )
            for next_state, transition_cost in next_states.items():
                if next_state not in visited:
                    new_cost = cost + transition_cost
                    new_path = path + [next_state]
                    counter += 1
                    heapq.heappush(pq, (new_cost, counter, next_state, new_path))
        raise AssertionError(
            f"No path found from src_state {src_state} to dst_state {dst_state}"
        )

    def get_logical_shape(
        self,
        src_state: "DTensorRedistributePlanner.DistState",
        mesh_dim: int,
        full_tensor_shape: tuple[int, ...],
    ):
        new_logical_shape = list(full_tensor_shape)
        for tensor_dim, mesh_dims in enumerate(src_state.tensor_dim_to_mesh_dim):
            for mdim in mesh_dims:
                if mdim == mesh_dim:
                    continue
                new_size = Shard._local_shard_size_and_offset(
                    new_logical_shape[tensor_dim],
                    self.device_mesh.size(mesh_dim=mdim),
                    self.coordinate[mdim],
                )[0]
                new_logical_shape[tensor_dim] = new_size
        return new_logical_shape

    def generate_optimal_transform_infos(
        self,
        src_spec: DTensorSpec,
        dst_spec: DTensorSpec,
        full_tensor_shape: tuple[int, ...],
<<<<<<< HEAD
    ) -> list[_TransformInfo]:
        src_device_order = tuple(range(self.device_mesh.ndim))
        dst_device_order = tuple(range(self.device_mesh.ndim))
        if src_spec.device_order is not None:
            src_device_order = src_spec.device_order
        if dst_spec.device_order is not None:
            dst_device_order = dst_spec.device_order
        src_map = self.map_tensor_dim_to_mesh_dim(src_spec.placements, src_device_order)
        dst_map = self.map_tensor_dim_to_mesh_dim(dst_spec.placements, dst_device_order)
        src_state = self.DistState(
            src_spec.placements, tuple(tuple(x) for x in src_map)
        )
        dst_state = self.DistState(
            dst_spec.placements, tuple(tuple(x) for x in dst_map)
        )

=======
        src_shard_order: TOrder,
        dst_shard_order: TOrder,
    ) -> list[_TransformInfo]:
        src_state = self.DistState(src_spec.placements, src_shard_order)
        dst_state = self.DistState(dst_spec.placements, dst_shard_order)
>>>>>>> 2b5bf5c6
        transform_infos: list[_TransformInfo] = []
        state_path = self.find_min_cost_path(src_state, dst_state)
        logger.debug(
            "Path from %s to %s: \n%s",
            src_state,
            dst_state,
            " -> ".join(str(s) for s in state_path),
        )
        for cur_state, nxt_state in zip(state_path[:-1], state_path[1:]):
            # find the mesh_dim that is different between cur_state and nxt_state
            if cur_state.placements != nxt_state.placements:
                # skip the transition of device order permutation (no-op)
                update_mesh_dim = -1
                for mesh_dim, (cur_placement, nxt_placement) in enumerate(
                    zip(cur_state.placements, nxt_state.placements)
                ):
                    if cur_placement != nxt_placement:
                        if update_mesh_dim != -1:
                            raise AssertionError(
                                "Multiple mesh_dims are different between cur_state and nxt_state"
                            )
                        update_mesh_dim = mesh_dim
                        logical_shape = self.get_logical_shape(
                            cur_state, mesh_dim, full_tensor_shape
                        )
                        transform_infos.append(
                            _TransformInfo(
                                mesh_dim=update_mesh_dim,
                                src_dst_placements=(cur_placement, nxt_placement),
                                logical_shape=logical_shape,
                            )
                        )
        return transform_infos

    def generate_greedy_transform_infos(
        self,
        src_spec: DTensorSpec,
        dst_spec: DTensorSpec,
    ) -> list[_TransformInfo]:
        """
        Generate the transform infos from the source placements to the target placements.

        To transform from source to target placement it might have multiple steps, i.e. it
        might decompose Si -> Sj into Si -> R -> Sj.
        This would detect if there're mis-aligned/nested shardings between src/dst placements.
        E.g. Suppose the redistribution to perform is (Shard(0), Shard(0)) -> (Replicate(), Shard(0)),
        in this case Shard(0) -> Shard(0) for mesh dimension 1 actually needs resharding, because in
        the former is a nested-sharding of a tensor already already sharded dimension 0, whereras
        the latter is the first sharding on tensor dimension 0.
        """
        # logical shape records the logic tensor shape on the mesh dimension
        # this is useful to ensure uneven sharding gets correct output shape
        initial_logical_shape = list(src_spec.shape)
        mesh_dims_to_logical_shape = [initial_logical_shape]
        transform_infos: list[_TransformInfo] = []
        if self.device_mesh.ndim == 1:
            # if device_mesh is 1D, redistribute is a simple direct transformation
            transform_infos.append(
                _TransformInfo(
                    mesh_dim=0,
                    src_dst_placements=(src_spec.placements[0], dst_spec.placements[0]),
                    logical_shape=initial_logical_shape,
                )
            )
            return transform_infos

        # Handle multi-dim device mesh placement redistribution
        # First, we need to build the logical shape for each mesh dim
        # for correct allgathering uneven shards on each mesh dim (with dynamic padding)
        for i, src in enumerate(src_spec.placements):
            current_logical_shape = mesh_dims_to_logical_shape[i]
            if isinstance(src, Shard):
                if i < self.device_mesh.ndim - 1:
                    # calculate and save the logical shape for this sharding
                    mesh_dim_size = self.device_mesh.size(mesh_dim=i)
                    local_shard_size, _ = src._local_shard_size_and_offset(
                        current_logical_shape[src.dim],
                        mesh_dim_size,
                        self.coordinate[i],
                    )
                    new_logical_shape = list(current_logical_shape)
                    new_logical_shape[src.dim] = local_shard_size
                    mesh_dims_to_logical_shape.append(new_logical_shape)
            else:
                mesh_dims_to_logical_shape.append(current_logical_shape)

        # Next, we need to derive the transform infos from src to dst placements,
        # here we use a greedy search with step by step state transformations
        current_placements = list(src_spec.placements)
        target_placements = list(dst_spec.placements)

        if src_spec.num_shards > 1:
            # If src_spec have sharding, it could potentially have sharding that is misaligned with dst_spec
            # a common case of this is nested sharding (i.e. (S(0), S(0)) -> (R, S(0))).
            # In those cases, we first traverse from inner placement to outer placement
            # to detect misaligned shardings and properly replicate nested sharding first.
            for mesh_dim in reversed(range(len(current_placements))):
                current = current_placements[mesh_dim]
                target = target_placements[mesh_dim]
                # If target is not Shard, we can directly redistribute since we are traversing from innner
                # to outer placements here
                if isinstance(target, Shard):
                    # If target is Shard, check for nested sharding on the tensor dim BEFORE the current mesh_dim
                    shard_dim = target.dim
                    current_mesh_sharding, target_mesh_sharding = [], []
                    for i, (s, p) in enumerate(
                        zip(current_placements, target_placements)
                    ):
                        if i >= mesh_dim:
                            break
                        if s.is_shard(shard_dim):
                            current_mesh_sharding.append(i)
                        if p.is_shard(shard_dim):
                            target_mesh_sharding.append(i)

                    if current_mesh_sharding != target_mesh_sharding:
                        # if current/target_placements have misaligned sharding on the tensor dim BEFORE the current
                        # mesh_dim, we need to replicate the tensor on the mesh dim first to clear the nested sharding
                        target = Replicate()

                if current != target:
                    transform_infos.append(
                        _TransformInfo(
                            mesh_dim=mesh_dim,
                            src_dst_placements=(current, target),
                            logical_shape=mesh_dims_to_logical_shape[mesh_dim],
                        )
                    )
                    current_placements[mesh_dim] = target

        # We always traverse from outer placement to inner placement to collect the remaining
        # needed transform infos (i.e. the replication from nested sharding might need to further
        # perform resharding to Shard again)
        for mesh_dim, (current, target) in enumerate(
            zip(current_placements, target_placements)
        ):
            if current != target:
                transform_infos.append(
                    _TransformInfo(
                        mesh_dim=mesh_dim,
                        src_dst_placements=(current, target),
                        logical_shape=mesh_dims_to_logical_shape[mesh_dim],
                    )
                )
                current_placements[mesh_dim] = target
        return transform_infos


def _is_default_device_order(
    placements: tuple[Placement, ...], shard_order: TOrder
) -> bool:
    """
    Check if the device order is the default left-to-right order.
    """
    shard_order_index = [0] * len(shard_order)
    for mesh_dim, p in enumerate(placements):
        if isinstance(p, Shard):
            if mesh_dim != shard_order[p.dim][shard_order_index[p.dim]]:
                return False
            shard_order_index[p.dim] += 1
    return True


def _gen_transform_infos_non_cached(
    src_spec: DTensorSpec,
    dst_spec: DTensorSpec,
<<<<<<< HEAD
) -> list[_TransformInfo]:
    transform_infos: list[_TransformInfo] = []
    device_mesh = src_spec.device_mesh

    if src_spec.device_order == tuple(
        range(src_spec.mesh.ndim)
    ) and dst_spec.device_order == tuple(range(dst_spec.mesh.ndim)):
=======
    src_shard_order: TOrder,
    dst_shard_order: TOrder,
) -> list[_TransformInfo]:
    transform_infos: list[_TransformInfo] = []
    device_mesh = src_spec.device_mesh
    assert len(src_shard_order) == len(dst_shard_order)
    if _is_default_device_order(
        src_spec.placements, src_shard_order
    ) and _is_default_device_order(dst_spec.placements, dst_shard_order):
>>>>>>> 2b5bf5c6
        use_greedy_transform = True
    else:
        # switch to graph search algorithm if the device order is not the default
        use_greedy_transform = False
    drp = DTensorRedistributePlanner(device_mesh, len(src_spec.shape))
    if use_greedy_transform:
        transform_infos = drp.generate_greedy_transform_infos(src_spec, dst_spec)
    else:
        transform_infos = drp.generate_optimal_transform_infos(
<<<<<<< HEAD
            src_spec, dst_spec, src_spec.shape
=======
            src_spec, dst_spec, src_spec.shape, src_shard_order, dst_shard_order
>>>>>>> 2b5bf5c6
        )
    return transform_infos


@cache
def _gen_transform_infos(
    src_spec: DTensorSpec,
    dst_spec: DTensorSpec,
) -> list[_TransformInfo]:
    return _gen_transform_infos_non_cached(src_spec, dst_spec)


def redistribute_local_tensor(
    local_tensor: torch.Tensor,
    current_spec: DTensorSpec,
    target_spec: DTensorSpec,
<<<<<<< HEAD
=======
    src_shard_order: Optional[TOrder] = None,
    dst_shard_order: Optional[TOrder] = None,
>>>>>>> 2b5bf5c6
    *,
    async_op: bool = False,
    is_backward: bool = False,
) -> torch.Tensor:
    """
    This redistribute the local tensor (torch.Tensor) from the current DTensorSpec to
    the target DTensorSpec, which involves the necessary collective calls to transform
    the local shard of the DTensor from its current spec to the target spec.
    """

    if current_spec.mesh != target_spec.mesh:
        # TODO: alltoall/permute reshuffling to change device_mesh if they are not the same
        raise NotImplementedError("Cross device mesh comm not supported yet!")

<<<<<<< HEAD
=======
    if not src_shard_order:
        src_shard_order = cast(
            TOrder,
            DTensorSpec.compute_default_shard_order(
                current_spec.placements, current_spec.mesh, local_tensor.ndim
            ),
        )
    if not dst_shard_order:
        dst_shard_order = cast(
            TOrder,
            DTensorSpec.compute_default_shard_order(
                target_spec.placements, target_spec.mesh, local_tensor.ndim
            ),
        )

>>>>>>> 2b5bf5c6
    new_local_tensor = local_tensor
    device_mesh = current_spec.mesh

    my_coordinate = device_mesh.get_coordinate()

    if my_coordinate is None:
        # if rank is not part of mesh, we skip redistribute and simply return local_tensor,
        # which should be an empty tensor
        return local_tensor

    if _are_we_tracing():
<<<<<<< HEAD
        transform_infos = _gen_transform_infos_non_cached(current_spec, target_spec)
    else:
        transform_infos = _gen_transform_infos(current_spec, target_spec)
=======
        transform_infos = _gen_transform_infos_non_cached(
            current_spec, target_spec, src_shard_order, dst_shard_order
        )
    else:
        transform_infos = _gen_transform_infos(
            current_spec, target_spec, src_shard_order, dst_shard_order
        )
>>>>>>> 2b5bf5c6

    debug_mode = get_active_debug_mode()
    redistribute_context = (
        debug_mode.record_redistribute_calls(  # type: ignore[union-attr]
            local_tensor, current_spec, target_spec
        )
        if debug_mode is not None
        else contextlib.nullcontext()
    )

    with redistribute_context:
        for transform_info in transform_infos:
            i = transform_info.mesh_dim
            current, target = transform_info.src_dst_placements
            device_mesh.size(mesh_dim=i)

            if current == target:
                # short cut, just use the original local tensor
                new_local_tensor = local_tensor
                continue

            logger.debug(
                "redistribute from %s to %s on mesh dim %s", current, target, i
            )

            if target.is_replicate():
                # Case 1: target is Replicate
                if current.is_partial():
                    partial_spec = cast(Partial, current)
                    new_local_tensor = partial_spec._reduce_value(
                        local_tensor, device_mesh, i
                    )
                elif current.is_shard():
                    current_placement = cast(Shard, current)
                    new_local_tensor = current_placement._to_replicate_tensor(
                        local_tensor, device_mesh, i, transform_info.logical_shape
                    )
                else:
                    raise RuntimeError(
                        f"redistribute from {current} to {target} not supported yet"
                    )
            elif target.is_shard():
                # Case 2: target is Shard
                target_placement = cast(Shard, target)
                if current.is_partial():
                    partial_spec = cast(Partial, current)
                    new_local_tensor = partial_spec._reduce_shard_value(
                        local_tensor, device_mesh, i, target_placement
                    )
                elif current.is_replicate():
                    # split the tensor and return the corresponding cloned local shard
                    new_local_tensor = target_placement._replicate_to_shard(
                        local_tensor, device_mesh, i, my_coordinate[i]
                    )
                else:
                    assert current.is_shard(), (
                        f"Current placement should be shard but found {current}"
                    )
                    shard_spec = cast(Shard, current)
                    if shard_spec.dim != target_placement.dim:
                        new_local_tensor = shard_spec._to_new_shard_dim(
                            local_tensor,
                            device_mesh,
                            i,
                            transform_info.logical_shape,
                            target_placement.dim,
                        )
            elif target.is_partial():
                if current.is_replicate():
                    partial_spec = cast(Partial, target)
                    # skip the replicate to partial transformation when we are in backward pass
                    # In this case we keep the grad as replicate, this is because we don't
                    # want to convert the replicated gradients back to partial, although
                    # that's logically conform with the same layout, converting the gradients
                    # back to partial is actually useless as you would have to do reduce later
                    # which would be more expensive than keeping it replicate! For this reason,
                    # we keep the replicate grad here.
                    new_local_tensor = (
                        partial_spec._partition_value(local_tensor, device_mesh, i)
                        if not is_backward
                        else local_tensor
                    )
                elif current.is_shard():
                    if not is_backward:
                        raise RuntimeError(
                            f"redistribute from {current} to {target} not supported yet"
                        )
                    # for backward shard -> partial, we just need to convert the shard to replicate
                    current_placement = cast(Shard, current)
                    new_local_tensor = current_placement._to_replicate_tensor(
                        local_tensor, device_mesh, i, transform_info.logical_shape
                    )
                else:
                    # partial -> partial no op, should never hit
                    new_local_tensor = local_tensor

            if not async_op and isinstance(
                new_local_tensor, funcol.AsyncCollectiveTensor
            ):
                new_local_tensor = new_local_tensor.wait()
            local_tensor = new_local_tensor
    return new_local_tensor


class Redistribute(torch.autograd.Function):
    @staticmethod
    def forward(  # type: ignore[override]
        # pyre-fixme[2]: Parameter must be annotated.
        ctx,
        input: "dtensor.DTensor",
        device_mesh: DeviceMesh,
        placements: tuple[Placement, ...],
        shard_order: Optional[TOrder] = None,
        async_op: bool = False,
        forward_dtype: Optional[torch.dtype] = None,
        backward_dtype: Optional[torch.dtype] = None,
    ):
        ctx.async_op = async_op
        ctx.backward_dtype = backward_dtype
        ctx.original_dtype = input._local_tensor.dtype
<<<<<<< HEAD
=======
        ctx.original_device_order = input._spec.shard_order
>>>>>>> 2b5bf5c6

        if forward_dtype is not None and forward_dtype != input._local_tensor.dtype:
            local_tensor = input._local_tensor.to(dtype=forward_dtype)
            current_spec = DTensorSpec(
                mesh=device_mesh,
                placements=input._spec.placements,
                shard_order=input._spec.shard_order,
                tensor_meta=TensorMeta(
                    shape=input.shape,
                    stride=input.stride(),
                    dtype=forward_dtype,
                ),
            )
        else:
            local_tensor = input._local_tensor
            current_spec = input._spec

        ctx.current_spec = current_spec

        if current_spec.placements != placements:
            target_spec = DTensorSpec(
                device_mesh,
                placements,
                shard_order=shard_order,
                tensor_meta=current_spec.tensor_meta,
            )

            output = redistribute_local_tensor(
                local_tensor,
                current_spec,
                target_spec,
<<<<<<< HEAD
=======
                src_shard_order=input._spec.shard_order,
                dst_shard_order=shard_order,
>>>>>>> 2b5bf5c6
                async_op=async_op,
            )
        else:
            # use the same local tensor if placements are the same.
            output = local_tensor
            target_spec = current_spec

        return dtensor.DTensor(
            output,
            target_spec,
            requires_grad=input.requires_grad,
        )

    @staticmethod
    def backward(ctx, grad_output: "dtensor.DTensor"):  # type: ignore[override]
        previous_spec = ctx.current_spec
        async_op = ctx.async_op
        backward_dtype = ctx.backward_dtype or ctx.original_dtype

        if backward_dtype != grad_output._local_tensor.dtype:
            local_tensor = grad_output._local_tensor.to(dtype=backward_dtype)
            current_spec = DTensorSpec(
                mesh=grad_output._spec.device_mesh,
                placements=grad_output._spec.placements,
                tensor_meta=TensorMeta(
                    shape=grad_output.shape,
                    stride=grad_output.stride(),
                    dtype=backward_dtype,
                ),
            )
            previous_spec = DTensorSpec(
                mesh=previous_spec.device_mesh,
                placements=previous_spec.placements,
                tensor_meta=current_spec.tensor_meta,
            )
        else:
            local_tensor = grad_output._local_tensor
            current_spec = grad_output._spec

        output = redistribute_local_tensor(
            local_tensor,
            current_spec,
            previous_spec,
<<<<<<< HEAD
=======
            src_shard_order=current_spec.shard_order,
            dst_shard_order=previous_spec.shard_order,
>>>>>>> 2b5bf5c6
            async_op=async_op,
            is_backward=True,
        )

        if output.dtype != ctx.original_dtype:
            output = output.to(ctx.original_dtype)

        # normalize the target placement to replicate if it is partial
        normalized_placements: list[Placement] = []
        for previous_placement in previous_spec.placements:
            if previous_placement.is_partial():
                # keep target placement to replicate instead of partial in this case
                normalized_placements.append(Replicate())
            else:
                normalized_placements.append(previous_placement)

        spec = DTensorSpec(
            previous_spec.device_mesh,
            tuple(normalized_placements),
            tensor_meta=TensorMeta(
                shape=grad_output.shape,
                stride=grad_output.stride(),
                dtype=output.dtype,
            ),
        )
        output_dtensor = dtensor.DTensor(
            output,
            spec,
            requires_grad=grad_output.requires_grad,
        )

        return (
            output_dtensor,
            None,
            None,
            None,
            None,
            None,
            None,
        )<|MERGE_RESOLUTION|>--- conflicted
+++ resolved
@@ -24,10 +24,6 @@
 
 logger = logging.getLogger(__name__)
 
-<<<<<<< HEAD
-# jax style sharding representation: map from tensor dim to mesh dim
-print_jax_style_sharding = True
-=======
 from typing import TypeVar
 
 
@@ -36,7 +32,6 @@
 # Print uses JAX-style sharding representation, which maps tensor dimensions to
 # mesh dimensions.
 use_jax_style_to_print_distribution = True
->>>>>>> 2b5bf5c6
 
 
 class _TransformInfo(NamedTuple):
@@ -397,30 +392,10 @@
         src_spec: DTensorSpec,
         dst_spec: DTensorSpec,
         full_tensor_shape: tuple[int, ...],
-<<<<<<< HEAD
     ) -> list[_TransformInfo]:
-        src_device_order = tuple(range(self.device_mesh.ndim))
-        dst_device_order = tuple(range(self.device_mesh.ndim))
-        if src_spec.device_order is not None:
-            src_device_order = src_spec.device_order
-        if dst_spec.device_order is not None:
-            dst_device_order = dst_spec.device_order
-        src_map = self.map_tensor_dim_to_mesh_dim(src_spec.placements, src_device_order)
-        dst_map = self.map_tensor_dim_to_mesh_dim(dst_spec.placements, dst_device_order)
-        src_state = self.DistState(
-            src_spec.placements, tuple(tuple(x) for x in src_map)
-        )
-        dst_state = self.DistState(
-            dst_spec.placements, tuple(tuple(x) for x in dst_map)
-        )
-
-=======
-        src_shard_order: TOrder,
-        dst_shard_order: TOrder,
-    ) -> list[_TransformInfo]:
-        src_state = self.DistState(src_spec.placements, src_shard_order)
-        dst_state = self.DistState(dst_spec.placements, dst_shard_order)
->>>>>>> 2b5bf5c6
+        assert src_spec.shard_order is not None and dst_spec.shard_order is not None
+        src_state = self.DistState(src_spec.placements, src_spec.shard_order)
+        dst_state = self.DistState(dst_spec.placements, dst_spec.shard_order)
         transform_infos: list[_TransformInfo] = []
         state_path = self.find_min_cost_path(src_state, dst_state)
         logger.debug(
@@ -587,25 +562,16 @@
 def _gen_transform_infos_non_cached(
     src_spec: DTensorSpec,
     dst_spec: DTensorSpec,
-<<<<<<< HEAD
 ) -> list[_TransformInfo]:
     transform_infos: list[_TransformInfo] = []
     device_mesh = src_spec.device_mesh
-
-    if src_spec.device_order == tuple(
-        range(src_spec.mesh.ndim)
-    ) and dst_spec.device_order == tuple(range(dst_spec.mesh.ndim)):
-=======
-    src_shard_order: TOrder,
-    dst_shard_order: TOrder,
-) -> list[_TransformInfo]:
-    transform_infos: list[_TransformInfo] = []
-    device_mesh = src_spec.device_mesh
+    src_shard_order = src_spec.shard_order
+    dst_shard_order = dst_spec.shard_order
+    assert src_shard_order is not None and dst_shard_order is not None
     assert len(src_shard_order) == len(dst_shard_order)
     if _is_default_device_order(
         src_spec.placements, src_shard_order
     ) and _is_default_device_order(dst_spec.placements, dst_shard_order):
->>>>>>> 2b5bf5c6
         use_greedy_transform = True
     else:
         # switch to graph search algorithm if the device order is not the default
@@ -615,11 +581,7 @@
         transform_infos = drp.generate_greedy_transform_infos(src_spec, dst_spec)
     else:
         transform_infos = drp.generate_optimal_transform_infos(
-<<<<<<< HEAD
             src_spec, dst_spec, src_spec.shape
-=======
-            src_spec, dst_spec, src_spec.shape, src_shard_order, dst_shard_order
->>>>>>> 2b5bf5c6
         )
     return transform_infos
 
@@ -636,11 +598,6 @@
     local_tensor: torch.Tensor,
     current_spec: DTensorSpec,
     target_spec: DTensorSpec,
-<<<<<<< HEAD
-=======
-    src_shard_order: Optional[TOrder] = None,
-    dst_shard_order: Optional[TOrder] = None,
->>>>>>> 2b5bf5c6
     *,
     async_op: bool = False,
     is_backward: bool = False,
@@ -655,24 +612,6 @@
         # TODO: alltoall/permute reshuffling to change device_mesh if they are not the same
         raise NotImplementedError("Cross device mesh comm not supported yet!")
 
-<<<<<<< HEAD
-=======
-    if not src_shard_order:
-        src_shard_order = cast(
-            TOrder,
-            DTensorSpec.compute_default_shard_order(
-                current_spec.placements, current_spec.mesh, local_tensor.ndim
-            ),
-        )
-    if not dst_shard_order:
-        dst_shard_order = cast(
-            TOrder,
-            DTensorSpec.compute_default_shard_order(
-                target_spec.placements, target_spec.mesh, local_tensor.ndim
-            ),
-        )
-
->>>>>>> 2b5bf5c6
     new_local_tensor = local_tensor
     device_mesh = current_spec.mesh
 
@@ -684,19 +623,9 @@
         return local_tensor
 
     if _are_we_tracing():
-<<<<<<< HEAD
         transform_infos = _gen_transform_infos_non_cached(current_spec, target_spec)
     else:
         transform_infos = _gen_transform_infos(current_spec, target_spec)
-=======
-        transform_infos = _gen_transform_infos_non_cached(
-            current_spec, target_spec, src_shard_order, dst_shard_order
-        )
-    else:
-        transform_infos = _gen_transform_infos(
-            current_spec, target_spec, src_shard_order, dst_shard_order
-        )
->>>>>>> 2b5bf5c6
 
     debug_mode = get_active_debug_mode()
     redistribute_context = (
@@ -817,10 +746,6 @@
         ctx.async_op = async_op
         ctx.backward_dtype = backward_dtype
         ctx.original_dtype = input._local_tensor.dtype
-<<<<<<< HEAD
-=======
-        ctx.original_device_order = input._spec.shard_order
->>>>>>> 2b5bf5c6
 
         if forward_dtype is not None and forward_dtype != input._local_tensor.dtype:
             local_tensor = input._local_tensor.to(dtype=forward_dtype)
@@ -847,16 +772,10 @@
                 shard_order=shard_order,
                 tensor_meta=current_spec.tensor_meta,
             )
-
             output = redistribute_local_tensor(
                 local_tensor,
                 current_spec,
                 target_spec,
-<<<<<<< HEAD
-=======
-                src_shard_order=input._spec.shard_order,
-                dst_shard_order=shard_order,
->>>>>>> 2b5bf5c6
                 async_op=async_op,
             )
         else:
@@ -900,11 +819,6 @@
             local_tensor,
             current_spec,
             previous_spec,
-<<<<<<< HEAD
-=======
-            src_shard_order=current_spec.shard_order,
-            dst_shard_order=previous_spec.shard_order,
->>>>>>> 2b5bf5c6
             async_op=async_op,
             is_backward=True,
         )
