# mypy: allow-untyped-defs
# Copyright (c) Meta Platforms, Inc. and affiliates
import contextlib
import dataclasses
import itertools
import logging
import weakref
from collections import defaultdict
from collections.abc import Sequence
from enum import auto, Enum
from functools import cache
from typing import cast, Optional

import torch
import torch.distributed._functional_collectives as funcol
import torch.distributed.tensor._api as dtensor
from torch.distributed._functional_collectives import _are_we_tracing
from torch.distributed.tensor._dtensor_spec import (
    DTensorSpec,
    TensorDimTuple,
    TensorMeta,
)
from torch.distributed.tensor._collective_utils import all_permute_mesh_dim
from torch.distributed.tensor._dtensor_spec import DTensorSpec, TensorMeta
from torch.distributed.tensor.device_mesh import DeviceMesh
from torch.distributed.tensor.placement_types import (
    Partial,
    Placement,
    Replicate,
    Shard,
)
from torch.utils._debug_mode import get_active_debug_mode


logger = logging.getLogger(__name__)


<<<<<<< HEAD
# Controls the print format for tensor distribution visualization.
# When True: Shows tensor-centric format mapping tensor dimensions to mesh dimensions
# When False: Shows standard DTensor mesh-centric format mapping mesh dimensions to tensor dimensions
#
# Example with a 3D tensor on a 2x2x2x2 mesh (16 devices) with
#   ``placements``: [Partial(), Shard(1), Shard(1), Replicate()],
#   ``shard_order``: {1: [2, 1]} (tensor dim 1 shard on mesh dimension 2 first then 1)
#   - mesh_dim_0: Partial reduction (sum)
#   - mesh_dim_1: Shard tensor dimension 1 (executed second)
#   - mesh_dim_2: Shard tensor dimension 1 (executed first)
#   - mesh_dim_3: Replicate
#
#   When True (tensor-centric):  "S(1)[1, 2]P(sum)[0]"
#     - S(1)[1, 2]: tensor dimension 1 sharded on mesh dimension 1 and then 2
#     - P(sum)[0]: partial reduction on mesh dimension 0
#     - Clearly shows which tensor dims map to which mesh dims
#
#   When False (mesh-centric): "P(sum)S(1)[1]S(1)[0]R"
#     - P(sum): mesh dimension 0 has partial reduction
#     - S(1): mesh dimension 1 shards tensor dimension 1 (with order 1)
#     - S(1): mesh dimension 2 shards tensor dimension 1 (with order 0)
#     - R: Replicated on mesh dimension 3
#     - Standard DTensor placement with concise format following mesh dimension order
tensor_centric_format = True


@dataclasses.dataclass
class TransformInfo:
    pass


@dataclasses.dataclass
class PerDimTransformInfo(TransformInfo):
=======
class _TransformInfo(NamedTuple):
>>>>>>> 35b934ff
    mesh_dim: int
    src_dst_placements: tuple[Placement, Placement]
    # logical_shape on this mesh dimension
    logical_shape: list[int]


# Global cache for DTensorRedistributePlanner instances
_planner_cache: dict[
    tuple[weakref.ReferenceType, int], "DTensorRedistributePlanner"
] = {}


def get_redistribute_planner(
    device_mesh: DeviceMesh, tensor_dimension: int
) -> "DTensorRedistributePlanner":
    """
    Factory function to get or create a DTensorRedistributePlanner instance.

    This function provides transparent caching of planner instances based on
    device_mesh and tensor_dimension. Multiple calls with the same parameters
    will return the same cached instance for better performance.

    Args:
        device_mesh: The device mesh for the planner
        tensor_dimension: Number of tensor dimensions

    Returns:
        A DTensorRedistributePlanner instance (potentially cached)
    """
    cache_key = (weakref.ref(device_mesh), tensor_dimension)

    if cache_key not in _planner_cache:
        planner = DTensorRedistributePlanner(device_mesh, tensor_dimension)
        _planner_cache[cache_key] = planner

    return _planner_cache[cache_key]


def clear_redistribute_planner_cache() -> None:
    """Clear the cache of DTensorRedistributePlanner instances."""
    _planner_cache.clear()


@dataclasses.dataclass
class AllPermuteTransformInfo(TransformInfo):
    # The distribution maps each tensor dimension to a list of ordered mesh
    # dimensions that it is sharded across.
    src_distribution: list[list[int]]
    dst_distribution: list[list[int]]


# TODO(zpcore): add support for combining multiple consecutive collective
# operations of the same type into a single transform
class MergedTransformInfo(TransformInfo):
    pass


class DTensorRedistributePlanner:
    """
    This class is used to plan the collective calls to transform the local shard
    of the DTensor from its current spec to the target spec.

    Suppose there are N tensor dimensions and M mesh dimensions, the total
    possible state size will be (N+2)*M*M!.

    Note: Use get_redistribute_planner() factory function instead of direct
    instantiation for automatic caching.
    """

    @dataclasses.dataclass(frozen=True, slots=True)
    class DistState:
        placements: tuple[Placement, ...]
        tensor_dim_to_mesh_dim: TensorDimTuple
        _hash: Optional[int] = dataclasses.field(
            default=None, init=False, repr=False, compare=False
        )

        def __str__(self):
            return DTensorSpec.format_shard_order_str(
                self.placements,
                self.tensor_dim_to_mesh_dim,
            )

        def __repr__(self):
            return self.__str__()

        def __post_init__(self):
            # precompute hash after all attributes are set
            object.__setattr__(
                self,
                "_hash",
                self._compute_hash(),
            )

        def __hash__(self) -> int:
            return self._hash if self._hash is not None else self._compute_hash()

        def _compute_hash(self) -> int:
            return hash(
                (
                    self.placements,
                    self.tensor_dim_to_mesh_dim,
                )
            )

        def __eq__(self, other: object) -> bool:
            if not isinstance(other, DTensorRedistributePlanner.DistState):
                return False
            if self._hash != other._hash:
                return False
            return (
                self.placements,
                self.tensor_dim_to_mesh_dim,
            ) == (
                other.placements,
                other.tensor_dim_to_mesh_dim,
            )

    class TransitionType(Enum):
        NO_OP = auto()  # no op transition
        SHARD_TO_SHARD = auto()
        SHARD_TO_REPLICATE = auto()
        PARTIAL_TO_REPLICATE = auto()
        REPLICATE_TO_SHARD = auto()
        PARTIAL_TO_SHARD = auto()
        REPLICATE_TO_PARTIAL = auto()
        ALL_PERMUTE = auto()
        MERGE_OPS = auto()  # not implemented yet


    def __init__(
        self,
        device_mesh: DeviceMesh,
        tensor_dimension: int,
        # ``global_tensor_size`` is only needed if we want to enable all_permute,
        # because we need to know the local and global tensor shape to make
        # decision.
        global_tensor_size: Optional[torch.Size] = None,
    ) -> None:
        """
        Initialize DTensorRedistributePlanner.

        Args:
            device_mesh: The device mesh for this planner
            tensor_dimension: Number of tensor dimensions
        """
        self.device_mesh = device_mesh
        self.coordinate = device_mesh.get_coordinate()
        assert self.coordinate is not None
        self.tensor_dimension = tensor_dimension
        self.global_tensor_size = global_tensor_size
        self.setup_collective_cost()

    def setup_collective_cost(
        self,
        all_reduce_cost: int = 4,
        all_to_all_cost: int = 1,
        all_gather_cost: int = 2,
        reduce_scatter_cost: int = 2,
        chunk_cost: int = 0,
    ) -> None:
        """
        Set up the cost weights for different collective operations.

        Args:
            all_reduce_cost: Cost weight for all-reduce operations
            all_to_all_cost: Cost weight for all-to-all operations
            all_gather_cost: Cost weight for all-gather operations
        """
        # those can be turned in a handler considering the tensor dim size
        self.all_reduce_cost = all_reduce_cost
        self.all_to_all_cost = all_to_all_cost
        self.all_gather_cost = all_gather_cost
        self.reduce_scatter = reduce_scatter_cost
        self.chunk_cost = chunk_cost

    def _to_tuple(self, x):
        """Convert a nested list structure to a nested tuple structure."""
        if isinstance(x, list | tuple):
            return tuple(self._to_tuple(item) for item in x)
        return x

    @staticmethod
    def _dict_to_TensorDimTuple(x: dict[int, list[int]]) -> TensorDimTuple:
        """Convert dict to TensorDimTuple"""
        return tuple(
            tuple(item)
            for item in (
                [key] + value if isinstance(value, list) else [key, value]
                for key, value in sorted(x.items())
                if value
            )
        )

    @staticmethod
    def _TensorDimTuple_to_dict(x: TensorDimTuple) -> dict[int, list[int]]:
        """Convert TensorDimTuple to dict with tensor dim as key"""
        tensor_mesh_dim_dict = defaultdict(list)
        for dim_key, *dim_tuple in x:
            tensor_mesh_dim_dict[dim_key] = list(dim_tuple)
        return tensor_mesh_dim_dict

    def all_permute_sharding(
        self,
        placements: tuple[Placement, ...],
        tensor_dim_mesh_dim: TensorDimTuple,
    ) -> list["DTensorRedistributePlanner.DistState"]:
        """
        We can perform all_permute collective op to transform any distribution
        if their local and global shapes are the same. According to
        https://arxiv.org/pdf/2112.01075, at most one all_permute operation is
        needed in the redistribution sequence from source to target. The
        all_permute can be performed as the final step, or moved before the last
        all_gather to minimize the amount of data involved in the all_permute.

        Example: Given mesh and size {X:4, Y:4, Z:16}, we have
            example 1: [32{X,Y}512, 128] -> [32{Y,X}512, 128]
            example 2: [128{Y}512, 32{X}128] -> [128{X}512, 32{Y}128]
            example 3: [32{X,Y}512, 128] -> [32{Z}512, 128]
        Note: annotation borrowed from https://arxiv.org/pdf/2112.01075 section
        2.1--"Distributed array types"
        """
        # Early exit: ensure each tensor dimension is evenly divisible by the
        # corresponding device mesh dimensions.
        local_tensor_size = [0 for _ in range(self.tensor_dimension)]
        if not self.global_tensor_size:
            return []
        for tensor_dim, mesh_dims in enumerate(tensor_dim_mesh_dim):
            divisor = 1
            for mesh_dim in mesh_dims:
                divisor *= self.device_mesh.size(mesh_dim=mesh_dim)
            if self.global_tensor_size[tensor_dim] % divisor != 0:
                return []
            local_tensor_size[tensor_dim] = (
                self.global_tensor_size[tensor_dim] // divisor
            )

        all_feasible_distribution: list[DTensorRedistributePlanner.DistState] = []
        # find possible device order permutation.
        mesh_dim_permutation = list(
            itertools.permutations(range(self.device_mesh.ndim))
        )
        tensor_dim_to_device_dims = {
            tensor_dim: mesh_dims
            for tensor_dim, mesh_dims in enumerate(tensor_dim_mesh_dim)
            if len(mesh_dims) > 0
        }
        for ordered_devices in mesh_dim_permutation:
            # try different split way based on the number of tensor dim sharding
            # Generate all possible combinations of mesh dimensions to assign to tensor dimensions
            # that will be sharded, based on the number of tensor dimensions that need sharding
            mesh_dim_combinations = list(
                itertools.combinations(
                    range(self.device_mesh.ndim), len(tensor_dim_to_device_dims)
                )
            )

            for try_shard_on_mesh_dims_indexes in mesh_dim_combinations:
                # now we split the list of device mesh dims into
                # ``tensor_dim_to_device_dims`` groups, namely:
                # group 0: [0, try_shard_on_mesh_dims_indexes[0]](both inclusive)
                # group 1: [try_shard_on_mesh_dims_indexes[0]+1, try_shard_on_mesh_dims_indees[1]](both inclusive)
                # group 2: ...
                is_feasible = True
                tensor_dims_get_sharded = list(tensor_dim_to_device_dims.keys())
                assert tensor_dims_get_sharded == len(try_shard_on_mesh_dims_indexes)

                prev_index = 0
                # For each group, check if the tensor dim can be evenly sharded.
                new_tensor_dim_mesh_dim: list[list[int]] = [
                    [] for _ in range(self.tensor_dimension)
                ]
                for tensor_dim, try_shard_on_mesh_dims_index in zip(
                    tensor_dims_get_sharded, try_shard_on_mesh_dims_indexes
                ):
                    maybe_shard_on_mesh_dims = ordered_devices[
                        prev_index : try_shard_on_mesh_dims_index + 1
                    ]
                    prev_index = try_shard_on_mesh_dims_index + 1
                    # Verify that the split produces the same local tensor size
                    # as the original sharding. Currently, we only allow cases
                    # where the tensor dimension size is divisible by the
                    # selected mesh dimensions.
                    divisor = 1
                    for mesh_dim in maybe_shard_on_mesh_dims:
                        divisor *= self.device_mesh.size(mesh_dim=mesh_dim)
                    if self.global_tensor_size[tensor_dim] % divisor != 0:
                        is_feasible = False
                        break
                    new_local_size = self.global_tensor_size[tensor_dim] // divisor
                    if new_local_size != local_tensor_size[tensor_dim]:
                        is_feasible = False
                        break
                    new_tensor_dim_mesh_dim[tensor_dim] = list(maybe_shard_on_mesh_dims)
                if is_feasible:
                    # generate the target distribution.
                    dist_state = self.DistState(
                        placements,
                        self._to_tuple(new_tensor_dim_mesh_dim),
                    )
                    all_feasible_distribution.append(dist_state)
        return all_feasible_distribution

    def get_next_state(
        self,
        placements: tuple[Placement, ...],
        tensor_mesh_dim_tuple: TensorDimTuple,
    ) -> dict["DTensorRedistributePlanner.DistState", int] | None:
        # We map tensor dimensions to device mesh axes, similar to JAX-style
        # sharding representation. Notation:
        # S(<tensor_dim>)[<list_of_device_dims>] means tensor dimension
        # <tensor_dim> is sharded on the listed device mesh axes, where
        # <list_of_device_dims> is sorted by device order.
        #
        # To generalize to arbitrary dimensionality, we use the following notation:
        #   S(a)[x, ...]   : tensor dimension 'a' is sharded on device mesh axes x, ... (variadic, possibly empty)
        #   R[...]         : replicated on the listed device mesh axes (possibly empty)
        #   P[...]         : partial on the listed device mesh axes (possibly empty)
        # The ellipsis '...' denotes a variadic wildcard, i.e., zero or more device mesh axes.
        #
        # Below are possible transitions from one sharding state to another.
        # We use `S` for Shard, `R` for Replicate, and `P` for Partial.
        #
        # Case 1. Shard(a) -> Shard(b), use all-to-all (a2a), applies to:
        #   S(a)[..., x] -> S(b)[..., x]
        #   or
        #   S(a)[..., x, y] S(b)[..., z, k] -> S(a)[..., x] S(b)[..., z, k, y]
        #   where device order of 'y' > device order of 'z' and 'k'
        #
        # Case 2. Shard() -> Replicate(), use all-gather, applies to:
        #   S(a)[..., x, y, z] -> S(a)[..., x, y]
        #
        # Case 3. Partial() -> Replicate(), use all-reduce, applies to:
        #   P[..., x, y] -> P[..., y] or P[..., x]
        #   Note: this case can be disabled because all-reduce technically is not
        #   a primitive since it combines a reduce-scatter + all-gather.
        #
        # Case 4. Replicate() -> Shard(), use chunk, applies to:
        #   S(a)[..., z] -> S(a)[..., z, y] (`a` can be any tensor dim). Note that
        #   'y' must be after 'z'.
        #
        # Case 5. Partial() -> Shard(), use reduce-scatter, applies to:
        #   P[..., x] -> S(a)[..., x] or P[..., x, y] -> P[..., x] S(a)[..., y]
        #
        # Case 6. Replicate() -> Partial(), local math op, applies to:
        #   * -> P[..., x]

        # case 7. all_permute: Handles transitions where the sharding pattern
        # changes only by permuting device mesh axes, allowing data to be
        # rearranged across devices without changing the local/global tensor
        # shape.

        # list of [DistState, [cost, transition type]
        all_next_state: dict[
            DTensorRedistributePlanner.DistState,
            tuple[int, DTensorRedistributePlanner.TransitionType],
        ] = {}

        tensor_mesh_dim_dict = DTensorRedistributePlanner._TensorDimTuple_to_dict(
            tensor_mesh_dim_tuple
        )
        ######################################################################
        # handle case 1: Shard(a) -> Shard(b)
        # For S(a), S(b), only the last device order of S(a) and S(b) can be a2a
        # interchangeably.

        # convert sparse tuple
        for src_tensor_dim, *src_mesh_dims in tensor_mesh_dim_tuple:
            for dst_tensor_dim in range(self.tensor_dimension):
                if src_tensor_dim == dst_tensor_dim:
                    continue
                # try move the last sharded device dim from
                # Shard(src_tensor_dim) to Shard(dst_tensor_dim)
                move_mesh_dim = tensor_mesh_dim_dict[src_tensor_dim].pop()
                tensor_mesh_dim_dict[dst_tensor_dim].append(move_mesh_dim)
                new_placements = list(placements)
                new_placements[move_mesh_dim] = Shard(dst_tensor_dim)
                dist_state = self.DistState(
                    self._to_tuple(new_placements),
                    DTensorRedistributePlanner._dict_to_TensorDimTuple(
                        tensor_mesh_dim_dict
                    ),
                )
                all_next_state[dist_state] = (
                    self.all_to_all_cost,
                    DTensorRedistributePlanner.TransitionType.SHARD_TO_SHARD,
                )
                # reset content for next iteration
                tensor_mesh_dim_dict[src_tensor_dim].append(move_mesh_dim)
                tensor_mesh_dim_dict[dst_tensor_dim].pop()
        # TODO(zpcore): support discovering submesh to prevent padding when
        # tensor dim is not divisible by the mesh dim.

        ######################################################################
        # handle case 2: Shard() -> Replicate()
        for src_tensor_dim, *src_mesh_dims in tensor_mesh_dim_tuple:
            move_mesh_dim = tensor_mesh_dim_dict[src_tensor_dim].pop()
            new_placements = list(placements)
            new_placements[move_mesh_dim] = Replicate()
            dist_state = self.DistState(
                self._to_tuple(new_placements),
                DTensorRedistributePlanner._dict_to_TensorDimTuple(
                    tensor_mesh_dim_dict
                ),
            )
            tensor_mesh_dim_dict[src_tensor_dim].append(move_mesh_dim)
            all_next_state[dist_state] = (
                self.all_gather_cost,
                DTensorRedistributePlanner.TransitionType.SHARD_TO_REPLICATE,
            )

        ######################################################################
        # handle case 3: Partial() -> Replicate()
        for src_mesh_dim, placement in enumerate(placements):
            if not isinstance(placement, Partial):
                continue
            new_placements = list(placements)
            new_placements[src_mesh_dim] = Replicate()
            dist_state = self.DistState(
                self._to_tuple(new_placements), tensor_mesh_dim_tuple
            )
            all_next_state[dist_state] = (
                self.all_gather_cost,
                DTensorRedistributePlanner.TransitionType.PARTIAL_TO_REPLICATE,
            )

        ######################################################################
        # handle case 4: Replicate() -> Shard()
        for mesh_dim, placement in enumerate(placements):
            if not isinstance(placement, Replicate):
                continue
            for dst_tensor_dim in range(self.tensor_dimension):
                # try convert placement[mesh_dim] to Shard(dst_tensor_dim)
                new_placements = list(placements)
                new_placements[mesh_dim] = Shard(dst_tensor_dim)
                tensor_mesh_dim_dict[dst_tensor_dim].append(mesh_dim)
                dist_state = self.DistState(
                    self._to_tuple(new_placements),
                    DTensorRedistributePlanner._dict_to_TensorDimTuple(
                        tensor_mesh_dim_dict
                    ),
                )
                all_next_state[dist_state] = (
                    self.chunk_cost,
                    DTensorRedistributePlanner.TransitionType.REPLICATE_TO_SHARD,
                )
                tensor_mesh_dim_dict[dst_tensor_dim].pop()

        ######################################################################
        # handle case 5: Partial() -> Shard()
        for mesh_dim, placement in enumerate(placements):
            if not isinstance(placement, Partial):
                continue
            for dst_tensor_dim in range(self.tensor_dimension):
                # try convert placement[mesh_dim] to Shard(dst_tensor_dim)
                new_placements = list(placements)
                new_placements[mesh_dim] = Shard(dst_tensor_dim)
                tensor_mesh_dim_dict[dst_tensor_dim].append(mesh_dim)
                dist_state = self.DistState(
                    self._to_tuple(new_placements),
                    DTensorRedistributePlanner._dict_to_TensorDimTuple(
                        tensor_mesh_dim_dict
                    ),
                )
                all_next_state[dist_state] = (
                    self.reduce_scatter,
                    DTensorRedistributePlanner.TransitionType.PARTIAL_TO_SHARD,
                )
                tensor_mesh_dim_dict[dst_tensor_dim].pop()

        ######################################################################
        # handle case 6: Replicate() -> Partial(), default to partial(sum)
        for mesh_dim, placement in enumerate(placements):
            if not isinstance(placement, Replicate):
                continue
            new_placements = list(placements)
            new_placements[mesh_dim] = Partial()
            dist_state = self.DistState(
                self._to_tuple(new_placements), tensor_mesh_dim_tuple
            )
            all_next_state[dist_state] = (
                self.chunk_cost,
                DTensorRedistributePlanner.TransitionType.REPLICATE_TO_PARTIAL,
            )

        ######################################################################
        # handle case 7: allpermute * -> *, swap data when localSize and
        # globalSize type match
        for dist_state in self.all_permute_sharding(
            placements,
            DTensorRedistributePlanner._dict_to_TensorDimTuple(
                tensor_mesh_dim_dict,
            )
        ):
            all_next_state[dist_state] = (
                self.all_to_all_cost,
                DTensorRedistributePlanner.TransitionType.ALL_PERMUTE,
            )

        return all_next_state

    def find_min_cost_path(
        self, src_state: DistState, dst_state: DistState
    ) -> list[
        tuple[
            "DTensorRedistributePlanner.DistState",
            "DTensorRedistributePlanner.TransitionType",
        ]
    ]:
        """
        Find the min cost path from src_state to dst_state using Dijkstra's
        algorithm.

        Args:
            src_state: The source state
            dst_state: The destination state

        Returns:
            A list of tuples representing the min cost path from src_state to
            dst_state, where each tuple contains (state, transition_type)
        """
        import heapq

        # Priority queue (cost, counter, state, path_with_transitions) for
        # Dijkstra's algorithm. Use counter to break ties and avoid comparing
        # DistState objects path_with_transitions: list of (state,
        # transition_type) tuples
        counter = 0
        pq: list[
            tuple[
                int,
                int,
                DTensorRedistributePlanner.DistState,
                list[
                    tuple[
                        DTensorRedistributePlanner.DistState,
                        DTensorRedistributePlanner.TransitionType,
                    ]
                ],
            ]
        ] = [
            (
                0,
                counter,
                src_state,
                [(src_state, DTensorRedistributePlanner.TransitionType.NO_OP)],
            )
        ]
        visited = set()
        while pq:
            cost, _, current_state, path_with_transitions = heapq.heappop(pq)
            if current_state == dst_state:
                return path_with_transitions
            if current_state in visited:
                continue
            visited.add(current_state)
            # get all possible next states and their costs
            next_states = self.get_next_state(
                current_state.placements, current_state.tensor_dim_to_mesh_dim
            )
            for next_state, (transition_cost, transition_type) in next_states.items():
                if next_state not in visited:
                    new_cost = cost + transition_cost
                    new_path_with_transitions = path_with_transitions + [
                        (next_state, transition_type)
                    ]
                    counter += 1
                    heapq.heappush(
                        pq, (new_cost, counter, next_state, new_path_with_transitions)
                    )
        raise AssertionError(
            f"No path found from src_state {src_state} to dst_state {dst_state}"
        )

    def get_logical_shape(
        self,
        src_state: "DTensorRedistributePlanner.DistState",
        mesh_dim: int,
        global_tensor_size: tuple[int, ...],
    ) -> list[int]:
        new_logical_shape = list(global_tensor_size)
        assert self.coordinate is not None
        for tensor_dim, *mesh_dims in src_state.tensor_dim_to_mesh_dim:
            assert len(mesh_dims) > 0
            for mdim in mesh_dims:
                if mdim == mesh_dim:
                    continue
                new_size = Shard.local_shard_size_and_offset(
                    new_logical_shape[tensor_dim],
                    self.device_mesh.size(mesh_dim=mdim),
                    self.coordinate[mdim],
                )[0]
                new_logical_shape[tensor_dim] = new_size
        return new_logical_shape

    def generate_graph_based_transform_infos(
        self,
        src_spec: DTensorSpec,
        dst_spec: DTensorSpec,
        global_tensor_size: tuple[int, ...],
    ) -> list[TransformInfo]:
        assert src_spec.shard_order is not None and dst_spec.shard_order is not None
        src_state = self.DistState(src_spec.placements, src_spec.shard_order)
        dst_state = self.DistState(dst_spec.placements, dst_spec.shard_order)

        transform_infos: list[TransformInfo] = []
        state_path_with_transitions = self.find_min_cost_path(src_state, dst_state)

        # Extract just the states for logging
        states_only = [state for state, _ in state_path_with_transitions]
        logger.debug(
            "Path from %s to %s: \n%s",
            src_state,
            dst_state,
            lambda: " -> ".join(str(s) for s in states_only),
        )

        # Iterate through consecutive states and their transition types
        for i in range(len(state_path_with_transitions) - 1):
            cur_state, cur_transition_type = state_path_with_transitions[i]
            nxt_state, nxt_transition_type = state_path_with_transitions[i + 1]

            if (
                nxt_transition_type
                == DTensorRedistributePlanner.TransitionType.ALL_PERMUTE
            ):
                transform_infos.append(
                    AllPermuteTransformInfo(
                        src_distribution=[
                            list(x) for x in cur_state.tensor_dim_to_mesh_dim
                        ],
                        dst_distribution=[
                            list(x) for x in nxt_state.tensor_dim_to_mesh_dim
                        ],
                    )
                )
            else:
                # find the mesh_dim that is different between cur_state and nxt_state
                if cur_state.placements != nxt_state.placements:
                    update_mesh_dim = -1
                    for mesh_dim, (cur_placement, nxt_placement) in enumerate(
                        zip(cur_state.placements, nxt_state.placements)
                    ):
                        if cur_placement != nxt_placement:
                            if update_mesh_dim != -1:
                                raise AssertionError(
                                    "Multiple mesh_dims are different between cur_state and nxt_state"
                                )
                            update_mesh_dim = mesh_dim
                            logical_shape = self.get_logical_shape(
                                cur_state, mesh_dim, global_tensor_size
                            )
                            transform_infos.append(
                                PerDimTransformInfo(
                                    mesh_dim=update_mesh_dim,
                                    src_dst_placements=(cur_placement, nxt_placement),
                                    logical_shape=logical_shape,
                                )
                            )
        return transform_infos

    def generate_greedy_transform_infos(
        self,
        src_spec: DTensorSpec,
        dst_spec: DTensorSpec,
    ) -> list[TransformInfo]:
        """
        Generate the transform infos from the source placements to the target placements.

        To transform from source to target placement it might have multiple steps, i.e. it
        might decompose Si -> Sj into Si -> R -> Sj.
        This would detect if there're mis-aligned/nested shardings between src/dst placements.
        E.g. Suppose the redistribution to perform is (Shard(0), Shard(0)) -> (Replicate(), Shard(0)),
        in this case Shard(0) -> Shard(0) for mesh dimension 1 actually needs resharding, because in
        the former is a nested-sharding of a tensor already already sharded dimension 0, whereras
        the latter is the first sharding on tensor dimension 0.
        """
        # logical shape records the logic tensor shape on the mesh dimension
        # this is useful to ensure uneven sharding gets correct output shape
        assert self.coordinate is not None
        initial_logical_shape = list(src_spec.shape)
        mesh_dims_to_logical_shape = [initial_logical_shape]
        transform_infos: list[TransformInfo] = []
        if self.device_mesh.ndim == 1:
            # if device_mesh is 1D, redistribute is a simple direct transformation
            transform_infos.append(
                PerDimTransformInfo(
                    mesh_dim=0,
                    src_dst_placements=(src_spec.placements[0], dst_spec.placements[0]),
                    logical_shape=initial_logical_shape,
                )
            )
            return transform_infos

        # Handle multi-dim device mesh placement redistribution
        # First, we need to build the logical shape for each mesh dim
        # for correct allgather uneven shards on each mesh dim (with dynamic padding)
        for i, src in enumerate(src_spec.placements):
            current_logical_shape = mesh_dims_to_logical_shape[i]
            if isinstance(src, Shard):
                if i < self.device_mesh.ndim - 1:
                    # calculate and save the logical shape for this sharding
                    mesh_dim_size = self.device_mesh.size(mesh_dim=i)
                    local_shard_size, _ = src._local_shard_size_and_offset(
                        current_logical_shape[src.dim],
                        mesh_dim_size,
                        self.coordinate[i],
                    )
                    new_logical_shape = list(current_logical_shape)
                    new_logical_shape[src.dim] = local_shard_size
                    mesh_dims_to_logical_shape.append(new_logical_shape)
            else:
                mesh_dims_to_logical_shape.append(current_logical_shape)

        # Next, we need to derive the transform infos from src to dst placements,
        # here we use a greedy search with step by step state transformations
        current_placements = list(src_spec.placements)
        target_placements = list(dst_spec.placements)

        if src_spec.num_shards > 1:
            # If src_spec have sharding, it could potentially have sharding that is misaligned with dst_spec
            # a common case of this is nested sharding (i.e. (S(0), S(0)) -> (R, S(0))).
            # In those cases, we first traverse from inner placement to outer placement
            # to detect misaligned shardings and properly replicate nested sharding first.
            for mesh_dim in reversed(range(len(current_placements))):
                current = current_placements[mesh_dim]
                target = target_placements[mesh_dim]
                # If target is not Shard, we can directly redistribute since we are traversing from innner
                # to outer placements here
                if isinstance(target, Shard):
                    # If target is Shard, check for nested sharding on the tensor dim BEFORE the current mesh_dim
                    shard_dim = target.dim
                    current_mesh_sharding, target_mesh_sharding = [], []
                    for i, (s, p) in enumerate(
                        zip(current_placements, target_placements)
                    ):
                        if i >= mesh_dim:
                            break
                        if s.is_shard(shard_dim):
                            current_mesh_sharding.append(i)
                        if p.is_shard(shard_dim):
                            target_mesh_sharding.append(i)

                    if current_mesh_sharding != target_mesh_sharding:
                        # if current/target_placements have misaligned sharding on the tensor dim BEFORE the current
                        # mesh_dim, we need to replicate the tensor on the mesh dim first to clear the nested sharding
                        target = Replicate()

                if current != target:
                    transform_infos.append(
                        PerDimTransformInfo(
                            mesh_dim=mesh_dim,
                            src_dst_placements=(current, target),
                            logical_shape=mesh_dims_to_logical_shape[mesh_dim],
                        )
                    )
                    current_placements[mesh_dim] = target

        # We always traverse from outer placement to inner placement to collect the remaining
        # needed transform infos (i.e. the replication from nested sharding might need to further
        # perform resharding to Shard again)
        for mesh_dim, (current, target) in enumerate(
            zip(current_placements, target_placements)
        ):
            if current != target:
                transform_infos.append(
                    PerDimTransformInfo(
                        mesh_dim=mesh_dim,
                        src_dst_placements=(current, target),
                        logical_shape=mesh_dims_to_logical_shape[mesh_dim],
                    )
                )
                current_placements[mesh_dim] = target
        return transform_infos

    @staticmethod
    def stringify_transform_infos(
        mesh: DeviceMesh,
        transform_infos: Sequence[TransformInfo],
        src_placement: tuple[Placement, ...],
        src_shard_order: Optional[TensorDimTuple] = None,
    ) -> str:
        """
        Generate a string representation of the sequence of state transitions
        (placements and shard orders) as described by the given transform_info.

        Args:
            mesh: The DeviceMesh used for the redistribution.
            transform_infos: A sequence of _TransformInfo objects describing each
                transformation step.
            src_placement: The initial tuple of Placement objects.
            src_shard_order: (Optional) The initial TensorDimTuple representing
                the mapping of tensor dimensions to mesh dimensions. If None,
                the default sparse shard order is computed from src_placement and mesh.

        Returns:
            A string showing the sequence of DistState transitions, separated by '->'.
        """
        assert len(src_placement) == mesh.ndim
        if src_shard_order is None:
            src_shard_order = DTensorSpec.compute_default_sparse_shard_order(
                src_placement
            )
        cur_placement = list(src_placement)
        shard_order_dict = DTensorRedistributePlanner._TensorDimTuple_to_dict(
            src_shard_order
        )
        cur_state = DTensorRedistributePlanner.DistState(
            tuple(cur_placement), src_shard_order
        )
        state_list = [
            cur_state,
        ]
        for transform_info in transform_infos:
            src_dim_placement, dst_dim_placement = transform_info.src_dst_placements
            if src_dim_placement.is_shard():
                src_dim = src_dim_placement.dim  # type: ignore[attr-defined]
                assert (
                    src_dim in shard_order_dict and len(shard_order_dict[src_dim]) > 0
                )
                shard_order_dict[src_dim].pop()
            if dst_dim_placement.is_shard():
                dst_dim = dst_dim_placement.dim  # type: ignore[attr-defined]
                if dst_dim not in shard_order_dict:
                    shard_order_dict[dst_dim] = []
                shard_order_dict[dst_dim].append(transform_info.mesh_dim)
            cur_placement[transform_info.mesh_dim] = dst_dim_placement
            new_state = DTensorRedistributePlanner.DistState(
                tuple(cur_placement),
                DTensorRedistributePlanner._dict_to_TensorDimTuple(shard_order_dict),
            )
            state_list.append(new_state)
        return "->".join([str(s) for s in state_list])


def _gen_transform_infos_non_cached(
    src_spec: DTensorSpec,
    dst_spec: DTensorSpec,
) -> list[TransformInfo]:
    transform_infos: list[TransformInfo] = []
    device_mesh = src_spec.device_mesh
    src_shard_order = src_spec.shard_order
    dst_shard_order = dst_spec.shard_order
    assert src_shard_order is not None and dst_shard_order is not None
    if all(
        DTensorSpec.is_default_device_order(order)
        for order in (src_shard_order, dst_shard_order)
    ):
        use_greedy_transform = True
    else:
        # switch to graph search algorithm if the device order is not the default
        use_greedy_transform = False
    drp = get_redistribute_planner(device_mesh, len(src_spec.shape))
    if use_greedy_transform:
        transform_infos = drp.generate_greedy_transform_infos(src_spec, dst_spec)
    else:
        transform_infos = drp.generate_graph_based_transform_infos(
            src_spec, dst_spec, src_spec.shape
        )
    return transform_infos


@cache
def _gen_transform_infos(
    src_spec: DTensorSpec,
    dst_spec: DTensorSpec,
) -> list[TransformInfo]:
    return _gen_transform_infos_non_cached(src_spec, dst_spec)


def redistribute_local_tensor(
    local_tensor: torch.Tensor,
    current_spec: DTensorSpec,
    target_spec: DTensorSpec,
    *,
    async_op: bool = False,
    is_backward: bool = False,
) -> torch.Tensor:
    """
    This redistribute the local tensor (torch.Tensor) from the current DTensorSpec to
    the target DTensorSpec, which involves the necessary collective calls to transform
    the local shard of the DTensor from its current spec to the target spec.
    """

    if current_spec.mesh != target_spec.mesh:
        # TODO: alltoall/permute reshuffling to change device_mesh if they are not the same
        raise NotImplementedError("Cross device mesh comm not supported yet!")

    # make sure we are not having any weird Placement type (e.g., _StridedShard)
    # for redistribution
    for placement in current_spec.placements:
        assert isinstance(placement, Replicate | Shard | Partial)
    for placement in target_spec.placements:
        assert isinstance(placement, Replicate | Shard | Partial)

    new_local_tensor = local_tensor
    device_mesh = current_spec.mesh

    my_coordinate = device_mesh.get_coordinate()

    if my_coordinate is None:
        # if rank is not part of mesh, we skip redistribute and simply return local_tensor,
        # which should be an empty tensor
        return local_tensor

    if _are_we_tracing():
        transform_infos = _gen_transform_infos_non_cached(current_spec, target_spec)
    else:
        transform_infos = _gen_transform_infos(current_spec, target_spec)

    debug_mode = get_active_debug_mode()
    redistribute_context = (
        debug_mode.record_redistribute_calls(  # type: ignore[union-attr]
            local_tensor,
            current_spec.placements,
            target_spec.placements,
            DTensorRedistributePlanner.stringify_transform_infos(
                device_mesh,
                transform_infos,
                current_spec.placements,
                current_spec.shard_order,
            ),
        )
        if debug_mode is not None
        else contextlib.nullcontext()
    )

    with redistribute_context:
        for transform_info in transform_infos:
            if isinstance(transform_info, PerDimTransformInfo):
                i = transform_info.mesh_dim
                current, target = transform_info.src_dst_placements
                num_chunks = device_mesh.size(mesh_dim=i)

                if current == target:
                    # short cut, just use the original local tensor
                    new_local_tensor = local_tensor
                    continue

                if num_chunks == 1:
                    # short cut, if there's only one shard, we don't need to do any collective
                    # comm, just use the original local tensor
                    new_local_tensor = local_tensor
                    continue

                logger.debug(
                    "redistribute from %s to %s on mesh dim %s", current, target, i
                )

                if target.is_replicate():
                    # Case 1: target is Replicate
                    if current.is_partial():
                        partial_spec = cast(Partial, current)
                        new_local_tensor = partial_spec._reduce_value(
                            local_tensor, device_mesh, i
                        )
                    elif current.is_shard():
                        current_placement = cast(Shard, current)
                        new_local_tensor = current_placement._to_replicate_tensor(
                            local_tensor, device_mesh, i, transform_info.logical_shape
                        )
                    else:
                        raise RuntimeError(
                            f"redistribute from {current} to {target} not supported yet"
                        )
                elif target.is_shard():
                    # Case 2: target is Shard
                    target_placement = cast(Shard, target)
                    if current.is_partial():
                        partial_spec = cast(Partial, current)
                        new_local_tensor = partial_spec._reduce_shard_value(
                            local_tensor, device_mesh, i, target_placement
                        )
                    elif current.is_replicate():
                        # split the tensor and return the corresponding cloned local shard
                        new_local_tensor = target_placement._replicate_to_shard(
                            local_tensor, device_mesh, i, my_coordinate[i]
                        )
                    else:
                        assert current.is_shard(), (
                            f"Current placement should be shard but found {current}"
                        )
                        shard_spec = cast(Shard, current)
                        if shard_spec.dim != target_placement.dim:
                            new_local_tensor = shard_spec._to_new_shard_dim(
                                local_tensor,
                                device_mesh,
                                i,
                                transform_info.logical_shape,
                                target_placement.dim,
                            )
                elif target.is_partial():
                    if current.is_replicate():
                        partial_spec = cast(Partial, target)
                        # skip the replicate to partial transformation when we are in backward pass
                        # In this case we keep the grad as replicate, this is because we don't
                        # want to convert the replicated gradients back to partial, although
                        # that's logically conform with the same layout, converting the gradients
                        # back to partial is actually useless as you would have to do reduce later
                        # which would be more expensive than keeping it replicate! For this reason,
                        # we keep the replicate grad here.
                        new_local_tensor = (
                            partial_spec._partition_value(local_tensor, device_mesh, i)
                            if not is_backward
                            else local_tensor
                        )
                    elif current.is_shard():
                        if not is_backward:
                            raise RuntimeError(
                                f"redistribute from {current} to {target} not supported yet"
                            )
                        # for backward shard -> partial, we just need to convert the shard to replicate
                        current_placement = cast(Shard, current)
                        new_local_tensor = current_placement._to_replicate_tensor(
                            local_tensor, device_mesh, i, transform_info.logical_shape
                        )
                    else:
                        # partial -> partial no op, should never hit
                        new_local_tensor = local_tensor

            elif isinstance(transform_info, AllPermuteTransformInfo):
                new_local_tensor = all_permute_mesh_dim(
                    local_tensor,
                    current_spec.shape,
                    transform_info.src_distribution,
                    transform_info.dst_distribution,
                    device_mesh,
                )
            else:
                raise NotImplementedError
        if not async_op and isinstance(new_local_tensor, funcol.AsyncCollectiveTensor):
            new_local_tensor = new_local_tensor.wait()
        local_tensor = new_local_tensor
    return new_local_tensor


class Redistribute(torch.autograd.Function):
    @staticmethod
    def forward(  # type: ignore[override]
        # pyre-fixme[2]: Parameter must be annotated.
        ctx,
        input: "dtensor.DTensor",
        device_mesh: DeviceMesh,
        placements: tuple[Placement, ...],
        shard_order: Optional[TensorDimTuple] = None,
        async_op: bool = False,
        forward_dtype: Optional[torch.dtype] = None,
        backward_dtype: Optional[torch.dtype] = None,
    ):
        ctx.async_op = async_op
        ctx.backward_dtype = backward_dtype
        ctx.original_dtype = input._local_tensor.dtype

        if forward_dtype is not None and forward_dtype != input._local_tensor.dtype:
            local_tensor = input._local_tensor.to(dtype=forward_dtype)
            current_spec = DTensorSpec(
                mesh=device_mesh,
                placements=input._spec.placements,
                shard_order=input._spec.shard_order,
                tensor_meta=TensorMeta(
                    shape=input.shape,
                    stride=input.stride(),
                    dtype=forward_dtype,
                ),
            )
        else:
            local_tensor = input._local_tensor
            current_spec = input._spec

        ctx.current_spec = current_spec

        if current_spec.placements != placements:
            if shard_order is not None:
                target_spec = DTensorSpec(
                    device_mesh,
                    placements,
                    shard_order=shard_order,
                    tensor_meta=current_spec.tensor_meta,
                )
            else:
                # let DTensorSpec automatically generate shard_order
                target_spec = DTensorSpec(
                    device_mesh,
                    placements,
                    tensor_meta=current_spec.tensor_meta,
                )

            output = redistribute_local_tensor(
                local_tensor,
                current_spec,
                target_spec,
                async_op=async_op,
            )
        else:
            # use the same local tensor if placements are the same.
            output = local_tensor
            target_spec = current_spec

        return dtensor.DTensor(
            output,
            target_spec,
            requires_grad=input.requires_grad,
        )

    @staticmethod
    def backward(ctx, grad_output: "dtensor.DTensor"):  # type: ignore[override]
        previous_spec = ctx.current_spec
        async_op = ctx.async_op
        backward_dtype = ctx.backward_dtype or ctx.original_dtype

        if backward_dtype != grad_output._local_tensor.dtype:
            local_tensor = grad_output._local_tensor.to(dtype=backward_dtype)
            current_spec = DTensorSpec(
                mesh=grad_output._spec.device_mesh,
                placements=grad_output._spec.placements,
                tensor_meta=TensorMeta(
                    shape=grad_output.shape,
                    stride=grad_output.stride(),
                    dtype=backward_dtype,
                ),
                shard_order=grad_output._spec.shard_order,
            )
            previous_spec = DTensorSpec(
                mesh=previous_spec.device_mesh,
                placements=previous_spec.placements,
                tensor_meta=current_spec.tensor_meta,
                shard_order=previous_spec.shard_order,
            )
        else:
            local_tensor = grad_output._local_tensor
            current_spec = grad_output._spec

        output = redistribute_local_tensor(
            local_tensor,
            current_spec,
            previous_spec,
            async_op=async_op,
            is_backward=True,
        )

        if output.dtype != ctx.original_dtype:
            output = output.to(ctx.original_dtype)

        # Normalize the target placement to replicate if it is partial. This is
        # because `redistribute_local_tensor()` skips converting from Replicate
        # to Partial silently.
        normalized_placements: list[Placement] = []
        for previous_placement in previous_spec.placements:
            if previous_placement.is_partial():
                # keep target placement to replicate instead of partial in this case
                normalized_placements.append(Replicate())
            else:
                normalized_placements.append(previous_placement)

        spec = DTensorSpec(
            previous_spec.device_mesh,
            tuple(normalized_placements),
            tensor_meta=TensorMeta(
                shape=grad_output.shape,
                stride=grad_output.stride(),
                dtype=output.dtype,
            ),
            shard_order=previous_spec.shard_order,
        )
        output_dtensor = dtensor.DTensor(
            output,
            spec,
            requires_grad=grad_output.requires_grad,
        )

        return (
            output_dtensor,
            None,
            None,
            None,
            None,
            None,
            None,
        )<|MERGE_RESOLUTION|>--- conflicted
+++ resolved
@@ -35,7 +35,6 @@
 logger = logging.getLogger(__name__)
 
 
-<<<<<<< HEAD
 # Controls the print format for tensor distribution visualization.
 # When True: Shows tensor-centric format mapping tensor dimensions to mesh dimensions
 # When False: Shows standard DTensor mesh-centric format mapping mesh dimensions to tensor dimensions
@@ -69,9 +68,6 @@
 
 @dataclasses.dataclass
 class PerDimTransformInfo(TransformInfo):
-=======
-class _TransformInfo(NamedTuple):
->>>>>>> 35b934ff
     mesh_dim: int
     src_dst_placements: tuple[Placement, Placement]
     # logical_shape on this mesh dimension
