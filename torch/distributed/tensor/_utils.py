from collections import defaultdict
from collections.abc import Sequence
from typing import cast, Optional

import torch
import torch.distributed._functional_collectives as funcol
import torch.distributed.tensor._api as dtensor
from torch._prims_common import ShapeType
from torch.distributed.device_mesh import DeviceMesh
from torch.distributed.tensor._dtensor_spec import DTensorSpec
from torch.distributed.tensor.placement_types import (
    _StridedShard,
    Partial,
    Placement,
    Replicate,
    Shard,
)


def _explicit_order_placements(
    mesh_shape: ShapeType, placements: Sequence[Placement]
) -> Sequence[tuple[int, Placement]]:
    """
    Replace Strided Shards with regular shards in an adjusted order.

    Returns a list of (mesh_dim, placement) tuples where the list order is the sharding order.

    ex.
    [Shard(0), _StridedShard(0, split_factor=2), Shard(0)] ->
    [(0, Shard(0)), (2, Shard(0)), (1, Shard(0))]

    """
    if not len(placements) == len(mesh_shape):
        raise RuntimeError(
            "Expected one placement per mesh dim, "
            f"but found {len(placements)} placements and {len(mesh_shape)} mesh dims."
        )
    ordered = []
    deferred_strided_placements = defaultdict(list)
    strided_part_ended_for_dim = set()
    for mesh_dim, p in enumerate(placements):
        if isinstance(p, _StridedShard):
            # validate the stride is the correct multiple of the meshdim and the earlier shard
            deferred_strided_placements[p.dim].append((mesh_dim, p))

        else:
            ordered.append((mesh_dim, p))
            if isinstance(p, Shard):
                if p.dim in strided_part_ended_for_dim:
                    raise NotImplementedError(
                        f"Strided sharding does not allow Shard() to appear after "
                        f"the strided part has ended. {p} at mesh dim {mesh_dim} in "
                        f"{placements} violates this assumption."
                    )

                if p.dim in deferred_strided_placements:
                    strided_part_ended_for_dim.add(p.dim)
                    strided_placements = deferred_strided_placements.pop(p.dim)
                    aggregate_size = mesh_shape[mesh_dim]
                    while len(strided_placements) > 0:
                        strided_mesh_dim, strided = strided_placements.pop()
                        if not strided.split_factor == aggregate_size:
                            raise RuntimeError(
                                f"Can only convert _StridedShard to ordered Shard if split_factor({strided.split_factor})"
                                f" == aggregate mesh size ({aggregate_size})"
                            )
                        aggregate_size *= mesh_shape[strided_mesh_dim]
                        ordered.append((strided_mesh_dim, Shard(p.dim)))

    return ordered


def compute_local_shape_and_global_offset(
    global_shape: ShapeType,
    mesh: DeviceMesh,
    placements: Sequence[Placement],
    device_order: Optional[Sequence[int]] = None,
) -> tuple[tuple[int, ...], tuple[int, ...]]:
    """
    Compute the local tensor shape and the global offsets into the original tensor
    of a DTensor on its current global rank. This is useful for checkpointing purpose.

    Example:
    global_tensor = [[0,  1,  2,  3,  4], sharded on mesh (DP=2, TP=2) with (Shard(1), Shard(1))
                     [10, 11, 12, 13, 14]]

    This table shows the return value of local_shape and global_offset for each rank.
    (`local_tensor` is for illustration only).

    Note how the first coordinate of global_offset is always 0, corresponding to tensor dim 0 being replicated.

    Rank        local_tensor        local_shape     global_offset
    -------------------------------------------------------------
    0           [[0, 1],            (2, 2)          (0, 0)
                 [10, 11]]

    1           [[2],               (2, 1)          (0, 2)
                 [12]]

    2           [[3],               (2, 1)          (0, 3)
                 [13]]

    3           [[4],               (2, 1)          (0, 4)
                 [14]]

    Args:
        global_shape (ShapeType): The global shape of the DTensor.
        mesh (:class:`DeviceMesh`): The device mesh this DTensor is distributed on.
        placements (Sequence[:class:`Placement`]]): The placements of the DTensor.

    Return:
        local_shape: the shape of the DTensor's _local_tensor on the current rank.
        global_offset: a tuple of offsets for each dimension of the global tensor shape,
        identifying how this shard fits into the global tensor in each dimension.

    """
    return _compute_local_shape_and_global_offset(
        global_shape, mesh.shape, mesh.get_coordinate(), placements, device_order
    )


# accept 'plain data types' to enable simpler unit testing without creating device mesh
def _compute_local_shape_and_global_offset(
    global_shape: ShapeType,
    mesh_shape: ShapeType,
    my_coordinate: Optional[list[int]],
    placements: Sequence[Placement],
    device_order: Optional[Sequence[int]] = None,
) -> tuple[tuple[int, ...], tuple[int, ...]]:
<<<<<<< HEAD
    if device_order is None:
        ordered_placements = _explicit_order_placements(mesh_shape, placements)
    else:
        ordered_placements = list(zip(device_order, placements))
=======
    """
    Suppose you have a full tensor with size global_shape, and you have sharded
    it according to placements for mesh_shape.  This function returns, for a
    specific coordinate my_coordinate in the device mesh:

        - The size of your local shard WITHOUT padding (i.e., if you have
          an uneven split, your size might be smaller than the other entries
          in your dim), and

        - Where the data for your shard begins, in the full tensor.

    This function is fairly simple if your tensor is evenly sharded; the complication
    is around uneven splits.  There is also some complication for handling StridedShard,
    which changes the order you should apply sharding.
    """
>>>>>>> 4c2c401c

    if my_coordinate is None:
        # if rank not in the mesh, return empty offset
        return ((0,), ())

    # StridedShard implies a non-standard order to apply shards; get the
    # correct order to start applying splits
    ordered_placements = _explicit_order_placements(mesh_shape, placements)

    local_shape = list(global_shape)
    # We'll compute the data for where the shard beings on a per-dim basis.
    # However, a single dim can be sharded multiple times, so we will end up
    # doing a Sum(size*stride) like computation to determine the location of our
    # shard for each of the shardings on that dim.
    global_offset = [0] * len(global_shape)

    for mesh_dim, placement in ordered_placements:
        mesh_dim_size = mesh_shape[mesh_dim]
        if isinstance(placement, Shard):
            shard_dim = placement.dim
            assert shard_dim < len(local_shape), (
                f"Sharding dim {shard_dim} greater than tensor ndim {len(local_shape)}"
            )
            shard_size, shard_offset = placement._local_shard_size_and_offset(
                local_shape[shard_dim],
                mesh_dim_size,
                my_coordinate[mesh_dim],
            )

            local_shape[shard_dim] = shard_size

            global_offset[shard_dim] = torch.sym_ite(
                shard_size == 0,
                # Special case to fill in a standardized non-garbage value for
                # the global_offset of zero-sized shards.  This value is out
                # of bounds of the tensor, so it won't conflict with any real
                # offsets.  DCP may rely on this value to de-duplicate shards.
                # Note that you can end up with zero-size shards that are
                # still otherwise in bounds for the tensor (TODO: give an
                # example).
                global_shape[shard_dim],
                # As we successively shard the same dimension, we keep
                # advancing our pointer beyond our original offset until we
                # get to the final chunk start.
                global_offset[shard_dim] + shard_offset,
            )

    # NOTE: the offset compute relies on the local shard index and it has no
    # problem when strided sharding is not present. To correctly compute, we assume
    # that the ``_StridedShard.split_factor`` field encodes how many partitions
    # each local tensor will be further split into when sharding on higher mesh
    # dimensions. However, this number is only correct if the DTensor is not
    # sharded after the strided sharding completes. For example,
    # [Shard(0), _StridedShard(0, split_factor=2), Shard(0)] is the placements
    # where the DTensor's dim-0 is first sharded on device mesh dim-0, then on
    # device mesh dim-2, and last on mesh dim-1. We define the
    # "_StridedShard(0, split_factor=2), Shard(0)" part as the strided sharding
    # part because strided sharding happens on mesh dim-1 and it was caused by
    # the fact that sharding on dim-2 occurred ahead. In this case, there's no
    # further sharding after this strided sharding part and ``split_factor``
    # correctly encodes the number. Another example is
    # [_StridedShard(0, split_factor=2), Shard(0), Shard(0)] where the DTensor's
    # dim-0 is first sharded on mesh dim-1, then on mesh dim-0, and last on mesh
    # dim-2. This violates our assumption that no further sharding shall occur
    # after the strided sharding part and ``split_factor`` won't correctly
    # encode the number of further split. So far, the only case where _StridedShard
    # placement would appear is FSDP2 + TP on 2D mesh and the above case could only
    # happen on mesh of 3 or more dimensions.
    # TODO: change this function to correctly address this.
    # TODO: this logic can be applied to contiguous sharding as well
    return tuple(local_shape), tuple(global_offset)


def compute_global_tensor_info(
    tensor: torch.Tensor, mesh: DeviceMesh, placements: Sequence[Placement]
) -> tuple[list[int], list[int]]:
    """
    Compute the global size and stride of a DTensor from the given local tensor.
    The local size is multiplited by `world_size` per Sharding dim.
    The local stride is multiplited by `world_size` per Sharding dim, as long as the
    dimension is outside sharding dim.

    For example, if we have a local tensor with size (4, 8, 2) and stride (16, 1, 8).
    If the DTensor placements are [Shard(2)] and world_size is 2;
    then the global size is (4, 8, 4) and stride is (16 * 2, 1, 8).

    Args:
        tensor (:class:`torch.Tensor`):
            Local tensor which DTensor will be constructed from.
        mesh (:class:`DeviceMesh`):
            Object which describes the mesh topology
            of devices for the DTensor.
        placements (Sequence[:class:`Placement`]]):
            The attribute of the DTensor that describes its layout
            on the mesh topology.

    Return:
        tensor_shape: A List of int which specifies the size of DTensor which build
            on top of the local tensor.
        tensor_stride: A List of int which specifies the stride of DTensor.
    """
    tensor_shape = list(tensor.size())
    tensor_stride = list(tensor.stride())
    for idx, placement in enumerate(placements):
        mesh_dim_size = mesh.size(idx)
        if placement.is_shard():
            shard_placement = cast(Shard, placement)
            if shard_placement.dim < 0:
                raise AssertionError(
                    "Shard placements should have negative dims normalized in "
                    f"the user-facing APIs: {shard_placement}"
                )
            shard_dim = shard_placement.dim

            assert shard_dim < tensor.ndim, (
                f"Sharding dim {shard_dim} greater than tensor ndim {tensor.ndim} for placement number {idx}."
            )

            local_dim_size = tensor_shape[shard_dim]
            tensor_shape[shard_dim] = local_dim_size * mesh_dim_size

            # recover tensor stride by modifying the stride that larger than
            # the current stride on the shard_dim
            for i in range(len(tensor_stride)):
                if i != shard_dim and tensor_stride[i] >= tensor_stride[shard_dim]:
                    # rescale the stride by the shard size
                    tensor_stride[i] = tensor_stride[i] * mesh_dim_size
        elif not isinstance(placement, (Replicate, Partial)):
            raise RuntimeError(f"placement type {type(placement)} not supported!")
    return tensor_shape, tensor_stride


def compute_global_tensor_shape(
    shape: torch.Size, mesh: DeviceMesh, placements: Sequence[Placement]
) -> torch.Size:
    """
    Compute the global size of a DTensor from the given local tensor shape,
    the mesh and placements. Different from `compute_global_tensor_info`,
    which assumes sharding is even, this util allgathers local shards' shapes
    from all ranks and thus can support uneven sharding.
    NOTE: Currently this function only supports 1D mesh.

    Args:
        shape (:class:`torch.Size`):
            Shape of the local tensor
        mesh (:class:`DeviceMesh`):
            Object which describes the mesh topology
            of devices for the DTensor.
        placements (Sequence[:class:`Placement`]]):
            The attribute of the DTensor that describes its layout
            on the mesh topology.

    Return:
        tensor_shape: Shape of the global DTensor.
    """
    if len(placements) != 1:
        raise NotImplementedError(
            "compute_global_tensor_shape only supports 1 placement for now."
        )

    if len(placements) != mesh.ndim:
        raise RuntimeError(
            "Expected one placement per mesh dim, "
            f"but found {len(placements)} placements and {mesh.ndim} mesh dims."
        )

    if isinstance(placements[0], Replicate):
        return shape
    elif isinstance(placements[0], Shard):
        local_shape = torch.tensor(list(shape), device=mesh.device_type)
        gathered_shaped_tensors = [
            torch.empty_like(local_shape, device=local_shape.device)
            for _ in range(mesh.size())
        ]
        funcol.all_gather_inplace(gathered_shaped_tensors, local_shape, mesh)
        sharded_dim_sum = 0
        shard_dim = placements[0].dim
        other_dims = [d for d in range(mesh.ndim) if d != shard_dim]
        for shape_tensor in gathered_shaped_tensors:
            if not torch.equal(local_shape[other_dims], shape_tensor[other_dims]):
                raise RuntimeError(
                    "Non-sharded dimensions should have identical size across ranks."
                )
            shape_tensor_list = shape_tensor.tolist()
            sharded_dim_sum += shape_tensor_list[shard_dim]
        global_shape = list(shape)
        global_shape[placements[0].dim] = sharded_dim_sum
        return torch.Size(global_shape)
    else:
        raise NotImplementedError(
            f"Placement type {type(placements[0])} not supported."
        )


def try_find_mesh_from_args(
    op_call: torch._ops.OpOverload, args: Sequence[object]
) -> DeviceMesh:
    """
    Find the device mesh object from args.
    It returns None if no mesh is found.
    NOTE: we can optimize this search if needed
    """
    for arg in args:
        if isinstance(arg, (dtensor.DTensor, DTensorSpec)):
            return arg.device_mesh
        elif (
            isinstance(arg, (list, tuple))
            and len(arg) > 0
            and isinstance(arg[0], (dtensor.DTensor, DTensorSpec))
        ):
            return arg[0].device_mesh

    raise ValueError(f"Cannot find device mesh from args for op : {op_call}.")


def compute_local_stride(
    global_stride: ShapeType, mesh: DeviceMesh, placements: Sequence[Placement]
) -> tuple[int, ...]:
    """
    Compute the stride of a local tensor shard, given the global stride of the DTensor.
    NOTE: Currently this function is assuming the DTensor is evenly shardable.
    """
    stride_divisors = [1] * len(global_stride)
    for mesh_idx, p in enumerate(placements):
        if p.is_shard():
            i = cast(Shard, p).dim
            # tensor dimension i is sharded on mesh dimension mesh_idx,
            # so we need to divide all the strides larger than stride[i]
            # (by the submesh size)
            for j in range(len(global_stride)):
                if global_stride[j] > global_stride[i]:
                    stride_divisors[j] *= mesh.size(mesh_idx)
    return tuple(
        global_stride[i] // stride_divisors[i] for i in range(len(global_stride))
    )


def normalize_to_torch_size(size) -> torch.Size:  # type: ignore[no-untyped-def]
    """
    Unify variable types of size argument to torch.Size
    Acceptable types include:
        int, Sequence[int], Tuple[int], Tuple[Sequence[int]],
        or torch.Size
    """
    if isinstance(size, torch.Size):
        return size

    if isinstance(size, int):
        torch_size = [size]
    elif len(size) == 1 and isinstance(size[0], Sequence):
        torch_size = list(size[0])
    else:
        torch_size = list(size)
    return torch.Size(torch_size)<|MERGE_RESOLUTION|>--- conflicted
+++ resolved
@@ -127,28 +127,25 @@
     placements: Sequence[Placement],
     device_order: Optional[Sequence[int]] = None,
 ) -> tuple[tuple[int, ...], tuple[int, ...]]:
-<<<<<<< HEAD
+    """
+    Suppose you have a full tensor with size global_shape, and you have sharded
+    it according to placements for mesh_shape.  This function returns, for a
+    specific coordinate my_coordinate in the device mesh:
+
+        - The size of your local shard WITHOUT padding (i.e., if you have
+          an uneven split, your size might be smaller than the other entries
+          in your dim), and
+
+        - Where the data for your shard begins, in the full tensor.
+
+    This function is fairly simple if your tensor is evenly sharded; the complication
+    is around uneven splits.  There is also some complication for handling StridedShard,
+    which changes the order you should apply sharding.
+    """
     if device_order is None:
         ordered_placements = _explicit_order_placements(mesh_shape, placements)
     else:
         ordered_placements = list(zip(device_order, placements))
-=======
-    """
-    Suppose you have a full tensor with size global_shape, and you have sharded
-    it according to placements for mesh_shape.  This function returns, for a
-    specific coordinate my_coordinate in the device mesh:
-
-        - The size of your local shard WITHOUT padding (i.e., if you have
-          an uneven split, your size might be smaller than the other entries
-          in your dim), and
-
-        - Where the data for your shard begins, in the full tensor.
-
-    This function is fairly simple if your tensor is evenly sharded; the complication
-    is around uneven splits.  There is also some complication for handling StridedShard,
-    which changes the order you should apply sharding.
-    """
->>>>>>> 4c2c401c
 
     if my_coordinate is None:
         # if rank not in the mesh, return empty offset
