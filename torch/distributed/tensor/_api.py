# mypy: allow-untyped-decorators
# mypy: allow-untyped-defs
# Copyright (c) Meta Platforms, Inc. and affiliates
import copy
import inspect
import warnings
from collections.abc import Callable, Sequence
from typing import Any, cast, Optional
from typing_extensions import deprecated

import torch
import torch.distributed.tensor._dispatch as op_dispatch
import torch.distributed.tensor._random as random
import torch.nn as nn
from torch._export.wrappers import mark_subclass_constructor_exportable_experimental
from torch.distributed.device_mesh import _mesh_resources, DeviceMesh
from torch.distributed.tensor._collective_utils import check_tensor_meta, mesh_broadcast
from torch.distributed.tensor._dtensor_spec import DTensorSpec, TensorMeta
from torch.distributed.tensor._redistribute import (
    Redistribute,
    redistribute_local_tensor,
)
from torch.distributed.tensor._utils import (
    compute_global_tensor_info,
    compute_local_shape_and_global_offset,
    normalize_to_torch_size,
)
from torch.distributed.tensor.placement_types import (
    _StridedShard,
    Partial,
    Placement,
    Replicate,
    Shard,
)


__all__ = [
    "DTensor",
    "distribute_tensor",
    "distribute_module",
    "ones",
    "empty",
    "full",
    "rand",
    "randn",
    "zeros",
]

aten = torch.ops.aten


# NOTE [Autograd interaction between torch.Tensor]
#
# The autograd functions defined below are being used by the public
# facing APIs (i.e. from_local, to_local) to ensure DTensor to work
# together with torch.Tensor within the autograd engine. This
# allows DTensor to only exist on part of the module hierarchy.
#
# As an example, we have the a module that consists of submodules
# A, B, and C, the execution flow would be like:
#  input(torch.Tensor) -> Module A -> Module B -> Module C -> output (torch.Tensor)
#
# Suppose I only want to make Module B be a sharded module with
# DTensor params, the following forward/backward should work:
#
#  input(torch.Tensor) -> Module A
#       -> DTensor input (from_local) -> Sharded Module B -> DTensor output
#           -> torch.Tensor output (to_local) -> Module C
#
# So from_local/to_local must be Autograd functions.
#
class _ToTorchTensor(torch.autograd.Function):
    @staticmethod
    def forward(  # type: ignore[override]
        ctx,
        input: "DTensor",
        grad_placements: Optional[Sequence[Placement]],
    ):
        ctx.dtensor_spec = input._spec
        ctx.grad_placements = grad_placements
        local_tensor = input._local_tensor

        # We need to return a fresh Tensor object there as autograd metadata
        # will be inplaced into it. So we don't want to pollute the Tensor
        # object stored in the _local_tensor of this DTensor.
        return local_tensor.view_as(local_tensor)

    @staticmethod
    def backward(ctx, grad_output: torch.Tensor):  # type: ignore[override]
        dtensor_spec = ctx.dtensor_spec
        mesh = dtensor_spec.mesh
        grad_placements = ctx.grad_placements
        dtensor_meta = dtensor_spec.tensor_meta

        _, tensor_stride = compute_global_tensor_info(
            grad_output, mesh, dtensor_spec.placements
        )
        tensor_stride = tuple(tensor_stride)
        grad_placements = grad_placements or dtensor_spec.placements
        grad_spec = DTensorSpec(
            mesh,
            grad_placements,
            tensor_meta=TensorMeta(
                shape=dtensor_meta.shape,
                stride=tensor_stride,
                dtype=dtensor_meta.dtype,
            ),
        )

        return (
            DTensor(
                grad_output,
                grad_spec,
                requires_grad=grad_output.requires_grad,
            ),
            None,
        )


class _FromTorchTensor(torch.autograd.Function):
    @staticmethod
    def forward(  # type: ignore[override]
        ctx,  # pyre-ignore[2]: Parameter must be annotated.
        input: torch.Tensor,
        device_mesh: DeviceMesh,
        placements: tuple[Placement, ...],
        run_check: bool,
        shape: Optional[torch.Size] = None,
        stride: Optional[tuple[int, ...]] = None,
    ) -> "DTensor":
        ctx.previous_placement = placements
        ctx.previous_device_mesh = device_mesh

        if shape and stride:
            tensor_shape, tensor_stride = shape, stride
        elif not shape and not stride:
            # if it's not by default run_check, we assume user is certain that each
            # rank has the same tensor shape, and we just use that to calculate the
            # global shape
            global_shape, global_stride = compute_global_tensor_info(
                input, device_mesh, placements
            )
            tensor_shape, tensor_stride = torch.Size(global_shape), tuple(global_stride)
        else:
            raise RuntimeError(
                f"Found shape:{shape}, stride:{stride}.",
                "Please pass both shape and stride at the same time.",
            )

        if device_mesh.get_coordinate() is None:
            # if the global rank is not participating in the device mesh, we
            # simply set the local tensor to an empty tensor
            input = input.new_empty(0, requires_grad=input.requires_grad)
        elif run_check:
            # TODO: support uneven sharding when global shape/stride not passed, by
            # building the global TensorMeta during check_tensor_meta
            check_shape_stride = not shape and not stride
            check_tensor_meta(input, check_shape_stride=check_shape_stride)
            # TODO: See if we need to make this run_check logic
            # have a corresponding backward.
            for idx, placement in enumerate(placements):
                if placement.is_replicate():
                    # broadcast rank 0 tensor to all ranks
                    # only broadcast if run_check is True
                    input = input.contiguous()
                    mesh_broadcast(input, device_mesh, mesh_dim=idx)

        dist_spec = DTensorSpec(
            device_mesh,
            placements,
            tensor_meta=TensorMeta(
                tensor_shape,
                tensor_stride,
                input.dtype,
            ),
        )

        # We want a fresh Tensor object that shares memory with the input tensor
        dist_tensor = DTensor(
            input.view_as(input),
            dist_spec,
            # requires_grad of the dist tensor depends on if input
            # requires_grad or not
            requires_grad=input.requires_grad,
        )
        return dist_tensor

    @staticmethod
    def backward(ctx, grad_output: "DTensor"):  # type: ignore[override]
        previous_placement = ctx.previous_placement
        previous_device_mesh = ctx.previous_device_mesh

        # reshard to the placement when creating DistributedTensor
        # so that the gradient layout matches, and we could return
        # local gradients directly
        if grad_output.placements != previous_placement:
            current_spec = grad_output._spec
            target_spec = DTensorSpec(
                previous_device_mesh,
                previous_placement,
                tensor_meta=grad_output._spec.tensor_meta,
            )
            local_tensor = grad_output._local_tensor
            output = redistribute_local_tensor(
                local_tensor, current_spec, target_spec, is_backward=True
            )
            # TODO: return the redistributed local tensor directly without
            # differentiable backward. see if this make sense for all cases.
            return output, None, None, None, None, None

        # TODO: backward is also differentiable now, add a test
        # to test higher level gradients.
        return grad_output.to_local(), None, None, None, None, None


def _prepare_placements_and_shard_order(
    device_mesh: DeviceMesh,
    tensor_rank: int,
    placements: Optional[Sequence[Placement]] = None,
    shard_order: Optional[dict[int, Sequence[int | str]]] = None,
) -> tuple[
    tuple[Placement, ...],  # update placements in tuple
    tuple[tuple[int, ...], ...],  # updated shard_order in tuple
]:
    """
    Helper function to prepare placements and shard_order for
    ``distribute_tensor`` and DTensor ``redistribute``.

    Args:
        device_mesh (:class:`DeviceMesh`): DeviceMesh to place the tensor.
        tensor_rank (int): The rank (number of dimensions) of the tensor to be
            distributed or redistributed.
        placements (Sequence[:class:`Placement`], optional): The placements that
            describe how to place the local torch.Tensor on DeviceMesh. Must
            have the same number of elements as ``device_mesh.ndim``.
        shard_order ([Dict[int, Sequence[int | str]]], optional):
            Specifies the mapping of tensor dimensions to the order of device mesh
            dimensions they are sharded over. Each key is a tensor dimension (can be
            negative for reverse indexing), and its value is a list specifying the
            device mesh dimensions (as integers or strings) that the tensor
            dimension is sharded across, in order. If not specified, a default
            sharding order is used.

    Returns:
        Tuple:
            - placements (Tuple[:class:`Placement`, ...]): The computed
                placements as a tuple.
            - shard_order (Tuple[Tuple[int, ...], ...]): The computed shard
                order as a tuple of tuples. Each inner tuple corresponds to a
                tensor dimension and contains the indices of device mesh
                dimensions that this tensor dimension is sharded over, in order.
                For example, shard_order[0] = (2, 1, 2) means tensor dimension 2
                is sharded first over mesh dimension 1, then mesh dimension 2. The
                first element of each inner tuple is the tensor dimension, and the
                remaining elements are the ordered device mesh dimensions. If a
                tensor dimension is not sharded, its tuple will be empty.

    Raises:
        AssertionError: If both ``placements`` and ``shard_order`` are
        specified. ValueError: If the length of placements does not match
        device_mesh.ndim,
            or if ``shard_order`` contains invalid tensor or mesh dimensions.
        RuntimeError: If attempting to redistribute to Partial placement.
    """

    def _shard_order_from_dict_to_tuple(
        shard_order_map: dict[int, list[int]],
    ) -> tuple[tuple[int, ...], ...]:
        sparse_shard_order = tuple(
            tuple(item)
            for item in (
                [key] + value if isinstance(value, list) else [key, value]
                for key, value in sorted(shard_order_map.items())
                if value
            )
        )
        return sparse_shard_order

    def _convert_shard_order_to_placements(
        shard_order_map: dict[int, Sequence[int]],
        device_mesh: DeviceMesh,
    ) -> tuple[Placement, ...]:
        # convert from shard_order to placements
        placements: list[Placement] = [Replicate() for _ in range(device_mesh.ndim)]
        for tensor_dim, mesh_dims in shard_order_map.items():
            for mesh_dim in mesh_dims:
                placements[mesh_dim] = Shard(tensor_dim)
        return tuple(placements)

    if placements is None and shard_order is None:
        raise RuntimeError(
            "tensor distribution and dtensor redistribution require at least one of "
            "`placements` or `shard_order` to be specified."
        )

    if placements is not None and len(placements) != device_mesh.ndim:
        raise ValueError(
            f"`placements` must have the same length as `device_mesh.ndim`! "
            f"Found placements length: {len(placements)}, and device_mesh.ndim: {device_mesh.ndim}."
        )

    # normalize the shard_order and convert str mesh dim into int
    normalized_shard_order: dict[int, list[int]] = {}

    if shard_order is not None:
        for tensor_dim, mesh_dims in shard_order.items():
            if tensor_dim in normalized_shard_order:
                raise ValueError(
                    f"both normalized tensor_dim {tensor_dim} and un-normalized "
                    f"tensor_dim {tensor_dim - tensor_rank}) is specified in `shard_order`!"
                )
            tensor_dim = tensor_dim + tensor_rank if tensor_dim < 0 else tensor_dim
            if tensor_dim >= tensor_rank:
                raise ValueError(
                    f"tensor_dim {tensor_dim} specified in `shard_order` is out of range for tensor_rank {tensor_rank}."
                )
            normalized_shard_order[tensor_dim] = []
            for mesh_dim in mesh_dims:
                if isinstance(mesh_dim, str):
                    mesh_dim = device_mesh.get_mesh_dim_by_name(mesh_dim)
                if mesh_dim < 0 or mesh_dim >= device_mesh.ndim:
                    raise IndexError(
                        f"mesh_dim {mesh_dim} specified in `shard_order` is out of range "
                        f"for placements of length {device_mesh.ndim}"
                    )
                normalized_shard_order[tensor_dim].append(mesh_dim)

    # set default placements to replicated if not specified
    placement_tuple: tuple[Placement, ...]
    if placements is None:
        if shard_order is None:
            placement_tuple = tuple(Replicate() for _ in range(device_mesh.ndim))
        else:
            # convert from shard_order to placements
            placement_tuple = _convert_shard_order_to_placements(
                cast(dict[int, Sequence[int]], normalized_shard_order), device_mesh
            )
        shard_order_tuple = _shard_order_from_dict_to_tuple(normalized_shard_order)
    else:
        normalized_placements = list(placements)  # type: ignore[assignment]
        for i, placement in enumerate(placements):
            if placement.is_partial():
                raise RuntimeError(
                    "Can not redistribute to Partial, redistributing to Partial is for internal use only!"
                )
            elif isinstance(placement, Shard) and placement.dim < 0:
                # normalize shard dim to be positive
                assert placement.dim + tensor_rank >= 0
                # copy the `placement` object in case it is `_StridedShard` for backward compatibility
                normalized_placements[i] = copy.deepcopy(placement)
                normalized_placements[i].dim = placement.dim + tensor_rank  # type: ignore[attr-defined]
        placement_tuple = tuple(normalized_placements)

        if shard_order is None:
            shard_order_tuple = DTensorSpec.compute_default_sparse_shard_order(
                placement_tuple, device_mesh
            )
        else:
            # both shard_order and placements are specified; need to validate their correctness
            # check if user specified shard_order is valid
            placement_tuple_from_shard_order = _convert_shard_order_to_placements(
                cast(dict[int, Sequence[int]], normalized_shard_order), device_mesh
            )
            for original_mesh_dim, converted_mesh_dim in zip(
                placements, placement_tuple_from_shard_order
            ):
                if isinstance(original_mesh_dim, Shard):
                    assert (
                        isinstance(converted_mesh_dim, Shard)
                        and original_mesh_dim.dim == converted_mesh_dim.dim
                    ), (
                        f"Conflict sharding annotation for Shard {original_mesh_dim.dim} "
                        "detected between `placement` and `shard_order`."
                    )
                if isinstance(converted_mesh_dim, Shard):
                    assert isinstance(original_mesh_dim, Shard), (
                        f"Conflict sharding annotation detected for Shard {converted_mesh_dim.dim} "
                        "between `placement` and `shard_order`."
                    )
            shard_order_tuple = _shard_order_from_dict_to_tuple(normalized_shard_order)
    return placement_tuple, shard_order_tuple


class DTensor(torch.Tensor):
    """
    ``DTensor`` (Distributed Tensor) is a subclass of ``torch.Tensor`` that provides single-device like
    abstraction to program with multi-device ``torch.Tensor``. It describes the distributed tensor sharding
    layout (DTensor Layout) through the :class:`DeviceMesh` and following types of :class:`Placement`:

    * :class:`Shard`: Tensor sharded on the tensor dimension ``dim`` on the devices of the ``DeviceMesh`` dimension
    * :class:`Replicate`: Tensor replicated on the devices of the ``DeviceMesh`` dimension
    * :class:`Partial`: Tensor is pending reduction on the devices of the ``DeviceMesh`` dimension

    When calling PyTorch operators, ``DTensor`` overrides the PyTorch operators to perform sharded computation and issue
    communications whenever necessary. Along with the operator computation, ``DTensor`` will transform or propagate the
    placements (DTensor Layout) properly (based on the operator semantic itself) and generate new ``DTensor`` outputs.

    To ensure numerical correctness of the ``DTensor`` sharded computation when calling PyTorch operators, ``DTensor``
    requires every Tensor argument of the operator be DTensor.

    .. note:: Directly using the Tensor subclass constructor here is not the recommended way to create a ``DTensor``
        (i.e. it does not handle autograd correctly hence is not the public API). Please refer to the `create_dtensor`_
        section to see how to create a ``DTensor``.
    """

    _local_tensor: torch.Tensor
    _spec: DTensorSpec
    __slots__ = ["_local_tensor", "_spec"]

    # _op_dispatcher instance as a class attribute to handle runtime dispatching logic
    _op_dispatcher: op_dispatch.OpDispatcher = op_dispatch.OpDispatcher()

    # This implementation is just to convince mypy _spec and _local_tensor are
    # initialized; it is immediately overridden below.
    def __new__(
        cls,
        local_tensor: torch.Tensor,
        spec: DTensorSpec,
        *,
        requires_grad: bool,
    ) -> "DTensor":
        r = torch.Tensor._dtensor__new__(
            cls, local_tensor, spec, requires_grad=requires_grad
        )
        r._spec = spec
        r._local_tensor = local_tensor
        return r

    __new__ = torch.Tensor._dtensor__new__  # type: ignore[assignment] # noqa: F811

    @torch._disable_dynamo
    @mark_subclass_constructor_exportable_experimental
    def __init__(self, *args, **kwargs):
        """
        Construct a DTensor from a local tensor, device mesh, and placement and
        other tensor properties (i.e. shape, requires_grad, strides, etc).
        .. note:: This is not a public API and it's only supposed to be used by the
            operator implementations and internals. If you want to construct a
            DTensor from a local tensor, consider using ``DTensor.from_local``, if
            you want to construct a DTensor from a "global" tensor (where you
            already have tensor initialized and want to shard this tensor),
            consider using ``distribute_tensor``.
        """
        super().__init__()

    # pyre-fixme[14]: `__repr__` overrides method defined in `DTensor` inconsistently.
    # pyre-fixme[3]: Return type must be annotated.
    def __repr__(self):  # type: ignore[override]
        # TODO: consider all_gather the local tensors for better debugging
        return f"DTensor(local_tensor={self._local_tensor}, device_mesh={self._spec.mesh}, placements={self._spec.placements})"

    def __tensor_flatten__(self):
        """
        protocol to inform how to flatten a DTensor to local tensor
        for PT2 tracing
        """
        return ["_local_tensor"], (self._spec, self.requires_grad)

    @staticmethod
    def __tensor_unflatten__(inner_tensors, flatten_spec, outer_size, outer_stride):
        assert flatten_spec is not None, (
            "Expecting spec to be not None from `__tensor_flatten__` return value!"
        )
        local_tensor = inner_tensors["_local_tensor"]
        spec, requires_grad = flatten_spec
        unflatten_tensor_meta = TensorMeta(
            shape=outer_size,
            stride=outer_stride,
            dtype=spec.tensor_meta.dtype,
        )
        unflatten_spec = DTensorSpec(
            spec.mesh,
            spec.placements,
            tensor_meta=unflatten_tensor_meta,
        )
        return DTensor(
            local_tensor,
            unflatten_spec,
            requires_grad=requires_grad,
        )

    def __coerce_tangent_metadata__(self):
        if not any(isinstance(p, Partial) for p in self.placements):
            return self
        placements = [
            Replicate() if isinstance(p, Partial) else p for p in self.placements
        ]
        return self.redistribute(device_mesh=self.device_mesh, placements=placements)

    def __coerce_same_metadata_as_tangent__(self, flatten_spec, expected_type=None):
        if expected_type is not None:
            return None

        (spec, _) = flatten_spec  # Result of tensor_flatten()
        return self.redistribute(
            device_mesh=self.device_mesh,
            placements=spec.placements,
        )

    @classmethod
    @torch._disable_dynamo
    # pyre-fixme[3]: Return type must be annotated.
    # pyre-fixme[2]: Parameter must be annotated.
    def __torch_dispatch__(cls, func, types, args=(), kwargs=None):  # type: ignore[override]
        return DTensor._op_dispatcher.dispatch(
            func,
            args,
            kwargs or {},
        )

    # TODO(zpcore): support `shard_order` argument
    @staticmethod
    def from_local(
        local_tensor: torch.Tensor,
        device_mesh: Optional[DeviceMesh] = None,
        placements: Optional[Sequence[Placement]] = None,
        *,
        run_check: bool = False,
        shape: Optional[torch.Size] = None,
        stride: Optional[tuple[int, ...]] = None,
    ) -> "DTensor":
        """
        Create a :class:`DTensor` from a local torch.Tensor on each rank
        according to the ``device_mesh`` and ``placements`` specified.

        Args:
            local_tensor (torch.Tensor): local torch.Tensor on each rank.
            device_mesh (:class:`DeviceMesh`, optional): DeviceMesh to place the
                tensor, if not specified, must be called under a DeviceMesh
                context manager, default: None
            placements (List[:class:`Placement`], optional): the placements that
                describes how to place the local torch.Tensor on DeviceMesh, must
                have the same number of elements as ``device_mesh.ndim``.

        Keyword args:
            run_check (bool, optional): at a cost of extra communications, perform
                sanity check across ranks to check each local tensor's meta information
                to ensure correctness. If have :class:`Replicate` in ``placements``, the
                data on first rank of the device mesh dimension will be broadcasted
                to other ranks. default: False
            shape (torch.Size, optional): A List of int which specifies the size of
                DTensor which build on top of `local_tensor`. Note this needs to be
                provided if the shape of ``local_tensor`` are different across the ranks.
                If not provided, ``shape`` will be computed assuming the given distributed
                tensor is evenly sharded across ranks. default: None
            stride (tuple, optional): A List of int which specifies the stride of DTensor.
                If not provided, ``stride`` will be computed assuming the given distributed
                tensor is evenly sharded across ranks. default: None

        Returns:
            A :class:`DTensor` object

        .. note:: When ``run_check=False``, it is the user's responsibility to ensure the
            local tensor passed in is correct across ranks (i.e. the tensor is sharded for
            the ``Shard(dim)`` placement or replicated for the ``Replicate()`` placement).
            If not, the behavior of the created DTensor is undefined.

        .. note:: ``from_local`` is differentiable, the `requires_grad` of the created
            `DTensor` object will depend on if `local_tensor` requires_grad or not.
        """
        # if same shape/dtype, no need to run_check, if not, must allgather
        # the metadatas to check the size/dtype across ranks
        # There should be no data communication unless there's replication
        # strategy, where we broadcast the replication from the first rank
        # in the mesh dimension
        device_mesh = device_mesh or _mesh_resources.get_current_mesh()
        device_type = device_mesh.device_type

        # convert the local tensor to desired device base on device mesh's device_type
        if device_type != local_tensor.device.type and not local_tensor.is_meta:
            local_tensor = local_tensor.to(device_type)

        # set default placements to replicated if not specified
        if placements is None:
            placements = [Replicate() for _ in range(device_mesh.ndim)]
        else:
            placements = list(placements)
            for idx, placement in enumerate(placements):
                # normalize shard dim to be positive
                if placement.is_shard():
                    placement = cast(Shard, placement)
                    if placement.dim < 0:
                        placements[idx] = Shard(placement.dim + local_tensor.ndim)

        # `from_local` is differentiable, and the gradient of the dist tensor this function
        # created should flow back the gradients to the local_tensor, so we call an autograd
        # function to construct the dist tensor instead.
        return _FromTorchTensor.apply(  # pyre-ignore[16]: autograd func
            local_tensor,
            device_mesh,
            tuple(placements),
            run_check,
            shape,
            stride,
        )

    def to_local(
        self, *, grad_placements: Optional[Sequence[Placement]] = None
    ) -> torch.Tensor:
        """
        Get the local tensor of this DTensor on its current rank. For sharding it returns
        a local shard of the logical tensor view, for replication it returns the replica on
        its current rank.

        Keyword args:
            grad_placements (List[:class:`Placement`], optional): the placements describes
                the future layout of any gradient layout of the Tensor returned from this
                function.
                `to_local` converts DTensor to local tensor and the returned local tensor
                might not be used as the original DTensor layout later in the code. This
                argument is the hint that user can give to autograd in case the gradient
                layout of the returned tensor does not match the original DTensor layout.
                If not specified, we will assume the gradient layout remains the same
                as the original DTensor and use that for gradient computation.

        Returns:
            A :class:`torch.Tensor` or ``AsyncCollectiveTensor`` object. it represents the
            local tensor on its current rank. When an ``AsyncCollectiveTensor`` object is returned,
            it means the local tensor is not ready yet (i.e. communication is not finished). In this
            case, user needs to call ``wait`` to wait the local tensor to be ready.

        .. note:: ``to_local`` is differentiable, the ``requires_grad`` of the local tensor returned
            will depend on if the `DTensor` requires_grad or not.
        """
        if not torch.is_grad_enabled():
            return self._local_tensor

        if grad_placements is not None and not isinstance(grad_placements, tuple):
            grad_placements = tuple(grad_placements)
        return _ToTorchTensor.apply(
            self, grad_placements
        )  # pyre-ignore[16]: autograd func

    def redistribute(
        self,
        device_mesh: Optional[DeviceMesh] = None,
        placements: Optional[Sequence[Placement]] = None,
        shard_order: Optional[dict[int, Sequence[int | str]]] = None,
        *,
        async_op: bool = False,
        forward_dtype: Optional[torch.dtype] = None,
        backward_dtype: Optional[torch.dtype] = None,
    ) -> "DTensor":
        """
        ``redistribute`` performs necessary collective operations that redistribute the current
        DTensor from its current placements to a new placements, or from its current DeviceMesh
        to a new DeviceMesh. i.e. we can turn a Sharded DTensor to a Replicated DTensor by
        specifying a Replicate placement for each dimension of the DeviceMesh.

        When redistributing from current to the new placements on one device mesh dimension, we
        will perform the following operations including communication collective or local operation:

        1. ``Shard(dim)`` -> ``Replicate()``: ``all_gather``
        2. ``Shard(src_dim)`` -> ``Shard(dst_dim)``: ``all_to_all``
        3. ``Replicate()`` -> ``Shard(dim)``: local chunking (i.e. ``torch.chunk``)
        4. ``Partial()`` -> ``Replicate()``: ``all_reduce``
        5. ``Partial()`` -> ``Shard(dim)``: ``reduce_scatter``


        ``redistribute`` would correctly figure out the necessary redistribute steps for DTensors
        that are created either on 1-D or N-D DeviceMesh.

        Args:
            device_mesh (:class:`DeviceMesh`, optional): DeviceMesh to place the
                DTensor. If not specified, it would use the current DTensor's DeviceMesh.
                default: None
            placements (List[:class:`Placement`], optional): the new placements that
                describes how to place the DTensor into the DeviceMesh, must
                have the same number of elements as ``device_mesh.ndim``.
                default: replicate on all mesh dimensions
            shard_order (Optional[Dict[int, Sequence[int | str]]], optional): Specifies the
                mapping of tensor dimensions to the order of device mesh dimensions they
                are sharded over. Each key is a tensor dimension (can be negative for reverse
                indexing), and its value is a list specifying the device mesh dimensions
                (as integers or strings) that the tensor dimension is sharded across, in
                order. If not specified, a default sharding order is used.

                Example:
                    For a 3D tensor and a 4D device mesh, to shard tensor dimension
                    0 over mesh dim 1, and tensor dimension 1 over mesh dim 2 and
                    then mesh dim 0, use:
                        shard_order = {0: [1], 1: [2, 0]}
                    In this case, you can also specify the `placements` as [Shard(1),
                    Shard(0), Shard(1), Replicate()] along with `shard_order`.

                Note:
                    As long as there are no Partial placements (though this should
                    not happen as of today), you may specify only shard_order (and not
                    placements if device order is not the default left-to-right), and the
                    correct placements will be inferred.



        Keyword args:
            async_op (bool, optional): whether to perform the DTensor redistribute operation
                asynchronously or not. Default: False
            forward_dtype (torch.dtype, optional): the local tensor datatype can be converted to
                ``forward_dtype`` before redistributing the local tensor in its forward.
                The result DTensor will be in ``forward_dtype`` Default: None.
            backward_dtype (torch.dtype, optional): the local tensor datatype can be converted to
                ``backward_dtype`` before redistributing the local tensor in its backward.
                The result DTensor gradient would be converted back to the current DTensor dtype. Default: None

        Returns:
            A :class:`DTensor` object

        .. note:: ``redistribute`` is differentiable, which means user do not need to worry about
            the backward formula of the redistribute operation.

        .. note:: ``redistribute`` currently only supports redistributing DTensor on the same DeviceMesh,
            Please file an issue if you need to redistribute DTensor to different DeviceMesh.
        """
        # NOTE: This redistribute API currently only supports out
        # of place redistribution, i.e. it always create a new
        # DTensor object and leave the original one unchanged.

        # if device_mesh is not specified, use the current device_mesh
        device_mesh = device_mesh or self.device_mesh
<<<<<<< HEAD
        placements_tuple, shard_order_tuple = _prepare_placements_and_shard_order(
            device_mesh, self.ndim, placements, shard_order
        )
=======
        # raise error if new placements not specified
        if placements is None:
            raise RuntimeError("placements is needed for redistribute!")

        placements = list(placements)
        for i, placement in enumerate(placements):
            if placement.is_partial() and self.placements[i] != placement:
                raise RuntimeError(
                    f"Can not redistribute from {self.placements[i]} to {placement}, "
                    "redistributing to Partial is for internal use only!"
                )
            elif isinstance(placement, Shard) and placement.dim < 0:
                # normalize shard dim to be positive
                placements[i] = Shard(placement.dim + self.ndim)
        placements = tuple(placements)

>>>>>>> e419dc6d
        # pyre-fixme[16]: `Redistribute` has no attribute `apply`.
        return Redistribute.apply(
            self,
            device_mesh,
            placements_tuple,
            shard_order_tuple,
            async_op,
            forward_dtype,
            backward_dtype,
        )

    def full_tensor(
        self, *, grad_placements: Optional[Sequence[Placement]] = None
    ) -> torch.Tensor:
        """
        Return the full tensor of this DTensor. It will perform necessary collectives
        to gather the local tensors from other ranks in its DeviceMesh and concatenate
        them together. It's a syntactic sugar of the following code:

        ``dtensor.redistribute(placements=[Replicate()] * mesh.ndim).to_local()``

        Keyword args:
            grad_placements (List[:class:`Placement`], optional): the placements describes
                the future layout of any gradient layout of the full Tensor returned from this
                function.
                `full_tensor` converts DTensor to a full torch.Tensor and the returned torch.tensor
                might not be used as the original replicated DTensor layout later in the code. This
                argument is the hint that user can give to autograd in case the gradient
                layout of the returned tensor does not match the original replicated DTensor layout.
                If not specified, we will assume the gradient layout of the full tensor be replicated.

        Returns:
            A :class:`torch.Tensor` object that represents the full tensor of this DTensor.

        .. note:: ``full_tensor`` is differentiable.
        """

        redist_res = self.redistribute(
            placements=[Replicate()] * self.device_mesh.ndim, async_op=False
        )
        return _ToTorchTensor.apply(redist_res, grad_placements)  # type: ignore[return-value]

    @property
    def device_mesh(self) -> DeviceMesh:
        """
        The :class:`DeviceMesh` attribute that associates with this DTensor object.

        .. note:: ``device_mesh`` is a read-only property, it can not be set.
        """
        return self._spec.mesh

    @property
    def placements(self) -> tuple[Placement, ...]:
        """
        The placements attribute of this DTensor that describes the layout of this
        DTensor on the its DeviceMesh.

        .. note:: ``placements`` is a read-only property, it can not be set.
        """
        return self._spec.placements

    def _raise_if_contains_partial_placements(self) -> None:
        """
        Raise an error if the DTensor contains partial placements.
        """
        for placement in self._spec.placements:
            if not isinstance(placement, Partial):
                continue

            raise ValueError(
                "Any checkpointing related operations are not supported for "
                "DTensor with partial placements!"
            )

    @property
    def shard_order(self) -> Optional[tuple[tuple[int, ...], ...]]:
        """
        The shard_order attribute of this DTensor that describes the order of
        device mesh dimensions each tensor dimension is sharded over. Each inner
        tuple corresponds to a tensor dimension and contains the indices of
        device mesh dimensions that this tensor dimension is sharded over, in
        order. For example, shard_order[0] = (1, 2) means tensor dimension 0 is
        sharded first over mesh dimension 1, then mesh dimension 2. If a tensor
        dimension is not sharded, its tuple will be empty.

        .. note:: ``shard_order`` is a read-only property, it can not be set.
        """
        return self._spec.shard_order

    def __create_write_items__(self, fqn: str, object: Any):
        self._raise_if_contains_partial_placements()
        from torch.distributed.checkpoint.planner_helpers import (
            _create_write_items_for_dtensor,
        )

        if hasattr(self._local_tensor, "__create_write_items__"):
            return self._local_tensor.__create_write_items__(fqn, object)  # type: ignore[attr-defined]
        elif isinstance(self._local_tensor, torch.Tensor):
            return [_create_write_items_for_dtensor(fqn, object)]
        else:
            raise RuntimeError("Unsupported tensor type!")

    def __create_chunk_list__(self):
        """
        Return a list of ChunkStorageMetadata, which is a dataclass that describes the size/offset of the local shard/replica
        on current rank. For DTensor, each rank will have a single local shard/replica, so the returned list usually only
        has one element.

        This dunder method is primariy used for distributed checkpoint purpose.

        Returns:
            A List[:class:`ChunkStorageMetadata`] object that represents the shard size/offset on the current rank.
        """
        self._raise_if_contains_partial_placements()
        from torch.distributed.checkpoint.planner_helpers import (
            _create_chunk_from_dtensor,
        )

        if hasattr(self._local_tensor, "__create_chunk_list__"):
            return self._local_tensor.__create_chunk_list__()  # type: ignore[attr-defined]
        elif isinstance(self._local_tensor, torch.Tensor):
            return [_create_chunk_from_dtensor(self)]
        else:
            raise RuntimeError("Unsupported tensor type!")

    def __get_tensor_shard__(self, index):
        self._raise_if_contains_partial_placements()
        if hasattr(self._local_tensor, "__get_tensor_shard__"):
            return self._local_tensor.__get_tensor_shard__(index)  # type: ignore[attr-defined]
        elif isinstance(self._local_tensor, torch.Tensor):
            return self.to_local()
        else:
            raise RuntimeError("Unsupported tensor type!")


def distribute_tensor(
    tensor: torch.Tensor,
    device_mesh: Optional[DeviceMesh] = None,
    placements: Optional[Sequence[Placement]] = None,
    shard_order: Optional[dict[int, Sequence[int | str]]] = None,
    *,
    src_data_rank: Optional[int] = 0,
) -> DTensor:
    """
    Distribute a leaf ``torch.Tensor`` (i.e. nn.Parameter/buffers) to the ``device_mesh`` according
    to the ``placements`` specified. The rank of ``device_mesh`` and ``placements`` must be the
    same. The ``tensor`` to distribute is the logical or "global" tensor, and the API would use
    the ``tensor`` from first rank of the DeviceMesh dimension as the source of truth to preserve
    the single-device semantic. If you want to construct a DTensor in the middle of the Autograd
    computation, please use :meth:`DTensor.from_local` instead.

    Args:
        tensor (torch.Tensor): torch.Tensor to be distributed. Note that if you
            want to shard a tensor on a dimension that is not evenly divisible by
            the number of devices in that mesh dimension, we use ``torch.chunk``
            semantic to shard the tensor and scatter the shards. The uneven sharding
            behavior is experimental and subject to change.
        device_mesh (:class:`DeviceMesh`, optional): DeviceMesh to distribute the
            tensor, if not specified, must be called under a DeviceMesh context
            manager, default: None
        placements (Sequence[:class:`Placement`], optional): the placements that
            describes how to place the tensor on DeviceMesh, must have the same
            number of elements as ``device_mesh.ndim``. If not specified, we will
            by default replicate the tensor across the ``device_mesh`` from the
            first rank of each dimension of the ``device_mesh``.
        shard_order (Optional[Dict[int, Sequence[int | str]]], optional): Specifies the
            mapping of tensor dimensions to the order of device mesh dimensions they
            are sharded over. Each key is a tensor dimension (can be negative for reverse
            indexing), and its value is a sequence specifying the device mesh dimensions
            (as integers or strings) that the tensor dimension is sharded across, in
            order. If not specified, a default sharding order is used.

            Example:
                For a 3D tensor and a 4D device mesh, to shard tensor dimension
                0 over mesh dim 1, and tensor dimension 1 over mesh dim 2 and
                then mesh dim 0, use:
                    shard_order = {0: [1], 1: [2, 0]}
                In this case, you can also specify the `placements` as [Shard(1),
                Shard(0), Shard(1), Replicate()] along with `shard_order`.

            Note:
                As long as there are no Partial placements (though this should
                not happen as of today), you may specify only shard_order (and not
                placements if device order is not the default left-to-right), and the
                correct placements will be inferred.

    Keyword args:
        src_data_rank (int, optional): the rank of the source data for the logical/global tensor, it is
            used by :meth:`distribute_tensor` to scatter/broadcast the shards/replicas to other ranks.
            By default, we use ``group_rank=0`` on each DeviceMesh dimension as the source data to preserve
            the single-device semantic. If passing ``None`` explicitly, :meth:`distribute_tensor` simply uses
            its local data instead of trying to preserve the single-device semantic via scatter/broadcast.
            Default: 0

    Returns:
        A :class:`DTensor` or ``XLAShardedTensor`` object.

    .. note::
        When initialize the DeviceMesh with the ``xla`` device_type, ``distribute_tensor``
        return `XLAShardedTensor` instead. see `this issue <https://github.com/pytorch/pytorch/issues/92909>`__
        for more details. The XLA integration is experimental and subject to change.
    """

    torch._C._log_api_usage_once("torch.dtensor.distribute_tensor")

    # get default device mesh if there's nothing specified
    device_mesh = device_mesh or _mesh_resources.get_current_mesh()
    device_type = device_mesh.device_type

    placements_tuple, shard_order_tuple = _prepare_placements_and_shard_order(
        device_mesh, tensor.ndim, placements, shard_order
    )

    if device_type == "xla":
        try:
            # call PyTorch/XLA SPMD for `xla` backend type device mesh.
            # This returns XLAShardedTensor
            from torch_xla.distributed.spmd import (  # type:ignore[import]
                xla_distribute_tensor,
            )

            return xla_distribute_tensor(tensor, device_mesh, shard_order_tuple)  # type:ignore[return-value]
        except ImportError as e:
            msg = "To use DTensor API with xla, you must install the torch_xla package!"
            raise ImportError(msg) from e

    if not tensor.is_leaf:
        raise RuntimeError(
            "`distribute_tensor` should be used to distribute leaf tensors! but found non-leaf tensor!"
        )

    # convert tensor to the corresponding device type if it's not in that device type
    if device_type != tensor.device.type and not tensor.is_meta:
        tensor = tensor.to(device_type)

    if isinstance(tensor, DTensor):
        # if the tensor is already a DTensor, we need to check:
        # 1. if the we can further shard this DTensor if the two device mesh belong to
        #   the same parenet mesh and further sharding is possible.
        # 2. check if device mesh and placements are the same
        if tensor.device_mesh != device_mesh:
            raise ValueError(
                f"Cannot distribute a DTensor with device mesh {tensor.device_mesh} "
                f"to a different device mesh {device_mesh}."
            )
        # TODO(zpcore): make sure the shard_order also matches.
        if tensor.placements != placements_tuple:
            raise ValueError(
                f"Cannot distribute a DTensor with placements {tensor.placements} "
                f"to a different placements {placements_tuple}. do you want to call "
                f"`redistribute` instead?"
            )
        return tensor

    local_tensor = tensor.detach()

    use_strided_shard = placements is not None and any(
        isinstance(p, _StridedShard) for p in placements
    )

    if use_strided_shard:
        # keep original code for backward compatibility considering
        # _StridedShard case
        assert shard_order is None, "shard_order conflicts with _StridedShard"
        for mesh_dim, placement in enumerate(placements_tuple):
            if placement.is_shard():
                assert placement.dim >= 0  # type: ignore[attr-defined]
                placement = cast(Shard, placement)
                local_tensor = placement._shard_tensor(
                    local_tensor, device_mesh, mesh_dim, src_data_rank
                )
            elif placement.is_replicate():
                local_tensor = Replicate.replicate_tensor(
                    local_tensor, device_mesh, mesh_dim, src_data_rank
                )
            else:
                raise RuntimeError(
                    f"Trying to distribute tensor with unsupported placements {placement} on device mesh dimension {mesh_dim}!"
                )
    else:
        replicate_on_mesh_dims = set(range(device_mesh.ndim))
        for tensor_dim, *mesh_dims in shard_order_tuple:
            for mesh_dim in mesh_dims:
                assert isinstance(mesh_dim, int)
                replicate_on_mesh_dims.remove(mesh_dim)
                local_tensor = Shard.shard_tensor(
                    tensor_dim, local_tensor, device_mesh, mesh_dim, src_data_rank
                )
        for mesh_dim in replicate_on_mesh_dims:
            local_tensor = Replicate.replicate_tensor(
                local_tensor, device_mesh, mesh_dim, src_data_rank
            )

    assert local_tensor is not None, "distributing a tensor should not be None"
    # detach the local tensor passed to DTensor since after the construction
    # of DTensor, autograd would work on top of DTensor instead of local tensor
    spec = DTensorSpec(
        mesh=device_mesh,
        placements=placements_tuple,
        shard_order=shard_order_tuple,
        tensor_meta=TensorMeta(
            shape=tensor.size(),
            stride=tensor.stride(),
            dtype=tensor.dtype,
        ),
    )

    return DTensor(
        local_tensor.requires_grad_(tensor.requires_grad),
        spec,
        requires_grad=tensor.requires_grad,
    )


@deprecated("Please use `distribute_tensor` with `src_data_rank=None` instead.")
def _shard_tensor(
    full_tensor: torch.Tensor,
    placements: Sequence[Shard],
    device_mesh: Optional[DeviceMesh] = None,
) -> "DTensor":
    """
    Locally shards a full tensor based on indicated sharding arrangement, and
    returns a DTensor containing the local shard.

    .. warning:: This is a private API that is subject to change. It skips the
        communication otherwise required by `distribute_tensor`. It is only
        applicable to cases where all ranks have the same `full_tensor`. For
        example, in distributed inference all ranks load from the same
        checkpoint. This API will not check for data equality between ranks, it
        is thus user's responsibility to ensure the `full_tensor` is the same
        across ranks.

    Args:
        full_tensor (torch.Tensor): the full tensor to be sharded.
        placements (Sequence[:class:`Shard`]): the placements that
            describes how to place the local tensor on DeviceMesh.
        device_mesh (:class:`DeviceMesh`, optional): DeviceMesh to place the
            DTensor.  Must have same dimension as the number of placements.
            If not specified, would be retrieve from current context.

    Returns:
        A :class:`DTensor` object with the shard as its local tensor.

    Examples:
        >>> # xdoctest: +SKIP("need world_size and rank")
        >>> device_mesh = dist.init_device_mesh("cuda", (world_size,))
        >>> full_tensor = torch.arange(world_size, device=f"cuda:{rank}")
        >>> dtensor = _shard_tensor(full_tensor, [Shard(1)], device_mesh)
    """
    return distribute_tensor(full_tensor, device_mesh, placements, src_data_rank=None)


def distribute_module(
    module: nn.Module,
    device_mesh: Optional[DeviceMesh] = None,
    partition_fn: Optional[Callable[[str, nn.Module, DeviceMesh], None]] = None,
    input_fn: Optional[Callable[[nn.Module, Any, DeviceMesh], None]] = None,
    output_fn: Optional[Callable[[nn.Module, Any, DeviceMesh], None]] = None,
) -> nn.Module:
    """
    This function expose three functions to control the parameters/inputs/outputs of the module:

    1. To perform sharding on the module before runtime execution by specifying the
    ``partition_fn`` (i.e. allow user to convert Module parameters to :class:`DTensor`
    parameters according to the `partition_fn` specified).
    2. To control the inputs or outputs of the module during runtime execution by
    specifying the ``input_fn`` and ``output_fn``. (i.e. convert the input to
    :class:`DTensor`, convert the output back to ``torch.Tensor``)

    Args:
        module (:class:`nn.Module`): user module to be partitioned.
        device_mesh (:class:`DeviceMesh`): the device mesh to place the module.
        partition_fn (Callable): the function to partition parameters (i.e. shard certain
            parameters across the ``device_mesh``). If ``partition_fn`` is not specified,
            by default we replicate all module parameters of ``module`` across the mesh.
        input_fn (Callable): specify the input distribution, i.e. could control how the
            input of the module is sharded. ``input_fn`` will be installed as a module
            ``forward_pre_hook`` (pre forward hook).
        output_fn (Callable): specify the output distribution, i.e. could control how the
            output is sharded, or convert it back to torch.Tensor. ``output_fn`` will be
            installed as a module ``forward_hook`` (post forward hook).

    Returns:
        A module that contains parameters/buffers that are all ``DTensor`` s.

    .. note::
        When initialize the DeviceMesh with the ``xla`` device_type, ``distribute_module``
        return nn.Module with PyTorch/XLA SPMD annotated parameters. See
        `this issue <https://github.com/pytorch/pytorch/issues/92909>`__
        for more details. The XLA integration is experimental and subject to change.

    """

    torch._C._log_api_usage_once("torch.dtensor.distribute_module")

    already_distributed = getattr(module, "_distribute_module_applied", False)
    if already_distributed:
        raise RuntimeError(
            "distribute_module should only be called once on a module, "
            "but it has already been called on this module!"
        )

    device_mesh = device_mesh or _mesh_resources.get_current_mesh()
    device_type = device_mesh.device_type
    if device_type == "xla":
        try:
            # This function annotates all module parameters for auto-partitioning with
            # PyTorch/XLA SPMD or explicitly partition to :class:`XLAShardedTensor` parameters
            # according to the `partition_fn` specified.
            from torch_xla.distributed.spmd import (  # type:ignore[import]
                xla_distribute_module,
            )

            return xla_distribute_module(
                module, device_mesh, partition_fn, input_fn, output_fn
            )  # type:ignore[return-value]
        except ImportError as e:
            msg = "To use DTensor API with xla, you must install the torch_xla package!"
            raise ImportError(msg) from e

    def replicate_module_params_buffers(m: nn.Module, mesh: DeviceMesh) -> None:
        # This function loop over the immediate module parameters and
        # buffers, replicate all non DTensor params/buffers to DTensor
        # parameters/buffers, if they have not been partitioned in the
        # partition_fn, we can't easily use `module._apply` here
        # because we don't know what happened inside partition_fn as
        # user could do anything, i.e. install hooks, and we want to
        # preserve those.
        full_replicate = [Replicate()] * mesh.ndim
        for key, param in m._parameters.items():
            if param is not None and not isinstance(param, DTensor):
                m.register_parameter(
                    key,
                    nn.Parameter(distribute_tensor(param.data, mesh, full_replicate)),
                )
        for key, buffer in m._buffers.items():
            if buffer is not None and not isinstance(buffer, DTensor):
                m._buffers[key] = distribute_tensor(buffer, mesh, full_replicate)

    if partition_fn is None:
        # if partition_fn not specified, we by default replicate
        # all module params/buffers
        for name, submod in module.named_modules():
            replicate_module_params_buffers(submod, device_mesh)
    else:
        # apply partition_fun to submodules
        for name, submod in module.named_modules():
            partition_fn(name, submod, device_mesh)
            replicate_module_params_buffers(submod, device_mesh)

    # register input_fn as module forward pre hook
    if input_fn is not None:
        # check the input_fn signature
        num_args = len(inspect.signature(input_fn).parameters)
        if num_args == 2:
            # input_fn only takes in inputs and device mesh
            warnings.warn(
                "Deprecating input_fn that takes two arguments (inputs, device_mesh), "
                "please use input_fn that takes in (module, inputs, device_mesh) instead!",
                FutureWarning,
                stacklevel=2,
            )
            module.register_forward_pre_hook(
                lambda _, inputs: input_fn(inputs, device_mesh)  # type: ignore[call-arg]
            )
        elif num_args == 3:
            # input_fn takes in module, inputs, device mesh
            module.register_forward_pre_hook(
                lambda mod, inputs: input_fn(mod, inputs, device_mesh)
            )
        else:
            raise ValueError(
                f"input_fn should take in 3 arguments, but got {num_args} arguments!"
            )
    # register output_fn as module forward hook
    if output_fn is not None:
        num_args = len(inspect.signature(output_fn).parameters)
        if num_args == 2:
            # output_fn only takes in outputs and device mesh
            warnings.warn(
                "Deprecating output_fn that takes two arguments (inputs, device_mesh), "
                "please use output_fn that takes in (module, inputs, device_mesh) instead!",
                FutureWarning,
                stacklevel=2,
            )
            module.register_forward_hook(
                lambda mod, inputs, outputs: output_fn(outputs, device_mesh)  # type: ignore[call-arg]
            )
        elif num_args == 3:
            module.register_forward_hook(
                lambda mod, inputs, outputs: output_fn(mod, outputs, device_mesh)
            )
        else:
            raise ValueError(
                f"output_fn should take in 3 arguments, but got {num_args} arguments!"
            )

    module._distribute_module_applied = True  # type: ignore[assignment]
    return module


# Below are tensor factory function APIs, which are used to create a DTensor directly. We need
# to make separate factory function APIs because tensor subclass could not override the tensor
# factory methods, and we need user to call the factory functions with user intended device_mesh
# and placements to create a proper DTensor.


def _dtensor_init_helper(  # type: ignore[no-untyped-def]
    init_op,
    size: torch.Size,
    device_mesh: Optional[DeviceMesh] = None,
    placements: Optional[Sequence[Placement]] = None,
    **kwargs,
) -> DTensor:
    # if device_mesh is None, use the one from mesh resources
    device_mesh = device_mesh or _mesh_resources.get_current_mesh()
    kwargs["device"] = device_mesh.device_type

    # set default placements to replicated if not specified
    placements = placements or tuple(Replicate() for _ in range(device_mesh.ndim))

    # check device_mesh against placements
    assert device_mesh.ndim == len(placements), (
        "mesh dimension does not match the length of placements"
    )

    assert kwargs["layout"] == torch.strided, "layout value not supported!"
    torch_stride = torch._prims_common.make_contiguous_strides_for(size)

    # get local tensor shape
    local_shape, _ = compute_local_shape_and_global_offset(
        size, device_mesh, placements
    )

    # initialize the local tensor
    if init_op == torch.full:
        fill_value = kwargs.pop("fill_value", 0)
        local_tensor = init_op(local_shape, fill_value, **kwargs)
    elif init_op == torch.rand or init_op == torch.randn:
        # this tensor meta is not used except `shape`
        dtype = kwargs.get("dtype", torch.get_default_dtype())

        tensor_meta = TensorMeta(size, (0,), dtype)
        spec = DTensorSpec(device_mesh, tuple(placements), tensor_meta=tensor_meta)

        if random.is_rng_supported_mesh(device_mesh) and not random._rng_tracker:
            random._rng_tracker = random.OffsetBasedRNGTracker(device_mesh)

        assert random._rng_tracker is not None
        with random._rng_tracker._distribute_region(spec):  # type: ignore[union-attr]
            local_tensor = init_op(local_shape, **kwargs)
    else:
        local_tensor = init_op(local_shape, **kwargs)

    spec = DTensorSpec(
        device_mesh,
        tuple(placements),
        tensor_meta=TensorMeta(
            size,
            torch_stride,
            local_tensor.dtype,
        ),
    )

    return DTensor(
        local_tensor,
        spec,
        requires_grad=kwargs["requires_grad"],
    )


def ones(  # type: ignore[no-untyped-def]
    *size,
    dtype: Optional[torch.dtype] = None,
    layout: torch.layout = torch.strided,
    requires_grad: bool = False,
    device_mesh: Optional[DeviceMesh] = None,
    placements: Optional[Sequence[Placement]] = None,
) -> DTensor:
    """
    Returns a :class:`DTensor` filled with the scalar value 1, with the shape defined
    by the variable argument ``size``.

    Args:
        size (int...): a sequence of integers defining the shape of the output :class:`DTensor`.
            Can be a variable number of arguments or a collection like a list or tuple.
            E.g.: ones(1,2,3..) or ones([1,2,3..]) or ones((1,2,3..))

    Keyword args:
        dtype (:class:`torch.dtype`, optional): the desired data type of returned :class:`DTensor`.
            Default: if ``None``, uses a global default (see :func:`torch.set_default_dtype`).
        layout (:class:`torch.layout`, optional): the desired layout of returned DTensor.
            Default: ``torch.strided``.
        requires_grad (bool, optional): If autograd should record operations on the
            returned :class:`DTensor`. Default: ``False``.
        device_mesh: :class:`DeviceMesh` type, contains the mesh info of ranks
        placements: a sequence of :class:`Placement` type: ``Shard``, ``Replicate``

    Returns:
        A :class:`DTensor` object on each rank
    """
    torch_size = normalize_to_torch_size(size)

    return _dtensor_init_helper(
        torch.ones,
        torch_size,
        dtype=dtype,
        layout=layout,
        requires_grad=requires_grad,
        device_mesh=device_mesh,
        placements=placements,
    )


def empty(  # type: ignore[no-untyped-def]
    *size,
    dtype: Optional[torch.dtype] = None,
    layout: torch.layout = torch.strided,
    requires_grad: bool = False,
    device_mesh: Optional[DeviceMesh] = None,
    placements: Optional[Sequence[Placement]] = None,
) -> DTensor:
    """
    Returns a :class:`DTensor` filled with uninitialized data. The shape of the :class:`DTensor`
    is defined by the variable argument ``size``.

    Args:
        size (int...): a sequence of integers defining the shape of the output :class:`DTensor`.
            Can be a variable number of arguments or a collection like a list or tuple.
            E.g.: empty(1,2,3..) or empty([1,2,3..]) or empty((1,2,3..))

    Keyword args:
        dtype (:class:`torch.dtype`, optional): the desired data type of returned :class:`DTensor`.
            Default: if ``None``, uses a global default (see :func:`torch.set_default_dtype`).\
        layout (:class:`torch.layout`, optional): the desired layout of returned :class:`DTensor`.
            Default: ``torch.strided``.
        requires_grad (bool, optional): If autograd should record operations on the
            returned :class:`DTensor`. Default: ``False``.
        device_mesh: :class:`DeviceMesh` type, contains the mesh info of ranks
        placements: a sequence of :class:`Placement` type: ``Shard``, ``Replicate``

    Returns:
        A :class:`DTensor` object on each rank
    """
    torch_size = normalize_to_torch_size(size)

    return _dtensor_init_helper(
        torch.empty,
        torch_size,
        dtype=dtype,
        layout=layout,
        requires_grad=requires_grad,
        device_mesh=device_mesh,
        placements=placements,
    )


def full(  # type: ignore[no-untyped-def]
    size,
    fill_value,
    *,
    dtype: Optional[torch.dtype] = None,
    layout: torch.layout = torch.strided,
    requires_grad: bool = False,
    device_mesh: Optional[DeviceMesh] = None,
    placements: Optional[Sequence[Placement]] = None,
) -> DTensor:
    """
    Returns a :class:`DTensor` filled with ``fill_value`` according to ``device_mesh`` and
    ``placements``, with the shape defined by the argument ``size``.

    Args:
        size (int...): a sequence of integers defining the shape of the output :class:`DTensor`.
            Can be a variable number of arguments or a collection like a list or tuple.
            E.g.: ones(1,2,3..) or ones([1,2,3..]) or ones((1,2,3..))
        fill_value(Scalar): the value to fill the output tensor with.

    Keyword args:
        dtype (:class:`torch.dtype`, optional): the desired data type of returned :class:`DTensor`.
            Default: if ``None``, uses a global default (see :func:`torch.set_default_dtype`).
        layout (:class:`torch.layout`, optional): the desired layout of returned DTensor.
            Default: ``torch.strided``.
        requires_grad (bool, optional): If autograd should record operations on the
            returned :class:`DTensor`. Default: ``False``.
        device_mesh: :class:`DeviceMesh` type, contains the mesh info of ranks.
        placements: a sequence of :class:`Placement` type: ``Shard``, ``Replicate``

    Returns:
        A :class:`DTensor` object on each rank
    """
    torch_size = normalize_to_torch_size(size)

    return _dtensor_init_helper(
        torch.full,
        torch_size,
        fill_value=fill_value,
        dtype=dtype,
        layout=layout,
        requires_grad=requires_grad,
        device_mesh=device_mesh,
        placements=placements,
    )


def rand(  # type: ignore[no-untyped-def]
    *size,
    requires_grad: bool = False,
    dtype: Optional[torch.dtype] = None,
    layout: torch.layout = torch.strided,
    device_mesh: Optional[DeviceMesh] = None,
    placements: Optional[Sequence[Placement]] = None,
) -> DTensor:
    """
    Returns a :class:`DTensor` filled with random numbers from a uniform distribution
    on the interval ``[0, 1)``. The shape of the tensor is defined by the variable
    argument ``size``.

    Args:
        size (int...): a sequence of integers defining the shape of the output :class:`DTensor`.
            Can be a variable number of arguments or a collection like a list or tuple.
            E.g.: ones(1,2,3..) or ones([1,2,3..]) or ones((1,2,3..))

    Keyword args:
        dtype (:class:`torch.dtype`, optional): the desired data type of returned :class:`DTensor`.
            Default: if ``None``, uses a global default (see :func:`torch.set_default_dtype`).
        layout (:class:`torch.layout`, optional): the desired layout of returned DTensor.
            Default: ``torch.strided``.
        requires_grad (bool, optional): If autograd should record operations on the
            returned :class:`DTensor`. Default: ``False``.
        device_mesh: :class:`DeviceMesh` type, contains the mesh info of ranks.
        placements: a sequence of :class:`Placement` type: ``Shard``, ``Replicate``

    Returns:
        A :class:`DTensor` object on each rank
    """
    torch_size = normalize_to_torch_size(size)

    return _dtensor_init_helper(
        torch.rand,
        torch_size,
        dtype=dtype,
        layout=layout,
        requires_grad=requires_grad,
        device_mesh=device_mesh,
        placements=placements,
    )


def randn(  # type: ignore[no-untyped-def]
    *size,
    requires_grad: bool = False,
    dtype: Optional[torch.dtype] = None,
    layout: torch.layout = torch.strided,
    device_mesh: Optional[DeviceMesh] = None,
    placements: Optional[Sequence[Placement]] = None,
) -> DTensor:
    """
    Returns a :class:`DTensor` filled with random numbers from a normal distribution
    with mean 0 and variance 1. The shape of the tensor is defined by the variable
    argument ``size``.

    Args:
        size (int...): a sequence of integers defining the shape of the output :class:`DTensor`.
            Can be a variable number of arguments or a collection like a list or tuple.
            E.g.: ones(1,2,3..) or ones([1,2,3..]) or ones((1,2,3..))

    Keyword args:
        dtype (:class:`torch.dtype`, optional): the desired data type of returned :class:`DTensor`.
            Default: if ``None``, uses a global default (see :func:`torch.set_default_dtype`).
        layout (:class:`torch.layout`, optional): the desired layout of returned DTensor.
            Default: ``torch.strided``.
        requires_grad (bool, optional): If autograd should record operations on the
            returned :class:`DTensor`. Default: ``False``.
        device_mesh: :class:`DeviceMesh` type, contains the mesh info of ranks.
        placements: a sequence of :class:`Placement` type: ``Shard``, ``Replicate``

    Returns:
        A :class:`DTensor` object on each rank
    """
    torch_size = normalize_to_torch_size(size)

    return _dtensor_init_helper(
        torch.randn,
        torch_size,
        dtype=dtype,
        layout=layout,
        requires_grad=requires_grad,
        device_mesh=device_mesh,
        placements=placements,
    )


def zeros(  # type: ignore[no-untyped-def]
    *size,
    requires_grad: bool = False,
    dtype: Optional[torch.dtype] = None,
    layout: torch.layout = torch.strided,
    device_mesh: Optional[DeviceMesh] = None,
    placements: Optional[Sequence[Placement]] = None,
) -> DTensor:
    """
    Returns a :class:`DTensor` filled with the scalar value 0.

    Args:
        size (int...): a sequence of integers defining the shape of the output :class:`DTensor`.
            Can be a variable number of arguments or a collection like a list or tuple.
            E.g.: zeros(1,2,3..) or zeros([1,2,3..]) or zeros((1,2,3..))
    Keyword args:
        requires_grad (bool, optional): If autograd should record operations on the
            returned :class:`DTensor`. Default: ``False``.
        dtype (:class:`torch.dtype`, optional): the desired data type of returned :class:`DTensor`.
            Default: if ``None``, uses a global default (see :func:`torch.set_default_dtype`).
        layout (:class:`torch.layout`, optional): the desired layout of returned :class:`DTensor`.
            Default: ``torch.strided``.
        device_mesh: :class:`DeviceMesh` type, contains the mesh info of ranks
        placements: a sequence of :class:`Placement` type: ``Shard``, ``Replicate``

    Returns:
        A :class:`DTensor` object on each rank
    """
    torch_size = normalize_to_torch_size(size)

    return _dtensor_init_helper(
        torch.zeros,
        torch_size,
        dtype=dtype,
        layout=layout,
        requires_grad=requires_grad,
        device_mesh=device_mesh,
        placements=placements,
    )<|MERGE_RESOLUTION|>--- conflicted
+++ resolved
@@ -1,7 +1,6 @@
 # mypy: allow-untyped-decorators
 # mypy: allow-untyped-defs
 # Copyright (c) Meta Platforms, Inc. and affiliates
-import copy
 import inspect
 import warnings
 from collections.abc import Callable, Sequence
@@ -261,6 +260,7 @@
         device_mesh.ndim,
             or if ``shard_order`` contains invalid tensor or mesh dimensions.
         RuntimeError: If attempting to redistribute to Partial placement.
+
     """
 
     def _shard_order_from_dict_to_tuple(
@@ -339,16 +339,16 @@
     else:
         normalized_placements = list(placements)  # type: ignore[assignment]
         for i, placement in enumerate(placements):
-            if placement.is_partial():
-                raise RuntimeError(
-                    "Can not redistribute to Partial, redistributing to Partial is for internal use only!"
-                )
-            elif isinstance(placement, Shard) and placement.dim < 0:
+            if isinstance(placement, Shard) and placement.dim < 0:
                 # normalize shard dim to be positive
                 assert placement.dim + tensor_rank >= 0
-                # copy the `placement` object in case it is `_StridedShard` for backward compatibility
-                normalized_placements[i] = copy.deepcopy(placement)
-                normalized_placements[i].dim = placement.dim + tensor_rank  # type: ignore[attr-defined]
+                # reconstruct `placement` object in case it is `_StridedShard` for backward compatibility
+                if isinstance(placement, _StridedShard):
+                    normalized_placements[i] = _StridedShard(
+                        placement.dim + tensor_rank, split_factor=placement.split_factor
+                    )
+                else:
+                    normalized_placements[i] = Shard(placement.dim + tensor_rank)
         placement_tuple = tuple(normalized_placements)
 
         if shard_order is None:
@@ -557,6 +557,7 @@
 
         .. note:: ``from_local`` is differentiable, the `requires_grad` of the created
             `DTensor` object will depend on if `local_tensor` requires_grad or not.
+
         """
         # if same shape/dtype, no need to run_check, if not, must allgather
         # the metadatas to check the size/dtype across ranks
@@ -621,6 +622,7 @@
 
         .. note:: ``to_local`` is differentiable, the ``requires_grad`` of the local tensor returned
             will depend on if the `DTensor` requires_grad or not.
+
         """
         if not torch.is_grad_enabled():
             return self._local_tensor
@@ -709,6 +711,7 @@
 
         .. note:: ``redistribute`` currently only supports redistributing DTensor on the same DeviceMesh,
             Please file an issue if you need to redistribute DTensor to different DeviceMesh.
+
         """
         # NOTE: This redistribute API currently only supports out
         # of place redistribution, i.e. it always create a new
@@ -716,28 +719,20 @@
 
         # if device_mesh is not specified, use the current device_mesh
         device_mesh = device_mesh or self.device_mesh
-<<<<<<< HEAD
+
+        # handle the special case where `Partial` is allowed if we are redistributing to
+        # the same type of `Partial`
+        if placements is not None:
+            for i, placement in enumerate(placements):
+                if placement.is_partial() and self.placements[i] != placement:
+                    raise RuntimeError(
+                        f"Can not redistribute from {self.placements[i]} to {placement}, "
+                        "redistributing to Partial is for internal use only!"
+                    )
+
         placements_tuple, shard_order_tuple = _prepare_placements_and_shard_order(
             device_mesh, self.ndim, placements, shard_order
         )
-=======
-        # raise error if new placements not specified
-        if placements is None:
-            raise RuntimeError("placements is needed for redistribute!")
-
-        placements = list(placements)
-        for i, placement in enumerate(placements):
-            if placement.is_partial() and self.placements[i] != placement:
-                raise RuntimeError(
-                    f"Can not redistribute from {self.placements[i]} to {placement}, "
-                    "redistributing to Partial is for internal use only!"
-                )
-            elif isinstance(placement, Shard) and placement.dim < 0:
-                # normalize shard dim to be positive
-                placements[i] = Shard(placement.dim + self.ndim)
-        placements = tuple(placements)
-
->>>>>>> e419dc6d
         # pyre-fixme[16]: `Redistribute` has no attribute `apply`.
         return Redistribute.apply(
             self,
@@ -939,6 +934,7 @@
         When initialize the DeviceMesh with the ``xla`` device_type, ``distribute_tensor``
         return `XLAShardedTensor` instead. see `this issue <https://github.com/pytorch/pytorch/issues/92909>`__
         for more details. The XLA integration is experimental and subject to change.
+
     """
 
     torch._C._log_api_usage_once("torch.dtensor.distribute_tensor")
