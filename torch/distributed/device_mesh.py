--- conflicted
+++ resolved
@@ -379,16 +379,6 @@
             """
             # Every mesh_dim_name will only map to one and only one layout.
             # When the layout has backend initiated, we want to ensure that
-<<<<<<< HEAD
-            if layout in self.layouts_to_groups:
-                if name is not None:
-                    if name in self.names_to_layouts:
-                        assert self.names_to_layouts[name] == layout, (
-                            f"dim_name {name} has been mapped to another layout"
-                        )
-                    else:
-                        self.names_to_layouts[name] = layout
-=======
             root_mesh = _mesh_resources.get_root_mesh(self)
             layouts_to_groups_map = _mesh_resources.layouts_to_groups.setdefault(
                 root_mesh, {}
@@ -412,7 +402,6 @@
             # backend_override and group, and return early. We also throw a warning for that.
             if layout in layouts_to_groups_map:
                 # TODO: We need to bookkeep pg_option together with the group name.
->>>>>>> 5196ba3d
                 if backend_override != (None, None):
                     warnings.warn(
                         f"Group for {layout} ({name=}) already exists, ignoring backend override"
