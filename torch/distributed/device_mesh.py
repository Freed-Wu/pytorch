--- conflicted
+++ resolved
@@ -72,23 +72,145 @@
     class _MeshEnv(threading.local):
         def __init__(self) -> None:
             self.mesh_stack: list[DeviceMesh] = []
+            # TODO: Move the bookkeeping maps from _MeshEnv to DeviceMesh.
+            self.child_to_root_mapping: dict[DeviceMesh, DeviceMesh] = {}
+            # Record flatten mesh name to its flattened mesh in root mesh.
+            self.root_to_flatten_mapping: dict[DeviceMesh, dict[str, DeviceMesh]] = {}
 
         def get_current_mesh(self) -> "DeviceMesh":
             if len(self.mesh_stack) == 0:
                 raise RuntimeError("No device mesh is currently active!")
             return self.mesh_stack[-1]
 
-        # TODO: to remove it once we move all use cases into new API.
+        def create_sub_mesh(
+            self,
+            device_mesh: "DeviceMesh",
+            layout: _MeshLayout,
+            submesh_dim_names: tuple[str, ...],
+        ) -> "DeviceMesh":
+            root_mesh = self.get_root_mesh(device_mesh)
+            slice_dim_group_name = []
+            for name in submesh_dim_names:
+                if name in not_none(device_mesh.mesh_dim_names):
+                    slice_dim_group_name.append(
+                        device_mesh._dim_group_names[  # type: ignore[has-type]
+                            not_none(device_mesh.mesh_dim_names).index(name)
+                        ]
+                    )
+                else:
+                    # If device_mesh is not root_mesh, we already throw error in _get_slice_mesh_layout
+                    # Since we will deprecate the slicing of flattened dim_name from root mesh soon,
+                    # we don't want to optimize the code furthermore.
+                    flatten_mesh = self.root_to_flatten_mapping[device_mesh][name]
+                    slice_dim_group_name.append(
+                        flatten_mesh._dim_group_names[  # type: ignore[has-type]
+                            not_none(flatten_mesh.mesh_dim_names).index(name)
+                        ]
+                    )
+            cur_rank = device_mesh.get_rank()
+            pg_ranks_by_dim = layout.remap_to_tensor(
+                root_mesh.mesh,
+            )
+            res_submesh = DeviceMesh._create_mesh_from_ranks(
+                device_mesh.device_type,
+                pg_ranks_by_dim,
+                cur_rank,
+                submesh_dim_names,
+                _init_backend=False,
+                _layout=layout,
+            )
+            res_submesh._dim_group_names = slice_dim_group_name
+            self.child_to_root_mapping[res_submesh] = root_mesh
+            return res_submesh
+
+        def create_flatten_mesh(
+            self,
+            device_mesh: "DeviceMesh",
+            mesh_dim_name: Optional[str] = None,
+            backend_override: BackendConfig = (None, None),
+        ) -> "DeviceMesh":
+            root_mesh = self.get_root_mesh(device_mesh)
+
+            if not mesh_dim_name:
+                mesh_dim_name = "_".join(not_none(device_mesh.mesh_dim_names))
+
+            # Flatten a 1D device mesh into its original mesh_dim_name will return itself.
+            if device_mesh.ndim == 1 and mesh_dim_name in not_none(
+                device_mesh.mesh_dim_names
+            ):
+                return device_mesh
+
+            # Check whether the mesh_dim_name for flattened mesh is valid.
+            invalid_dim_names = not_none(root_mesh.mesh_dim_names)
+            if mesh_dim_name in invalid_dim_names:
+                raise ValueError(
+                    f"{mesh_dim_name} already exists for submesh of the {root_mesh}. ",
+                    f"The mesh_dim_names of submesh and flattened mesh are {invalid_dim_names}. "
+                    f"Please specify another valid mesh_dim_name.",
+                )
+
+            flattened_mesh_layout = device_mesh._layout.coalesce()
+            # Quick return if the flatten mesh has been created before.
+            if (
+                root_mesh in self.root_to_flatten_mapping
+                and mesh_dim_name in self.root_to_flatten_mapping[root_mesh]
+            ):
+                if (
+                    flattened_mesh_layout
+                    == self.root_to_flatten_mapping[root_mesh][mesh_dim_name]._layout
+                ):
+                    return self.root_to_flatten_mapping[root_mesh][mesh_dim_name]
+                else:
+                    raise ValueError(
+                        f"Flatten mesh with mesh_dim_name {mesh_dim_name} has been created before, "
+                        f"Please specify another valid mesh_dim_name."
+                    )
+
+            cur_rank = root_mesh.get_rank()
+            # Due to the limitation of ProcessGroup api, we need to start from root mesh so that all ranks call the
+            # new_group api to avoid potential hang.
+            pg_ranks_by_dim = flattened_mesh_layout.remap_to_tensor(
+                root_mesh.mesh,
+            )
+            res_flattened_mesh = DeviceMesh._create_mesh_from_ranks(
+                root_mesh.device_type,
+                pg_ranks_by_dim.flatten(
+                    start_dim=1
+                ),  # this is needed for flatten non-contiguous mesh dims.
+                cur_rank,
+                (mesh_dim_name,),
+                (backend_override,),
+                _layout=device_mesh._layout.coalesce(),
+            )
+            self.child_to_root_mapping[res_flattened_mesh] = root_mesh
+            self.root_to_flatten_mapping.setdefault(root_mesh, {})[mesh_dim_name] = (
+                res_flattened_mesh
+            )
+
+            return res_flattened_mesh
+
         def get_root_mesh(self, device_mesh: "DeviceMesh") -> "DeviceMesh":
             # If a mesh could not be found in the child_to_root_mapping, it is a root mesh itself.
             # A root mesh is not created through slicing.
             # We considers the root mesh of a root mesh is itself.
-            # We keep this function for backward compatibility.
-            warnings.warn(
-                "This _get_all_submeshes API will be deprecated soon."
-                "Please use `_get_all_submeshes` inside DeviceMesh instead."
-            )
-            return device_mesh._get_root_mesh()
+            root_mesh = self.child_to_root_mapping.get(device_mesh, None)
+            return device_mesh if not root_mesh else root_mesh
+
+        def get_root_mesh_dim(self, device_mesh: "DeviceMesh") -> Optional[int]:
+            """
+            Returns the index of the mesh dim in the root mesh.
+            The device_mesh passed in needs to be sliced out from the root mesh
+            or submesh of the root mesh.
+            """
+            root_mesh = self.get_root_mesh(device_mesh)
+            child_mesh_dim_names = device_mesh.mesh_dim_names
+            if root_mesh and child_mesh_dim_names:
+                assert len(child_mesh_dim_names) == 1, (
+                    "The submesh can only be a 1D mesh."
+                )
+                child_mesh_dim_name = child_mesh_dim_names[0]
+                return self.get_mesh_dim_by_name(root_mesh, child_mesh_dim_name)
+            return None
 
         @staticmethod
         def num_devices_per_host(device_type: str) -> int:
@@ -100,10 +222,6 @@
             # homogeneous hardware for now
             return get_world_size() // _MeshEnv.num_devices_per_host(device_type)
 
-<<<<<<< HEAD
-        # TODO: to remove it once we move all use cases into new API.
-        # We keep this API for backward compatibility.
-=======
         def get_mesh_dim_by_name(
             self, device_mesh: "DeviceMesh", mesh_dim_name: str
         ) -> int:
@@ -121,7 +239,9 @@
                 )
             return not_none(device_mesh.mesh_dim_names.index(mesh_dim_name))
 
-        def _get_slice_mesh_layout(self, device_mesh, mesh_dim_names) -> _MeshLayout:
+        def _get_slice_mesh_layout(
+            self, device_mesh: "DeviceMesh", mesh_dim_names: tuple[str, ...]
+        ) -> _MeshLayout:
             """
             Validate whether the mesh_dim_names is valid for slicing the given device_mesh.
             If valid, return dim indexes of the slice mesh in the device mesh.
@@ -148,7 +268,7 @@
                 else {}
             )
             valid_mesh_dim_names = [
-                *device_mesh.mesh_dim_names,
+                *not_none(device_mesh.mesh_dim_names),
                 *flatten_name_to_root_layout,
             ]
 
@@ -163,11 +283,17 @@
 
             layout_sliced = []
             for name in mesh_dim_names:
-                if name in device_mesh.mesh_dim_names:
+                if name in not_none(device_mesh.mesh_dim_names):
                     layout_sliced.append(
-                        device_mesh._layout[device_mesh.mesh_dim_names.index(name)]
+                        device_mesh._layout[
+                            not_none(device_mesh.mesh_dim_names).index(name)
+                        ]
                     )
                 elif name in flatten_name_to_root_layout:
+                    warnings.warn(
+                        "Slicing a flattened dim from root mesh will be deprecated in PT 2.11. "
+                        "Users need to bookkeep the flattened mesh directly. "
+                    )
                     layout_sliced.append(flatten_name_to_root_layout[name])
 
             sliced_sizes = tuple(l.sizes for l in layout_sliced)
@@ -206,15 +332,34 @@
             return layout_sliced
 
         # TODO: to make this use case by other components public API in the future.
->>>>>>> 9ed335c0
         def _get_all_submeshes(
             self, device_mesh: "DeviceMesh", mesh_dim_name: str
         ) -> list["DeviceMesh"]:
-            warnings.warn(
-                "This _get_all_submeshes API will be deprecated soon."
-                "Please use `_get_all_submeshes` inside DeviceMesh instead."
-            )
-            return device_mesh._get_all_submeshes(mesh_dim_name)
+            """
+            Return all the submeshes of a given mesh dimension of the device mesh.
+            """
+            mesh_dim = self.get_mesh_dim_by_name(device_mesh, mesh_dim_name)
+            layout = device_mesh._layout[mesh_dim]
+            pg_ranks_by_dim = layout.remap_to_tensor(
+                device_mesh.mesh,
+            )
+            cur_rank = device_mesh.get_rank()
+            res_submeshes = []
+            for mesh_1d in pg_ranks_by_dim:
+                submesh = DeviceMesh(
+                    device_mesh.device_type,
+                    mesh_1d,
+                    mesh_dim_names=(mesh_dim_name,),
+                    _init_backend=False,
+                )
+                submesh._dim_group_names = (  # type: ignore[has-type]
+                    [device_mesh._dim_group_names[mesh_dim]]  # type: ignore[has-type]
+                    if cur_rank in mesh_1d
+                    else []
+                )
+                res_submeshes.append(submesh)
+
+            return res_submeshes
 
     _mesh_resources: _MeshEnv = _MeshEnv()
 
@@ -279,9 +424,6 @@
         _mesh: torch.Tensor
         _mesh_dim_names: Optional[tuple[str, ...]]
         _layout: _MeshLayout
-        _root_mesh: Optional["DeviceMesh"] = None
-        # Record flatten mesh name to its flattened mesh in root mesh.
-        _flatten_mapping: dict[str, "DeviceMesh"] = {}
 
         def __init__(
             self,
@@ -526,9 +668,6 @@
                             dim_group_names.append(dim_group.group_name)  # type: ignore[union-attr]
             self._dim_group_names = dim_group_names
 
-        def _get_root_mesh(self) -> "DeviceMesh":
-            return self._root_mesh if self._root_mesh else self
-
         def __enter__(self) -> "DeviceMesh":
             # set this mesh as the current mesh in mesh env
             _mesh_resources.mesh_stack.append(self)
@@ -562,7 +701,6 @@
                         self._device_type,
                         self._mesh_dim_names,
                         self._thread_id,
-                        self._root_mesh,
                     )
                 )
             return self._hash
@@ -578,7 +716,6 @@
                 and self._device_type == other._device_type
                 and self._mesh_dim_names == other._mesh_dim_names
                 and self._thread_id == other._thread_id
-                and self._root_mesh == other._root_mesh
             )
 
         def __getitem__(
@@ -637,18 +774,22 @@
             if mesh_dim_names == self._mesh_dim_names:
                 return self
             else:
-                sliced_mesh_layout = self._get_slice_mesh_layout(mesh_dim_names)
-                # When using FakeTensorMode to trace the model, `_create_sub_mesh()` will
+                sliced_mesh_layout = _mesh_resources._get_slice_mesh_layout(
+                    self, mesh_dim_names
+                )
+                # When using FakeTensorMode to trace the model, `create_sub_mesh()` will
                 # fail as it will require a real tensor to manipulate.
                 # `unset_fake_temporarily()` will allow us to materialize the tensors
-                # within `_create_sub_mesh`, which should not affect modling.
+                # within `_mesh_resources`, which should not affect modling.
                 #
                 # Note that this should be orthogonal to torch.compile(). But whether
                 # we can compile device_mesh `slicing` (no graph break) is not verified
                 # yet and need a follow-up,
                 # TODO: compiler + device_mesh slicing.
                 with torch._subclasses.fake_tensor.unset_fake_temporarily():
-                    submesh = self._create_sub_mesh(sliced_mesh_layout, mesh_dim_names)
+                    submesh = _mesh_resources.create_sub_mesh(
+                        self, sliced_mesh_layout, mesh_dim_names
+                    )
                 return submesh
 
         def get_group(self, mesh_dim: Optional[Union[int, str]] = None) -> ProcessGroup:
@@ -678,8 +819,10 @@
             if self.mesh.ndim == 1 and mesh_dim is None:
                 return not_none(_resolve_process_group(self._dim_group_names[0]))
 
-            root_mesh = self._get_root_mesh()
-            root_to_flatten_mapping = root_mesh._flatten_mapping
+            root_mesh = _mesh_resources.get_root_mesh(self)
+            root_to_flatten_mapping = _mesh_resources.root_to_flatten_mapping.get(
+                root_mesh, None
+            )
             if root_to_flatten_mapping and mesh_dim in root_to_flatten_mapping.keys():
                 dim_group_name = root_to_flatten_mapping[
                     mesh_dim  # type: ignore[index]
@@ -687,7 +830,7 @@
                 return not_none(_resolve_process_group(dim_group_name))
             else:
                 mesh_dim = (
-                    self.get_mesh_dim_by_name(mesh_dim)
+                    _mesh_resources.get_mesh_dim_by_name(self, mesh_dim)
                     if isinstance(mesh_dim, str)
                     else mesh_dim
                 )
@@ -702,244 +845,6 @@
                 A list of :class:`ProcessGroup` object.
             """
             return [self.get_group(i) for i in range(self.mesh.ndim)]
-
-        def _create_sub_mesh(
-            self,
-            layout: _MeshLayout,
-            submesh_dim_names: tuple[str, ...],
-        ) -> "DeviceMesh":
-            root_mesh = self._get_root_mesh()
-            slice_dim_group_name = []
-            for name in submesh_dim_names:
-                if name in not_none(self.mesh_dim_names):
-                    slice_dim_group_name.append(
-                        self._dim_group_names[  # type: ignore[has-type]
-                            not_none(self.mesh_dim_names).index(name)
-                        ]
-                    )
-                else:
-                    # If device_mesh is not root_mesh, we already throw error in _get_slice_mesh_layout
-                    # Since we will deprecate the slicing of flattened dim_name from root mesh soon,
-                    # we don't want to optimize the code furthermore.
-                    flatten_mesh = self._flatten_mapping[name]
-                    slice_dim_group_name.append(
-                        flatten_mesh._dim_group_names[  # type: ignore[has-type]
-                            not_none(flatten_mesh.mesh_dim_names).index(name)
-                        ]
-                    )
-            cur_rank = self.get_rank()
-            pg_ranks_by_dim = layout.remap_to_tensor(
-                root_mesh.mesh,
-            )
-            res_submesh = DeviceMesh._create_mesh_from_ranks(
-                self.device_type,
-                pg_ranks_by_dim,
-                cur_rank,
-                submesh_dim_names,
-                _init_backend=False,
-                _layout=layout,
-                _root_mesh=root_mesh,
-            )
-            res_submesh._dim_group_names = slice_dim_group_name
-            return res_submesh
-
-        def _create_flatten_mesh(
-            self,
-            mesh_dim_name: Optional[str] = None,
-            backend_override: BackendConfig = (None, None),
-        ) -> "DeviceMesh":
-            root_mesh = self._get_root_mesh()
-
-            if not mesh_dim_name:
-                mesh_dim_name = "_".join(not_none(self.mesh_dim_names))
-
-            # Flatten a 1D device mesh into its original mesh_dim_name will return itself.
-            if self.ndim == 1 and mesh_dim_name in not_none(self.mesh_dim_names):
-                return self
-
-            # Check whether the mesh_dim_name for flattened mesh is valid.
-            invalid_dim_names = not_none(root_mesh.mesh_dim_names)
-            if mesh_dim_name in invalid_dim_names:
-                raise ValueError(
-                    f"{mesh_dim_name} already exists for submesh of the {root_mesh}. ",
-                    f"The mesh_dim_names of submesh and flattened mesh are {invalid_dim_names}. "
-                    f"Please specify another valid mesh_dim_name.",
-                )
-
-            flattened_mesh_layout = self._layout.coalesce()
-            # Quick return if the flatten mesh has been created before.
-            if mesh_dim_name in root_mesh._flatten_mapping:
-                if (
-                    flattened_mesh_layout
-                    == root_mesh._flatten_mapping[mesh_dim_name]._layout
-                ):
-                    return root_mesh._flatten_mapping[mesh_dim_name]
-                else:
-                    raise ValueError(
-                        f"Flatten mesh with mesh_dim_name {mesh_dim_name} has been created before, "
-                        f"Please specify another valid mesh_dim_name."
-                    )
-
-            cur_rank = root_mesh.get_rank()
-            # Due to the limitation of ProcessGroup api, we need to start from root mesh so that all ranks call the
-            # new_group api to avoid potential hang.
-            pg_ranks_by_dim = flattened_mesh_layout.remap_to_tensor(
-                root_mesh.mesh,
-            )
-            res_flattened_mesh = DeviceMesh._create_mesh_from_ranks(
-                root_mesh.device_type,
-                pg_ranks_by_dim.flatten(
-                    start_dim=1
-                ),  # this is needed for flatten non-contiguous mesh dims.
-                cur_rank,
-                (mesh_dim_name,),
-                (backend_override,),
-                _layout=self._layout.coalesce(),
-                _root_mesh=root_mesh,
-            )
-            root_mesh._flatten_mapping[mesh_dim_name] = res_flattened_mesh
-
-            return res_flattened_mesh
-
-        def get_root_mesh_dim(self) -> Optional[int]:
-            """
-            Returns the index of the mesh dim in the root mesh.
-            The device_mesh passed in needs to be sliced out from the root mesh
-            or submesh of the root mesh.
-            """
-            root_mesh = self._get_root_mesh()
-            child_mesh_dim_names = self.mesh_dim_names
-            if root_mesh and child_mesh_dim_names:
-                assert len(child_mesh_dim_names) == 1, (
-                    "The submesh can only be a 1D mesh."
-                )
-                child_mesh_dim_name = child_mesh_dim_names[0]
-                return root_mesh.get_mesh_dim_by_name(child_mesh_dim_name)
-            return None
-
-        def get_mesh_dim_by_name(self, mesh_dim_name: str) -> int:
-            if self.mesh_dim_names is None or len(self.mesh_dim_names) == 0:
-                raise KeyError(
-                    "No `mesh_dim_names` found.",
-                )
-            if mesh_dim_name not in self.mesh_dim_names:
-                raise KeyError(
-                    f"Mesh dimension '{mesh_dim_name}' does not exist.",
-                    f"Available mesh dimensions are: mesh_dim_names={self.mesh_dim_names}",
-                )
-            return not_none(self.mesh_dim_names.index(mesh_dim_name))
-
-        def _get_slice_mesh_layout(
-            self, mesh_dim_names: tuple[str, ...]
-        ) -> _MeshLayout:
-            """
-            Validate whether the mesh_dim_names is valid for slicing the given device_mesh.
-            If valid, return dim indexes of the slice mesh in the device mesh.
-            """
-            slice_from_root = True
-            if self != self._get_root_mesh():
-                warnings.warn(
-                    "You are attempting to slice a submesh from another submesh. While we support this operation, "
-                    "it is users' responsibility to ensure that the submesh is consistently sliced across all ranks. "
-                    "If not, this may result in some ranks receiving the submesh while others encounter errors."
-                )
-                slice_from_root = False
-
-            # The slice mesh_dim_names should consist either the current device_mesh's mesh_dim_names
-            # or its flattened mesh's mesh_dim_names if it's root_mesh.
-            flatten_name_to_root_layout = (
-                {
-                    key: mesh._layout
-                    for key, mesh in self._get_root_mesh()._flatten_mapping.items()
-                }
-                if slice_from_root
-                else {}
-            )
-            valid_mesh_dim_names = [
-                *not_none(self.mesh_dim_names),
-                *flatten_name_to_root_layout,
-            ]
-
-            if not all(
-                mesh_dim_name in valid_mesh_dim_names
-                for mesh_dim_name in mesh_dim_names
-            ):
-                raise KeyError(
-                    f"Invalid mesh_dim_names {mesh_dim_names} specified. "
-                    f"Valid mesh_dim_names are {valid_mesh_dim_names}."
-                )
-
-            layout_sliced = []
-            for name in mesh_dim_names:
-                if name in not_none(self.mesh_dim_names):
-                    layout_sliced.append(
-                        self._layout[not_none(self.mesh_dim_names).index(name)]
-                    )
-                elif name in flatten_name_to_root_layout:
-                    layout_sliced.append(flatten_name_to_root_layout[name])
-
-            sliced_sizes = tuple(l.sizes for l in layout_sliced)
-            sliced_strides = tuple(l.strides for l in layout_sliced)
-
-            # The check below is from DeviceMesh's implementation before adopting CuTe layout for internal
-            # bookkeeping and it can be removed but we need to define what is the expected behavior.
-            # TODO: Remove the below check and define the expected behavior.
-            # Validate the order of the slice mesh dim indices.
-            # This needs to be in ascending order.
-            pre_stride = -1
-            for stride in reversed(sliced_strides):
-                # Note that with CuTe layout, we can support slicing flattened non-contiguous mesh dims with no problem.
-                # But this will make this behavior complicated so we decided to not support it for now.
-                if not is_int(stride):
-                    raise NotImplementedError(
-                        "Currently, this only allows slicing out a contiguous flattened dim."
-                    )
-                if stride < pre_stride:
-                    raise KeyError(
-                        f"Invalid mesh_dim_names {mesh_dim_names} specified. "
-                        "Mesh dim indices should be in ascending order."
-                    )
-                pre_stride = stride
-
-            # When users sliced dim_names outside from current mesh, we will check whether
-            # there is layout overlap.
-            # TODO: Eventually we will just directly throw error here because
-            # we will deprecate the slicing of flattened dim_name from root mesh.
-            layout_sliced = _MeshLayout(sliced_sizes, sliced_strides)
-            if not layout_sliced.check_non_overlap():
-                raise RuntimeError(
-                    f"Slicing overlapping dim_names {mesh_dim_names} is not allowed."
-                )
-
-            return layout_sliced
-
-        # TODO: to make this use case by other components public API in the future.
-        def _get_all_submeshes(self, mesh_dim_name: str) -> list["DeviceMesh"]:
-            """
-            Return all the submeshes of a given mesh dimension of the device mesh.
-            """
-            mesh_dim = self.get_mesh_dim_by_name(mesh_dim_name)
-            layout = self._layout[mesh_dim]
-            pg_ranks_by_dim = layout.remap_to_tensor(
-                self.mesh,
-            )
-            cur_rank = self.get_rank()
-            res_submeshes = []
-            for mesh_1d in pg_ranks_by_dim:
-                submesh = DeviceMesh(
-                    self.device_type,
-                    mesh_1d,
-                    mesh_dim_names=(mesh_dim_name,),
-                    _init_backend=False,
-                )
-                submesh._dim_group_names = (  # type: ignore[has-type]
-                    [self._dim_group_names[mesh_dim]]  # type: ignore[has-type]
-                    if cur_rank in mesh_1d
-                    else []
-                )
-                res_submeshes.append(submesh)
-
-            return res_submeshes
 
         @staticmethod
         def _create_mesh_from_ranks(
@@ -950,7 +855,6 @@
             backend_override: Optional[tuple[BackendConfig, ...]] = None,
             _init_backend: bool = True,
             _layout: Optional[_MeshLayout] = None,
-            _root_mesh: Optional["DeviceMesh"] = None,
         ) -> "DeviceMesh":
             """
             Helper method to create a DeviceMesh from tensor `pg_ranks_by_dim`. This is due to
@@ -991,8 +895,6 @@
                     f"Current rank {cur_rank} not found in any mesh, "
                     f"input {pg_ranks_by_dim} does not contain all ranks in the world"
                 )
-            if _root_mesh is not None:
-                res_mesh._root_mesh = _root_mesh
             return res_mesh
 
         @staticmethod
@@ -1188,7 +1090,9 @@
             else:
                 backend_override_tuple = (None, None)
 
-            return self._create_flatten_mesh(mesh_dim_name, backend_override_tuple)
+            return _mesh_resources.create_flatten_mesh(
+                self, mesh_dim_name, backend_override_tuple
+            )
 
     def _normalize_backend_override(
         backend_override: dict[
