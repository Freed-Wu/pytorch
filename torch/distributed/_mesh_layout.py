--- conflicted
+++ resolved
@@ -5,11 +5,7 @@
 import math
 from collections.abc import Iterator
 from dataclasses import dataclass
-<<<<<<< HEAD
 from itertools import product
-from typing import TypeAlias
-=======
->>>>>>> 0646036e
 
 from torch.distributed._pycute import (
     coalesce,
@@ -24,11 +20,10 @@
 
 
 @dataclass(frozen=True, init=True)
-<<<<<<< HEAD
-class _Layout(Layout):
+class _MeshLayout(Layout):
     """
     Utility class for representing an integer layout by borrowing ideas from CuTe Layout Algebra.
-    See https://docs.nvidia.com/cutlass/media/docs/cpp/cute/02_layout_algebra.html for more details.
+    See https://docs.nvidia.com/cutlass/media/docs/cpp/cute/02_MeshLayout_algebra.html for more details.
 
     Each layout is represented as a list of sizes and strides. We use it as a way for mechanical bookkeeping
     of the integers such as ranks in a SPMD mesh, and the transformation on top of it.
@@ -41,13 +36,8 @@
     different from that of PyCute's.
     """
 
-    shape: NestedIntTuple
-    stride: NestedIntTuple
-=======
-class _MeshLayout(Layout):
     shape: IntTuple
     stride: IntTuple
->>>>>>> 0646036e
 
     def __post_init__(self) -> None:
         if not is_tuple(self.shape) and not is_int(self.shape):
@@ -84,8 +74,7 @@
         layout = super().__getitem__(i)
         return _MeshLayout(layout.shape, layout.stride)
 
-<<<<<<< HEAD
-    def coalesce(self) -> "_Layout":
+    def coalesce(self) -> "_MeshLayout":
         """
         A layout is represented by (sizes):(strides), e.g. (3,2):(4,2).
         Two consecutive dimensions can be "merged" into one if their
@@ -103,11 +92,9 @@
         → cannot merge; result stays (3,2):(4,1)
         """
         layout = coalesce(self)
-        shape = layout.shape if is_tuple(layout.shape) else (layout.shape,)  # type: ignore[union-attr]
-        stride = layout.stride if is_tuple(layout.stride) else (layout.stride,)  # type: ignore[union-attr]
-        return _Layout(shape, stride)  # type: ignore[arg-type]
-
-    def composition(self, layout: "_Layout") -> "_Layout":
+        return _MeshLayout(layout.shape, layout.stride)
+
+    def composition(self, layout: "_MeshLayout") -> "_MeshLayout":
         """
         Perform a by-dimension composition between this layout (self) and another layout (layout).
 
@@ -128,11 +115,9 @@
           A list of composed layouts.
         """
         result = composition(self, layout)
-        shape = result.shape if is_tuple(result.shape) else (result.shape,)  # type: ignore[union-attr]
-        stride = result.stride if is_tuple(result.stride) else (result.stride,)  # type: ignore[union-attr]
-        return _Layout(shape, stride)  # type: ignore[arg-type]
-
-    def complement(self, world_size: int) -> "_Layout":
+        return _MeshLayout(result.shape, result.stride)
+
+    def complement(self, world_size: int) -> "_MeshLayout":
         """
         Compute the "complement layout" relative to a given world_size.
         A complement layout fills in the "missing" factor so that: self repeat a layout of complement(self, world_size)
@@ -155,13 +140,11 @@
         For a visualized explanation, see https://x.com/ezyang/status/1962364978393981433/
         """
         layout = complement(self, world_size)
-        shape = layout.shape if is_tuple(layout.shape) else (layout.shape,)  # type: ignore[union-attr]
-        stride = layout.stride if is_tuple(layout.stride) else (layout.stride,)  # type: ignore[union-attr]
-        return _Layout(shape, stride)  # type: ignore[arg-type]
-
-    def local_ranks(self) -> list[int]:
-        """
-        This function computes the local rank specified by the layout.
+        return _MeshLayout(layout.shape, layout.stride)
+
+    def member_ranks(self) -> list[int]:
+        """
+        This function computes the all ranks specified by the layout.
 
         How it works:
         1. we enumerates every possible coordinate (like a nested for-loop).
@@ -169,7 +152,7 @@
             (0,0), (0,1), (0,2), (1,0), (1,1), (1,2)
 
         2. For each coordinate, we compute a linear rank index as:
-            local_ranks = sum(coord[i] * strides[i] for i in range(ndim))
+            member_ranks = sum(coord[i] * strides[i] for i in range(ndim))
 
         Example A:
         sizes = (2, 3)        # 2 rows, 3 cols
@@ -221,61 +204,6 @@
         ]
         """
         return [
-            [group_offset + group_rank for group_rank in self.local_ranks()]
-            for group_offset in self.complement(world_size).local_ranks()
-        ]
-
-
-MeshLayoutType = tuple["_Layout", ...]
-
-
-@dataclass(frozen=True)
-class _MeshLayout:
-    _layouts: MeshLayoutType
-
-    @property
-    def layouts(self) -> MeshLayoutType:
-        return self._layouts
-
-    # @staticmethod
-    # def to_single_depth_layouts(
-    #     mesh_size: IntTuple, mesh_stride: IntTuple
-    # ) -> "_MeshLayout":
-    #     """
-    #     Convert a contiguous PyTorch mesh tensor's metadata (size, stride) into a list of layouts.
-    #     If there are no transformation is being made to a device mesh, each dim of mesh is represented
-    #     by a layout but this is not the case once the mesh has been transformed, unflatten for example.
-
-    #     For each dimension of the input tensor, we extract its size (mesh.size(i)) and stride (mesh.stride(i)),
-    #     and then wrap that (size, stride) pair into a 1D layout.
-
-    #     The result is a list of independent layout, one per dimension.
-    #     Each layout describes how indices in that dimension map to backend ranks.
-
-    #     Example:
-    #         Suppose mesh.shape = (3, 4), mesh.stride = (4, 1).
-    #         Then:
-    #         layouts[0] = (3:4)   # first dimension: size=3, stride=4
-    #         layouts[1] = (4:1)   # second dimension: size=4, stride=1
-    #     """
-    #     if len(mesh_size) != len(mesh_stride):
-    #         raise ValueError("mesh_size and mesh_stride must have the same length")
-    #     return _MeshLayout(
-    #         tuple(
-    #             _Layout((size,), (stride,))
-    #             for size, stride in zip(mesh_size, mesh_stride)
-    #         )
-    #     )
-=======
-    def coalesce(self) -> "_MeshLayout":
-        layout = coalesce(self)
-        return _MeshLayout(layout.shape, layout.stride)
-
-    def composition(self, layout: "_MeshLayout") -> "_MeshLayout":
-        result = composition(self, layout)
-        return _MeshLayout(result.shape, result.stride)
-
-    def complement(self, world_size: int) -> "_MeshLayout":
-        layout = complement(self, world_size)
-        return _MeshLayout(layout.shape, layout.stride)
->>>>>>> 0646036e
+            [group_offset + group_rank for group_rank in self.member_ranks()]
+            for group_offset in self.complement(world_size).member_ranks()
+        ]