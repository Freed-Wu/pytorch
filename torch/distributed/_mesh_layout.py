--- conflicted
+++ resolved
@@ -1,40 +1,29 @@
 """
-<<<<<<< HEAD
-Definition of CuTe inspired Layouts for device mesh bookkeeping and functions to manipulate them
-=======
 Definition of CuTe inspired Layouts for DeviceMesh internal bookkeeping and functions to manipulate them
->>>>>>> 9e0ea68b
 """
 
 import math
 from collections.abc import Iterator
 from dataclasses import dataclass
-<<<<<<< HEAD
 from itertools import product
-from typing_extensions import TypeGuard
-
-
-IntTuple = tuple[int, ...]
-=======
 from typing import TypeAlias
->>>>>>> 9e0ea68b
 
 from torch.distributed._pycute import (
-    coalesce,
-    complement,
-    composition,
+    # coalesce,
+    # complement,
+    # composition,
     flatten,
     is_tuple,
     Layout,
+    IntTuple,
 )
 
 
 NestedIntTuple: TypeAlias = tuple["int | NestedIntTuple", ...]
 
 
-<<<<<<< HEAD
-@dataclass(frozen=True)
-class _Layout:
+@dataclass(frozen=True, init=True)
+class _Layout(Layout):
     """
     Utility class for representing an integer layout by borrowing ideas from CuTe Layout Algebra.
     See https://docs.nvidia.com/cutlass/media/docs/cpp/cute/02_layout_algebra.html for more details.
@@ -50,14 +39,8 @@
     different from that of PyCute's.
     """
 
-    _sizes: NestedIntTuple
-    _strides: NestedIntTuple
-=======
-@dataclass(frozen=True, init=True)
-class _Layout(Layout):
     shape: NestedIntTuple
     stride: NestedIntTuple
->>>>>>> 9e0ea68b
 
     def __post_init__(self) -> None:
         if not is_tuple(self.shape):
@@ -95,26 +78,10 @@
             return _Layout((size,), (stride,))
         else:
             raise ValueError("size and stride must be either int or tuple")
-
-<<<<<<< HEAD
+    
     @staticmethod
     def ceil_div(n: int, m: int) -> int:
         return (n + m - 1) // m
-
-    @staticmethod
-    def is_tuple(x: Union[int, NestedIntTuple]) -> TypeGuard[NestedIntTuple]:
-        return isinstance(x, tuple)
-
-    @staticmethod
-    def flatten(t: Union[int, NestedIntTuple]) -> IntTuple:
-        if _Layout.is_tuple(t):
-            if len(t) == 0:
-                return ()
-            else:
-                return tuple(i for a in t for i in _Layout.flatten(a))
-        else:
-            assert isinstance(t, int)
-            return (t,)
 
     def coalesce(self) -> "_Layout":
         """
@@ -173,7 +140,7 @@
         # When layout is injective (aka one-to-one), composition is left-distributive with concatenation.
         # We return a flattened list of list of self compose with each sublayout.
         if len(layout.sizes) > 1:
-            layouts = (self.composition(layout_i) for layout_i in layout)  # type: ignore[attr-defined]
+            layouts = (self.composition(layout_i) for layout_i in layout) # type: ignore[attr-defined]
             zip_res_sizes, zip_res_strides = zip(
                 *((a.sizes, a.strides) for a in layouts)
             )
@@ -198,8 +165,8 @@
         # Step 2: keep the first 3 of those strided elements, i.e., (3,2):(4,1) -> (3,1):(4,1)
         flattened_self = self.coalesce()
         for curr_size, curr_stride in zip(
-            _Layout.flatten(flattened_self.sizes)[:-1],
-            _Layout.flatten(flattened_self.sizes)[:-1],
+            flatten(flattened_self.sizes)[:-1],
+            flatten(flattened_self.sizes)[:-1],
         ):
             assert curr_size % sub_stride == 0 or sub_stride % curr_size == 0, (
                 "Layouts do not meet stride divisibility condition"
@@ -305,8 +272,8 @@
         result = [0, 2, 4, 1, 3, 5]
         """
         return [
-            sum(c * s for c, s in zip(coord, _Layout.flatten(self.strides)))
-            for coord in product(*(range(s) for s in _Layout.flatten(self.sizes)))
+            sum(c * s for c, s in zip(coord, flatten(self.strides)))
+            for coord in product(*(range(s) for s in flatten(self.sizes)))
         ]
 
     def global_ranks(self, world_size: int) -> list[list[int]]:
@@ -348,45 +315,32 @@
     def layouts(self) -> MeshLayoutType:
         return self._layouts
 
-    @staticmethod
-    def to_single_depth_layouts(
-        mesh_size: IntTuple, mesh_stride: IntTuple
-    ) -> "_MeshLayout":
-        """
-        Convert a contiguous PyTorch mesh tensor's metadata (size, stride) into a list of layouts.
-        If there are no transformation is being made to a device mesh, each dim of mesh is represented
-        by a layout but this is not the case once the mesh has been transformed, unflatten for example.
-
-        For each dimension of the input tensor, we extract its size (mesh.size(i)) and stride (mesh.stride(i)),
-        and then wrap that (size, stride) pair into a 1D layout.
-
-        The result is a list of independent layout, one per dimension.
-        Each layout describes how indices in that dimension map to backend ranks.
-
-        Example:
-            Suppose mesh.shape = (3, 4), mesh.stride = (4, 1).
-            Then:
-            layouts[0] = (3:4)   # first dimension: size=3, stride=4
-            layouts[1] = (4:1)   # second dimension: size=4, stride=1
-        """
-        if len(mesh_size) != len(mesh_stride):
-            raise ValueError("mesh_size and mesh_stride must have the same length")
-        return _MeshLayout(
-            tuple(
-                _Layout((size,), (stride,))
-                for size, stride in zip(mesh_size, mesh_stride)
-            )
-        )
-=======
-    def coalesce(self) -> "_Layout":
-        layout = coalesce(self)
-        return _Layout(layout.shape, layout.stride)  # type: ignore[arg-type]
-
-    def composition(self, layout: "_Layout") -> "_Layout":
-        result = composition(self, layout)
-        return _Layout(result.shape, result.stride)  # type: ignore[arg-type]
-
-    def complement(self, max_idx: int) -> "_Layout":
-        layout = complement(self, max_idx)
-        return _Layout(layout.shape, layout.stride)  # type: ignore[arg-type]
->>>>>>> 9e0ea68b
+    # @staticmethod
+    # def to_single_depth_layouts(
+    #     mesh_size: IntTuple, mesh_stride: IntTuple
+    # ) -> "_MeshLayout":
+    #     """
+    #     Convert a contiguous PyTorch mesh tensor's metadata (size, stride) into a list of layouts.
+    #     If there are no transformation is being made to a device mesh, each dim of mesh is represented
+    #     by a layout but this is not the case once the mesh has been transformed, unflatten for example.
+
+    #     For each dimension of the input tensor, we extract its size (mesh.size(i)) and stride (mesh.stride(i)),
+    #     and then wrap that (size, stride) pair into a 1D layout.
+
+    #     The result is a list of independent layout, one per dimension.
+    #     Each layout describes how indices in that dimension map to backend ranks.
+
+    #     Example:
+    #         Suppose mesh.shape = (3, 4), mesh.stride = (4, 1).
+    #         Then:
+    #         layouts[0] = (3:4)   # first dimension: size=3, stride=4
+    #         layouts[1] = (4:1)   # second dimension: size=4, stride=1
+    #     """
+    #     if len(mesh_size) != len(mesh_stride):
+    #         raise ValueError("mesh_size and mesh_stride must have the same length")
+    #     return _MeshLayout(
+    #         tuple(
+    #             _Layout((size,), (stride,))
+    #             for size, stride in zip(mesh_size, mesh_stride)
+    #         )
+    #     )