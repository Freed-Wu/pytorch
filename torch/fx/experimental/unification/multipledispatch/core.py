--- conflicted
+++ resolved
@@ -1,20 +1,22 @@
+# mypy: allow-untyped-defs
 import inspect
+from typing import Any, Callable, TypeVar
+from typing_extensions import TypeVarTuple, Unpack
 
 from .dispatcher import Dispatcher, MethodDispatcher
 
 
-global_namespace: dict[str, Dispatcher] = {}
+global_namespace = {}  # type: ignore[var-annotated]
 
 __all__ = ["dispatch", "ismethod"]
 
+T = TypeVar("T")
+Ts = TypeVarTuple("Ts")
 
-<<<<<<< HEAD
+
 def dispatch(
     *types: Unpack[Ts], **kwargs: Any
 ) -> Callable[[Callable[..., T]], Callable[..., T]]:
-=======
-def dispatch(*types, **kwargs):
->>>>>>> 0cb4e631
     """Dispatch function on the types of the inputs
     Supports dispatch on all non-keyword arguments.
     Collects implementations based on the function name.  Ignores namespaces.
@@ -55,9 +57,9 @@
     """
     namespace = kwargs.get("namespace", global_namespace)
 
-    types = tuple(types)
+    types_tuple: tuple[type, ...] = tuple(types)  # type: ignore[arg-type]
 
-    def _df(func: Callable[..., Any]) -> Union[Dispatcher, MethodDispatcher]:
+    def _df(func):
         name = func.__name__
 
         if ismethod(func):
@@ -70,13 +72,13 @@
                 namespace[name] = Dispatcher(name)
             dispatcher = namespace[name]
 
-        dispatcher.add(types, func)
+        dispatcher.add(types_tuple, func)
         return dispatcher
 
     return _df
 
 
-def ismethod(func: Callable[..., Any]) -> bool:
+def ismethod(func):
     """Is func a method?
     Note that this has to work as the method is defined but before the class is
     defined.  At this stage methods look like functions.
@@ -86,4 +88,4 @@
         return signature.parameters.get("self", None) is not None
     else:
         spec = inspect.getfullargspec(func)  # type: ignore[union-attr, assignment]
-        return bool(spec and spec.args and spec.args[0] == "self")+        return spec and spec.args and spec.args[0] == "self"