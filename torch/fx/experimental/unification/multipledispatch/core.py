--- conflicted
+++ resolved
@@ -1,10 +1,6 @@
 import inspect
-<<<<<<< HEAD
-from typing import Any, Callable, Union
-=======
 from typing import Any, Callable, TypeVar
 from typing_extensions import TypeVarTuple, Unpack
->>>>>>> 1ab300fc
 
 from .dispatcher import Dispatcher, MethodDispatcher
 
@@ -16,16 +12,9 @@
 T = TypeVar("T")
 Ts = TypeVarTuple("Ts")
 
-<<<<<<< HEAD
-def dispatch(
-    *types: type[Any], **kwargs: Any
-) -> Callable[[Callable[..., Any]], Union[Dispatcher, MethodDispatcher]]:
-=======
-
 def dispatch(
     *types: Unpack[Ts], **kwargs: Any
 ) -> Callable[[Callable[..., T]], Callable[..., T]]:
->>>>>>> 1ab300fc
     """Dispatch function on the types of the inputs
     Supports dispatch on all non-keyword arguments.
     Collects implementations based on the function name.  Ignores namespaces.
