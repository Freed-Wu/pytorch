--- conflicted
+++ resolved
@@ -1,17 +1,14 @@
-<<<<<<< HEAD
-from typing import Any, Union
-=======
 from typing import Any, NewType
->>>>>>> 5b2d3a73
 
 import torch
-from torch._library.fake_class_registry import FakeScriptObject
+
+from .fake_class_registry import FakeScriptObject, register_fake_class
 
 
-@torch._library.register_fake_class("aten::OpaqueObject")
+@register_fake_class("aten::OpaqueObject")
 class FakeOpaqueObject:
-    def __init__(self, payload: Any) -> None:
-        self.payload: Any = payload
+    def __init__(self) -> None:
+        pass
 
     @classmethod
     def __obj_unflatten__(cls, flattened_ctx: dict[str, Any]) -> None:
@@ -87,7 +84,7 @@
     return torch._C._make_opaque_object(payload)
 
 
-def get_payload(opaque_object: Union[torch._C.ScriptObject, FakeScriptObject]) -> Any:
+def get_payload(opaque_object: torch._C.ScriptObject) -> Any:
     """
     Retrieves the Python object stored in the given opaque object.
 
@@ -98,19 +95,12 @@
         payload (Any): The Python object stored in the opaque object. This can
         be set with `set_payload()`.
     """
-<<<<<<< HEAD
     if isinstance(opaque_object, FakeScriptObject):
-        return opaque_object.wrapped_obj.payload
-    elif isinstance(opaque_object, torch._C.ScriptObject):
-        if str(opaque_object._type()) == "__torch__.torch.classes.aten.OpaqueObject":
-            return torch._C._get_opaque_object_payload(opaque_object)  # type: ignore[attr-defined]
-        else:
-            raise RuntimeError(
-                f"Unable to get payload of ScriptObject object of type {str(opaque_object._type())}"
-            )
-    else:
-        raise RuntimeError(f"Unable to get payload of object {opaque_object}")
-=======
+        raise ValueError(
+            "OpaqueObjects are opaque, so therefore the contents should not be "
+            "visible to torch.compile, and the fake kernel should not depend "
+            "on the contents of the OpaqueObject at all."
+        )
     if not (
         isinstance(opaque_object, torch._C.ScriptObject)
         and opaque_object._type().qualified_name() == OpaqueTypeStr
@@ -124,7 +114,6 @@
             f"Tried to get the payload from a non-OpaqueObject of type `{type_}`"
         )
     return torch._C._get_opaque_object_payload(opaque_object)
->>>>>>> 5b2d3a73
 
 
 def set_payload(opaque_object: torch._C.ScriptObject, payload: Any) -> None:
@@ -135,6 +124,13 @@
         torch._C.ScriptObject: The opaque object that stores the given Python object.
         payload (Any): The Python object to store in the opaque object.
     """
+    if isinstance(opaque_object, FakeScriptObject):
+        raise ValueError(
+            "OpaqueObjects are opaque, so therefore the contents should not be "
+            "visible to torch.compile, and the fake kernel should not depend "
+            "on the contents of the OpaqueObject at all."
+        )
+
     if not (
         isinstance(opaque_object, torch._C.ScriptObject)
         and opaque_object._type().qualified_name() == OpaqueTypeStr
