# mypy: allow-untyped-defs
import contextlib
import functools
<<<<<<< HEAD
from contextlib import contextmanager, ExitStack, nullcontext
=======
from collections.abc import Sequence
from contextlib import AbstractContextManager, contextmanager, ExitStack, nullcontext
>>>>>>> eaa5d9d3
from dataclasses import dataclass
from typing import Any, Callable, Optional, Union

import torch
import torch.fx.traceback as fx_traceback
import torch.utils._pytree as pytree
from torch._dispatch.python import suspend_functionalization
from torch._guards import detect_fake_mode
from torch._ops import HigherOrderOperator, OperatorBase, OpOverload
from torch._subclasses.fake_tensor import FakeTensor
from torch._subclasses.functional_tensor import disable_functional_mode
from torch.fx.experimental.proxy_tensor import (
    _temp_remove_metadata_torch_function_mode,
    disable_proxy_modes_tracing,
    make_fx,
)
from torch.fx.passes.runtime_assert import insert_deferred_runtime_asserts
from torch.fx.passes.shape_prop import _extract_tensor_metadata, TensorMetadata
from torch.multiprocessing.reductions import StorageWeakRef


@dataclass
class UnsupportedAliasMutationException(RuntimeError):
    reason: str


def autograd_not_implemented_inner(
    operator: OperatorBase, delayed_error: bool, *args: Any, **kwargs: Any
) -> Any:
    """If autograd is enabled and any of the arguments require grad this will either
    raise an error or return a DelayedError depending on the value of delayed.

    Args:
        operator: The Operator to call with the *args and **kwargs with
        op_name: The name of the Operator
        delayed_error: If True, return a DelayedError instead of raising an error
        args: The flattened operands to the Operator
        kwargs: The keyword arguments to the Operator

    Raises:
        RuntimeError: If autograd is enabled and any of the arguments to the Operator
    """
    with torch._C._AutoDispatchBelowAutograd():
        result = operator(*args, **kwargs)
        flat_operands = pytree.arg_tree_leaves(*args)
        if torch.is_grad_enabled() and any(
            f.requires_grad for f in flat_operands if isinstance(f, torch.Tensor)
        ):
            if delayed_error:
                err_fn = torch._C._functions.DelayedError(
                    f"Autograd not implemented for {str(operator)}",
                    1,
                )

                def fake_requires_grad(tensor):
                    if torch.is_floating_point(tensor) or torch.is_complex(tensor):
                        tensor = tensor.detach()
                        tensor.requires_grad = True
                    return tensor

                return pytree.tree_map_only(
                    torch.Tensor, lambda x: err_fn(fake_requires_grad(x)), result
                )
            else:
                raise RuntimeError(f"Autograd not implemented for {str(operator)}")
        return result


def autograd_not_implemented(op: OperatorBase, deferred_error: bool) -> Callable:
    def inner(*args, **kwargs):
        return autograd_not_implemented_inner(op, deferred_error, *args, **kwargs)

    return inner


def _maybe_run_with_interpreter(fn):
    maybe_interpreted_fn = fn
    if isinstance(fn, torch.fx.GraphModule) and fx_traceback.has_preserved_node_meta():
        # Running graph with interpreter is needed for propagating the stack_trace
        def graph_with_interpreter(*args):
            with fx_traceback.preserve_node_meta():
                return torch.fx.Interpreter(fn).run(*args)

        maybe_interpreted_fn = graph_with_interpreter
    return maybe_interpreted_fn


def _maybe_compile_and_run_fn(fn, *args):
    if not torch.compiler.is_dynamo_compiling():
        from torch._dynamo.backends.debugging import (
            make_eager_backend_with_torch_function_mode,
        )

        with _set_compilation_env(), torch._dynamo.utils.disable_cache_limit():
            with _temp_remove_metadata_torch_function_mode() as metadata_mode:
                if metadata_mode:
                    backend: Union[str, Callable[..., Any]] = (
                        make_eager_backend_with_torch_function_mode(metadata_mode)
                    )
                else:
                    backend = "eager"
                return torch.compile(fn, backend=backend, fullgraph=True)(*args)
    else:
        return fn(*args)


def reenter_make_fx(fn):
    from torch.fx.experimental.proxy_tensor import _CURRENT_MAKE_FX_TRACER

    @functools.wraps(fn)
    def wrapped(*args):
        assert (
            _CURRENT_MAKE_FX_TRACER is not None
        ), "Cannot reenter make_fx when we're not under a make_fx tracing session"
        return _CURRENT_MAKE_FX_TRACER.trace_subgraph(
            _maybe_run_with_interpreter(fn), *args
        )

    return wrapped


def _maybe_reenter_make_fx(fn):
    from torch.fx.experimental.proxy_tensor import _CURRENT_MAKE_FX_TRACER

    if _CURRENT_MAKE_FX_TRACER is not None:
        return reenter_make_fx(fn)
    else:

        def _maybe_make_fx_with_fake_mode(fn):
            @functools.wraps(fn)
            def wrapped(*args):
                from torch._guards import detect_fake_mode

                fake_mode = detect_fake_mode(args)
                if fake_mode is None:
                    # we creaeta a fake_mode here to make sure we could
                    # trace the graph with data-dependent calls e.g. .item()
                    return make_fx(fn, tracing_mode="fake")(*args)
                # Tracing with real if all inputs have been fakfied
                return make_fx(fn)(*args)

            return wrapped

        return _maybe_make_fx_with_fake_mode(fn)


def check_meta_consistency(
    lhs_list: list[Union[torch.Tensor, torch.SymInt, int]],
    rhs_list: list[Union[torch.Tensor, torch.SymInt, int]],
    lhs_name: str,
    rhs_name: str,
    include_contiguity: bool = True,
) -> None:
    def diff_meta_pairs(
        lhs_list: list[Union[torch.Tensor, torch.SymInt, int]],
        rhs_list: list[Union[torch.Tensor, torch.SymInt, int]],
    ) -> list[str]:
        def diff_meta(
            lhs: Union[torch.Tensor, torch.SymInt, int],
            rhs: Union[torch.Tensor, torch.SymInt, int],
        ) -> str:
            if isinstance(lhs, torch.Tensor) and isinstance(rhs, torch.Tensor):
                return ", ".join(
                    diff_tensor_meta(
                        _extract_tensor_metadata(
                            lhs, include_contiguity=include_contiguity
                        ),
                        _extract_tensor_metadata(
                            rhs, include_contiguity=include_contiguity
                        ),
                        check_grad=False,
                    )
                )
            else:

                def _both_int_types(lhs, rhs):
                    return isinstance(lhs, (int, torch.SymInt)) and isinstance(
                        rhs, (int, torch.SymInt)
                    )

                def _both_tensor(lhs, rhs):
                    return isinstance(lhs, torch.Tensor) and isinstance(
                        rhs, torch.Tensor
                    )

                if not _both_int_types(lhs, rhs) and not _both_tensor(lhs, rhs):
                    return f"type: {lhs} vs {rhs}"

            return ""

        # Manually check the device of lhs and rhs as this field is currently not part of TensorMetadata
        def diff_device(
            lhs: Union[torch.Tensor, torch.SymInt, int],
            rhs: Union[torch.Tensor, torch.SymInt, int],
        ) -> str:
            if isinstance(lhs, torch.Tensor) and isinstance(rhs, torch.Tensor):
                if (
                    rhs.device.type == lhs.device.type
                    and rhs.device.index == lhs.device.index
                ):
                    return ""
                else:
                    return "device"
            return ""

        if len(lhs_list) != len(rhs_list):
            raise torch._dynamo.exc.UncapturedHigherOrderOpError(
                f"Expected {lhs_name} and {rhs_name} to have same number of outputs but got lhs:{lhs_list} and rhs:{rhs_list}"
            )
        all_diffs = []
        for i, (lhs, rhs) in enumerate(zip(lhs_list, rhs_list)):
            if diff := diff_meta(lhs, rhs):
                all_diffs.append(
                    f"pair[{i}] differ in {diff}, where lhs is {lhs} and rhs is {rhs}"
                )
            if diff := diff_device(lhs, rhs):
                all_diffs.append(
                    f"pair[{i}] differ in {diff}, where lhs is {lhs} and rhs is {rhs}"
                )
        return all_diffs

    if all_diffs := diff_meta_pairs(lhs_list, rhs_list):
        diff_str = "\n".join(all_diffs)
        raise torch._dynamo.exc.UncapturedHigherOrderOpError(
            f"Expected {lhs_name} and {rhs_name} to have same metadata but found:\n{diff_str}"
        )


@contextmanager
def _set_compilation_env():
    _old_is_tracing = torch.fx._symbolic_trace._is_fx_tracing_flag
    _old_allow_empty_graphs = torch._dynamo.config.allow_empty_graphs
    # The issue is tracked in https://github.com/pytorch/pytorch/issues/144360: when dynamo finds
    # the top-level frame produces no graph, the default behavior is to fallback to eager.
    # Then when it encounters an inner function, it will try to trace that function again, which is unnecessary.
    # For while_loop, during inspecting the inner call, we trace into the python dispathcer
    # logic, which is not tracable as of today. So the proper fix can be either 1. allow dispatch
    # logic to be dynamo tracable or 2. fixing https://github.com/pytorch/pytorch/issues/144360.
    # but it exposes some bugs in existing tests so we have to have a temporary flag to control
    # the behavior, which allows dynamo to store an empty graph for a frame without falling back to eager
    try:
        # We need to turn off the is_fx_tracing_flag. Remove this flag check from dyanmo
        # once we are confident fx tracing works with dynamo.
        torch.fx._symbolic_trace._is_fx_tracing_flag = False
        torch._dynamo.config.allow_empty_graphs = True
        yield
    finally:
        torch.fx._symbolic_trace._is_fx_tracing_flag = _old_is_tracing
        torch._dynamo.config.allow_empty_graphs = _old_allow_empty_graphs


# The invariant here is that we always trace the branch with fake tensor
def _maybe_fake_tracing(fn, inputs: list[Any], pre_dispatch):
    fake_mode = detect_fake_mode(inputs)
    tracing_mode = "real"
    if fake_mode is None:
        fake_mode = nullcontext()
        tracing_mode = "fake"

    # Note: we need to turn off proxy tensor mode to avoid tracing infra
    # code that happens in make_fx e.g. we now call as_strided when wrapping tensor
    # as fake tensor.
    with fake_mode, disable_proxy_modes_tracing():
        gm = make_fx(
            fn,
            tracing_mode=tracing_mode,
            pre_dispatch=pre_dispatch,
            _error_on_data_dependent_ops=False,
        )(*inputs)
        if not isinstance(fake_mode, nullcontext) and fake_mode.shape_env is not None:
            insert_deferred_runtime_asserts(
                gm, fake_mode.shape_env, "hoo_maybe_fake_tracing", export=True
            )
        return gm


def potential_input_alias_or_mutation(gm, inputs, pre_dispatch=False):
    try:
        gm = _maybe_fake_tracing(gm, inputs, pre_dispatch)
    except UnsupportedAliasMutationException:
        # this can happen when nested cond_op is
        # functionalized
        return True
    except Exception as e:
        raise e

    example_inputs = [
        ph.meta.get("val", None) for ph in gm.graph.find_nodes(op="placeholder")
    ]
    (
        inp_inp_alias_map,
        inp_out_alias_map,
        out_out_alias_map,
        inp_mutation,
    ) = check_input_alias_and_mutation(gm, example_inputs)
    return (inp_inp_alias_map, inp_out_alias_map, out_out_alias_map), inp_mutation


def analyze_potential_input_alias_or_mutation(name, aliases, input_mutations):
    if any(len(a) > 0 for a in aliases):
        # TODO: Investigate here further which node is exactly aliasing
        raise RuntimeError(
            f"{name} where aliases appear. "
            + f"In particular, these inputs \
            {set(el for el_map in aliases if len(el_map.keys()) > 0 for el in el_map.keys())} "  # noqa: C401
            + "get aliased. Please ensure that this doesn't happen."
        )
    if len(input_mutations):
        # TODO: Investigate here further which node is exactly mutating the inputs
        raise RuntimeError(
            f"{name} where the inputs are mutated. "
            + f"In particular, these nodes are mutating the inputs \
            {set(el for el in input_mutations)}."  # noqa: C401
            + "Please ensure that this doesn't happen."
        )


def _has_potential_branch_input_mutation(gm, inputs, pre_dispatch=False):
    (
        _,
        _,
        _,
    ), inp_mutation = potential_input_alias_or_mutation(gm, inputs, pre_dispatch)

    return len(inp_mutation) > 0


def has_potential_input_alias_or_mutation(gm, inputs, pre_dispatch=False):
    (
        inp_inp_alias_map,
        inp_out_alias_map,
        out_out_alias_map,
    ), inp_mutation = potential_input_alias_or_mutation(gm, inputs, pre_dispatch)
    return (
        any(
            (
                len(inp_inp_alias_map) > 0,
                len(inp_out_alias_map) > 0,
                len(out_out_alias_map) > 0,
            )
        ),
        len(inp_mutation) > 0,
    )


def _collect_fake_inputs(inputs):
    from torch._subclasses.fake_tensor import FakeTensor

    # Get the example values of the inputs.
    inputs_fake: list[Union[FakeTensor, torch.Tensor, int]] = []
    for inp in inputs:
        if isinstance(inp, (torch.fx.proxy.Proxy, torch.fx.node.Node)):
            inp = inp.node if isinstance(inp, torch.fx.proxy.Proxy) else inp
            if hasattr(inp, "meta"):
                val = inp.meta["example_value"]
                if isinstance(val, torch.Tensor):
                    if torch._C._functorch.is_batchedtensor(
                        val
                    ) or torch._C._functorch.is_functionaltensor(val):
                        # This case is for batched or functional tensors
                        # Unwrap the tensors
                        while torch._C._functorch.is_batchedtensor(
                            val
                        ) or torch._C._functorch.is_functionaltensor(val):
                            val = torch._C._functorch.get_unwrapped(val)
                        assert isinstance(val, FakeTensor)
                        inputs_fake.append(val)
                    else:
                        # This is the standard case of a TensorVariable
                        assert isinstance(val, FakeTensor)
                        inputs_fake.append(val)
                else:
                    # This case is for SymInts and other non-Tensor elements
                    assert not isinstance(val, torch.Tensor)
                    inputs_fake.append(val)
        else:
            # This case is for ints
            assert isinstance(inp, int)
            inputs_fake.append(inp)

    return inputs_fake


def _check_alias_and_mutation(graph_module, inputs_fake, name, pre_dispatch):
    aliases, inp_mutation = has_potential_input_alias_or_mutation(
        graph_module, inputs_fake, pre_dispatch=pre_dispatch
    )
    if aliases:
        raise RuntimeError(
            f"{name} might be aliasing the input or the output!"
        )  # noqa: F541
    if inp_mutation:
        raise RuntimeError(f"{name} might be modifying the input!")  # noqa: F541


def unique_graph_id(proxy_mode, prefix):
    """Returns a unique name and id for a graph to be added to a proxy_mode tracer"""
    # There are probably better ways - I know that create_arg has some self incrementing name
    # magic to it, but since we explicitly have to get the name for register_module,
    # I was not sure how to do that. This kinda simulates it.
    return unique_graph_name_with_root(proxy_mode.tracer.root, prefix)


def unique_graph_name_with_root(
    root: torch.fx.GraphModule, prefix: str
) -> tuple[int, str]:
    next_name = None
    i = 0
    while not next_name:
        candidate = f"{prefix}_{i}"
        if hasattr(root, candidate):
            i += 1
        else:
            next_name = candidate
    return i, next_name


def _from_fun(t):
    from torch._functorch.aot_autograd import from_fun
    from torch._subclasses.functional_tensor import FunctionalTensor

    if isinstance(t, torch.Tensor):
        if t.dtype != torch.bool:
            return torch.empty_strided(
                t.size(),
                t.stride(),
                dtype=t.dtype,
                requires_grad=t.requires_grad,
                device=t.device,
            )
        else:
            # clone of a functional tensor produces a functional tensor
            # but we want to avoid it so we clone a non-functional version
            maybe_unfunc_t = t
            if isinstance(t, FunctionalTensor):
                torch._sync(t)
                maybe_unfunc_t = from_fun(t)
            elif torch._is_functional_tensor(t):
                # need to handle both types of functionalization here:
                # these are the tensors that came from the user,
                # which could be either FunctionalTensorWrapper or FunctionalTensor
                torch._sync(t)
                maybe_unfunc_t = torch._from_functional_tensor(t)
            return maybe_unfunc_t.clone()
    return t


def clone_outputs_aliasing_inputs(args):
    input_storage = {
        StorageWeakRef(arg._typed_storage())
        for arg in args
        if isinstance(arg, torch.Tensor)
    }

    def maybe_clone(t):
        if (
            isinstance(t, torch.Tensor)
            and StorageWeakRef(t._typed_storage()) in input_storage
        ):
            return t.clone()
        return t

    return maybe_clone


def prepare_fw_with_masks(fn):
    def fw_with_masks(*args):
        fw_out = fn(*args)
        return fw_out, [
            True if isinstance(ret, torch.Tensor) and ret.requires_grad else False
            for ret in fw_out
        ]

    return fw_with_masks


def prepare_fw_with_masks_all_requires_grad(fn):
    def fw_with_masks(*args):
        fw_out = fn(*args)
        # Note [force all outputs to be require grad]
        # Instead of using the original fn, we set the output of original
        # fn to all require grad. This is consistent with the behavior
        # of autograd.Function, where if any one of the inputs requires grad
        # all output will be require grad. This also makes the downstream
        # require_gradness reasoning much easier.
        if pytree.tree_any_only(torch.Tensor, lambda t: t.requires_grad, args):
            fw_out = pytree.tree_map_only(
                torch.Tensor, lambda x: x.requires_grad_(True), fw_out
            )
        return fw_out, pytree.tree_map_only(
            torch.Tensor, lambda x: x.requires_grad, fw_out
        )

    return fw_with_masks


# This function replaces None gradients with all-zero gradients.
# `None` gradients are problematic for CUDA graphs. Those gradients are
# replaced with an all-zero tensor for better optimization
def unmask_none_gradients(grads, operands):
    allowed_types = (torch.Tensor, int, torch.SymInt)
    assert all(
        isinstance(o, allowed_types) for o in operands
    ), f"operands can only be of {allowed_types} but got {[type(o) for o in operands]}"

    unmasked_grads = []
    for g, o in zip(grads, operands):
        if g is not None:
            unmasked_grads.append(g)
        else:
            # In case the operand is an int or a torch.SymInt, return None
            # This can happen for lifted_arguments. E.g., the shapes of a dynamic tensor are lifted and passed
            # as additional arguments
            unmasked_grads.append(
                torch.zeros_like(o) if isinstance(o, torch.Tensor) else None
            )

    return unmasked_grads


def _maybe_fake_prop_ignore_unbacked(fn, args):
    with ExitStack() as ctx_stack:
        if (fake_mode := detect_fake_mode(args)) is not None:
            ctx_stack.enter_context(fake_mode)
            if fake_mode.shape_env is not None:
                ctx_stack.enter_context(
                    fake_mode.shape_env.ignore_fresh_unbacked_symbols()
                )
        return fn(*args)


def redirect_to_mode(hop: OperatorBase, mode):
    """Utility for redispatching HOP to underlying mode

    Args:
        hop: The HOP to redispatch
        mode: The mode to redispatch to

    Returns:
        A decorated function that implements the HOP for the given mode
    """

    @hop.py_impl(mode)
    def impl(mode, *args, **kwargs):
        return mode.__torch_dispatch__(hop, [], args, kwargs)

    return impl


# TODO: The parameter use_output_and_grad_bw is required because some operations
# that utilize this function, such as the while_loop, may require (grad, fwd_outputs)
def create_fw_bw_graph(fn, use_output_and_grad_bw, fw_inputs, fw_outputs):
    from torch._functorch.aot_autograd import AOTConfig, create_joint

    # Note:[HOP create fw_bw graph] We create "clean" environments for make_fx by suspending all dispatch keys
    # between Autograd and Python key. Currently, we only suspend functionalization but more can be
    # added when required. Will encounter two problems if we don't suspend functionalization:
    #
    # 1. make_fx fails to capture operations on input: the inputs are wrapped as _to_functional_tensor_wrapper,
    # but they will be unwrapped before entering ProxyTorchDispatchMode as part of the dispatching.
    # However, it's the outside wrapper that tracer creates proxies for. This casuses tracer fail to
    # fetch the proxy for the inputs and fail to capture any operations on them.
    #
    # 2. make_fx fails to capture output: the outputs after ProxyTorchDispatchMode are further
    # wrapped as FunctionalTensorWrapper in Functionalize key after return. However, the tracer
    # only associates the inner tensor with proxy in ProxyTorchDispatchMode. Therefore,
    # when creating the output node, it fails to associate the wrapped tensor with its proxy.
    # Instead, it will create _tensor_constant as output.

    dummy_aot_config = AOTConfig(
        fw_compiler=None,  # type: ignore[arg-type]
        bw_compiler=None,  # type: ignore[arg-type]
        partition_fn=None,  # type: ignore[arg-type]
        decompositions={},
        num_params_buffers=0,
        aot_id=0,
        keep_inference_input_mutations=False,
    )

    example_grad = [_from_fun(out) for out in fw_outputs]
    num_grads = len(example_grad)
    fw_graph = _maybe_reenter_make_fx(fn)(*fw_inputs)

    def joint_fn(*joint_operands_grads):
        if use_output_and_grad_bw:
            grads = joint_operands_grads[0]
            inputs = joint_operands_grads[1][-1:]
        else:
            grads = joint_operands_grads[:num_grads]
            inputs = joint_operands_grads[num_grads:]

        joint = create_joint(prepare_fw_with_masks(fn), aot_config=dummy_aot_config)
        _, grads = joint(
            list(inputs),
            [grad for grad in grads if grad is not None and grad.requires_grad],
        )

        # Unmask None gradients to all-zero gradients
        unmasked_grads = unmask_none_gradients(grads, inputs)

        # In order to keep map functional for backward graph,
        # we clone outputs that are aliasing inputs
        maybe_clone = clone_outputs_aliasing_inputs(joint_operands_grads)

        return pytree.tree_map(maybe_clone, unmasked_grads)

    if use_output_and_grad_bw:
        example_xs_out = list(fw_inputs) + list(fw_outputs)
        joint_graph = _maybe_reenter_make_fx(joint_fn)(
            (list(example_grad), list(example_xs_out))
        )
    else:
        example_xs_out = list(fw_inputs)
        joint_graph = _maybe_reenter_make_fx(joint_fn)(
            *(list(example_grad) + list(example_xs_out))
        )

    return fw_graph, joint_graph


def _unstack_pytree(xs):
    flat_xs, inspec = pytree.tree_flatten(xs)
    if not all(isinstance(xs, torch.Tensor) for xs in flat_xs):
        raise RuntimeError(f"Leaves of xs must be Tensor {flat_xs}")

    if not all(xs.shape[0] == flat_xs[0].shape[0] for xs in flat_xs):
        raise RuntimeError(
            f"Leaves of xs must have same leading dimension size {[xs.shape for xs in flat_xs]}"
        )

    a = zip(*flat_xs)

    pytrees = [pytree.tree_unflatten(tuple, inspec) for tuple in a]
    return pytrees


def _stack_pytree(pytrees):
    flat_out = []
    out_spec = None
    for pt in pytrees:
        flat_pt, out_spec = pytree.tree_flatten(pt)
        flat_out.append(flat_pt)
    assert out_spec is not None
    b = zip(*flat_out)
    stacked_out = []
    for leaves in b:
        if all(isinstance(leaf, torch.Tensor) for leaf in leaves):
            stacked_out.append(torch.stack(leaves))
        elif all(leaf is None for leaf in leaves):
            # Backward graph can return None output when forward inputs doesn't require grad.
            # When we eagerly execute backward graph, we need to call _stack_pytree on its output,
            # therefore we need to deal with None output.
            stacked_out.append(None)  # type: ignore[arg-type]
        else:
            raise RuntimeError(f"Cannot stack {leaves}.")
    return pytree.tree_unflatten(stacked_out, out_spec)


# We cannot call save_for_backward for symints. This helper function
# can be used to save symints as direct attributes of ctx in autograd.Function.
#
# For example, if args = (x, y, s0, z, s1),
# save_tensors_and_symints_for_backward will partition the args into two lists, and a bookkeeping list pos:
#   partitioned_args[0] = (x, y, z)
#   partitioned_args[1] = (s0, s1)
#   pos = (0, 0, 1, 0, 1)
# pos list keeps track of which partition the args
# is partitioned into in order to recover it in saved_tensors_and_symints.
#
# In saved_tensors_and_symints, we can recover the original args by:
# iterating over the pos list and pop one item from the front of paritioned_args[pos[i]].
# We use t_idx and s_idx to keep track of the next index of the item we are going to pop for the two lists.
def save_tensors_and_symints_for_backward(ctx, args):
    assert all(
        isinstance(arg, (torch.Tensor, torch.SymInt, int, type(None))) for arg in args
    ), args
    partitioned_args: list[Any] = [[], []]
    pos = []
    for arg in args:
        idx = 0 if isinstance(arg, torch.Tensor) else 1
        partitioned_args[idx].append(arg)
        pos.append(idx)

    assert not hasattr(ctx, "sym_int_args"), "ctx already has sym_int_args attribute."
    assert not hasattr(ctx, "pos"), "ctx already has pos attribute."
    ctx.save_for_backward(*partitioned_args[0])
    ctx.sym_int_args = partitioned_args[1]
    ctx.pos = pos


def saved_tensors_and_symints(ctx):
    args = []
    t_idx = 0
    s_idx = 0
    saved_tensors = ctx.saved_tensors
    for p in ctx.pos:
        if p == 0:
            args.append(saved_tensors[t_idx])
            t_idx += 1
        else:
            args.append(ctx.sym_int_args[s_idx])
            s_idx += 1
    assert t_idx + s_idx == len(ctx.pos)
    return tuple(args)


def split_into_chunks(iterable: Sequence[Any], chunk_sizes: list[int]) -> list[Any]:
    assert sum(chunk_sizes) == len(iterable), (
        "the sum of all chunks needs to match the length of the iterable."
    )
    elements = []
    idx = 0
    for size in chunk_sizes:
        elements.append(iterable[idx : idx + size])
        idx += size
    return elements


def create_bw_fn(fn: Callable, args: tuple[Any]) -> Callable:
    """
    For a fn that accepts flat inputs and returns flat outputs:
        fw_out = fn(*args),
    this function returns:
        grad_args = bw_fn(*args_and_grad_output)
    with the following invariants:
      1. args + fw_out has an 1-1 correspondence to args_and_grad_output
      2. grad_args has an 1-1 corresponsence to args
      3. for tensor arg whose requires_grad is False, its corresponding grad in
         grad_args will be a zero tensor with the same shape.
    """

    from torch._functorch.aot_autograd import AOTConfig, create_joint
    from torch._higher_order_ops.utils import prepare_fw_with_masks_all_requires_grad

    dummy_aot_config = AOTConfig(
        fw_compiler=None,  # type: ignore[arg-type]
        bw_compiler=None,  # type: ignore[arg-type]
        partition_fn=None,  # type: ignore[arg-type]
        decompositions={},
        num_params_buffers=0,
        aot_id=0,
        keep_inference_input_mutations=False,
    )
    n_primals = len(args)

    bw_fn = create_joint(
        prepare_fw_with_masks_all_requires_grad(fn), aot_config=dummy_aot_config
    )

    def flat_fn(*args_and_grad_outs):
        primals = args_and_grad_outs[:n_primals]
        tangents = args_and_grad_outs[n_primals:]
        grad_args = bw_fn(primals, tangents)[1]
        assert len(args) == len(grad_args)

        maybe_clone = clone_outputs_aliasing_inputs(args_and_grad_outs)

        return [
            (
                torch.zeros_like(arg)
                if isinstance(arg, torch.Tensor) and grad is None
                else maybe_clone(grad)
            )
            for grad, arg in zip(grad_args, primals)
        ]

    return flat_fn


def get_dummy_aot_autograd_config():
    from torch._functorch.aot_autograd import AOTConfig

    return AOTConfig(
        fw_compiler=None,  # type: ignore[arg-type]
        bw_compiler=None,  # type: ignore[arg-type]
        partition_fn=None,  # type: ignore[arg-type]
        decompositions={},
        num_params_buffers=0,
        aot_id=0,
        keep_inference_input_mutations=False,
    )


# Slices off the first element of a given dimension
def first_slice_copy(t: torch.Tensor, dim: int = 0) -> torch.Tensor:
    return torch.select_copy(t, dim, 0)


# Reports the difference between meta of two tensors in a string
def diff_tensor_meta(
    meta1: TensorMetadata, meta2: TensorMetadata, check_grad=True
) -> list[str]:
    from torch.fx.experimental.symbolic_shapes import GuardOnDataDependentSymNode

    pair_diffs = []
    for meta_name in TensorMetadata._fields:
        if not check_grad and meta_name == "requires_grad":
            continue
        val1 = getattr(meta1, meta_name)
        val2 = getattr(meta2, meta_name)
        try:
            if val1 != val2:
                pair_diffs.append(f"'{meta_name}: {val1} vs {val2}'")
        except GuardOnDataDependentSymNode as _:
            pair_diffs.append(f"'{meta_name}: {val1} vs {val2}'")
            continue
    return pair_diffs


# Note [lifted arg types in hop]
# For dynamoed hops, we automatically lift the free symbols in tensors as arguments.
# This has implications for the types of lifted args for different dispatch keys:
#   1. functionalization, FakeTensorMode, ProxyTorchDispatchMode, Autograd need to support torch.Symint
#      lifted args because it's on the path of torch.compile(dynamic=True).
#   2. functionalization, FakeTensorMode, ProxyTorchDispatchMode, Autograd, CompositeExplicitAutograd need
#      to support int arguments. In the eager run case, we re-trace the subgraph in AutogradKey, so inner
#      hops may receive int inputs from the shape of outer tensor inputs.
#      However, CompositeExplicitAutograd won't receive SymInt inputs because it only accepts real tensor inputs.
def validate_subgraph_args_types(lifted_args: Union[tuple[Any, ...], list[Any]]):
    allowed_types = (torch.Tensor, int, torch.SymInt)
    assert all(
        isinstance(arg, (torch.Tensor, int, torch.SymInt)) for arg in lifted_args
    ), f"{lifted_args} can only be of {allowed_types} but got {tuple(type(arg) for arg in lifted_args)}"


# TODO: Return a more detailed information as to which node
# causes a mutation or an alias. This may requires a per operator tensor version checking
def check_input_alias_and_mutation(
    gm: torch.fx.GraphModule,
    fake_args: list[FakeTensor],
) -> tuple[dict[int, int], dict[int, int], dict[int, int], list[int]]:
    (
        inp_inp_alias_map,
        inp_out_alias_map,
        out_out_alias_map,
        mutated_inputs,
    ) = check_input_alias_and_mutation_return_ouputs(gm, fake_args)[:-1]
    return inp_inp_alias_map, inp_out_alias_map, out_out_alias_map, mutated_inputs


def check_input_alias_and_mutation_return_ouputs(
    gm: torch.fx.GraphModule,
    fake_args: Union[list[FakeTensor], tuple[FakeTensor, ...]],
) -> tuple[
    dict[int, int],
    dict[int, int],
    dict[int, int],
    list[int],
    Union[tuple[Any, ...], list[Any]],
]:
    # We want to disable active functional, proxy and fake modes if any.
    # to create a encapsulated environment for fake tensor prop
    with torch.utils._python_dispatch._disable_current_modes():
        """This function returns mutated inputs, inp-inp alias, inp-out alias, out-out alias
        in the graph module gm. It checks whether input tensor versions have
        changed after run gm once to detect mutation and checks tensor storage
        to detect alias.
        """

        def _tensor_version(t) -> Optional[int]:
            if isinstance(t, torch.Tensor):
                assert isinstance(t, FakeTensor), "Only fake tensor is allowed"
                return t._version
            return None

        def _tensor_storage(t) -> StorageWeakRef:
            return StorageWeakRef(t._typed_storage())

        def _get_shape_env(
            fake_args,
        ) -> Optional[torch.fx.experimental.symbolic_shapes.ShapeEnv]:
            # detect_fake_mode requires there could be only one active fake mode. This
            # restricts the usage of this function because the global TracingContext
            # has a persistent fake mode but fake tensors can be created
            # outside of the tracing context (e.g. in testing).
            # Instead, we just look at fake_args fake tensor mode
            if len(fake_args) == 0:
                return torch.fx.experimental.symbolic_shapes.ShapeEnv()

            prev_fake_mode = None
            for arg in fake_args:
                if isinstance(arg, torch.Tensor):
                    assert isinstance(arg, FakeTensor)
                    prev_fake_mode = arg.fake_mode
            assert prev_fake_mode is not None
            return prev_fake_mode.shape_env

        # Clone the fake args to avoid mutating the original fake args
        with ExitStack() as ctx_stack:
            # We need to re-use prev_fake_mode's shape env to resolve
            # the runtime assertions for unbacked symbols.
            new_fake_mode = torch._subclasses.FakeTensorMode(
                shape_env=_get_shape_env(fake_args),
                allow_non_fake_inputs=False,
            )
            # We need to temporarily turn inference_mode off because
            # under inference mode, tensor version counter is not tracked.
            no_inference_mode_ctx = torch.inference_mode(False)
            ctx_stack.enter_context(new_fake_mode)
            ctx_stack.enter_context(no_inference_mode_ctx)
            if new_fake_mode.shape_env is not None:
                ctx_stack.enter_context(
                    new_fake_mode.shape_env.ignore_fresh_unbacked_symbols()
                )

            # create new fake tensors in new fake mode to avoid mutating original tensors
            cloned = [
                torch.empty_strided(
                    arg.size(),
                    arg.stride(),
                    dtype=arg.dtype,
                    device=arg.device,
                    requires_grad=arg.requires_grad,
                    layout=arg.layout,
                )
                if isinstance(arg, torch.Tensor)
                else arg
                for arg in fake_args
            ]
            before = [_tensor_version(arg) for arg in cloned]
            outputs = gm(*cloned)
            outputs = [outputs] if not isinstance(outputs, (list, tuple)) else outputs
            after = [_tensor_version(arg) for arg in cloned]
            mutated_inputs = [
                i for i, (v1, v2) in enumerate(zip(before, after)) if v1 != v2
            ]
        # We need to analyze the original fake_args to detect
        # inp-inp alias.
        inp_storage_map = {
            _tensor_storage(inp): i
            for i, inp in enumerate(fake_args)
            if isinstance(inp, torch.Tensor)
        }
        inp_inp_alias_map = {
            i: inp_storage_map[_tensor_storage(inp)]
            for i, inp in enumerate(fake_args)
            if isinstance(inp, torch.Tensor)
            and inp_storage_map[_tensor_storage(inp)] != i
        }
        out_storage_map = {
            _tensor_storage(out): i
            for i, out in enumerate(outputs)
            if isinstance(out, torch.Tensor)
        }
        out_out_alias_map = {
            i: out_storage_map[_tensor_storage(out)]
            for i, out in enumerate(outputs)
            if isinstance(out, torch.Tensor)
            and out_storage_map[_tensor_storage(out)] != i
        }
        inp_out_alias_map = {
            i: out_storage_map[_tensor_storage(inp)]
            for i, inp in enumerate(cloned)
            if isinstance(inp, torch.Tensor) and _tensor_storage(inp) in out_storage_map
        }
        return (
            inp_inp_alias_map,
            inp_out_alias_map,
            out_out_alias_map,
            mutated_inputs,
            outputs,
        )


registered_hop_fake_fns: dict[torch._ops.OpOverload, Callable] = {}


def register_fake(hop, fn=None):
    """
    Register a fake function for a HOP. This is conceptually equivalent of the
    register_fake utility for the custom ops. The registered function is called
    inside the fake_tensor _dispatch_impl.
    """
    assert hop not in registered_hop_fake_fns

    def register(func):
        from torch._subclasses.fake_tensor import FakeTensorMode

        redirect_to_mode(hop, FakeTensorMode)

        registered_hop_fake_fns[hop] = func
        return func

    if fn is None:
        return register
    return register(fn)


class FunctionalizeCtxWrapper:
    """
    This is a dummy wrapper to facilitate fake tensor caching.

    For AOT Dispatcher metadata collection pass, HOPs go from functionalization
    key to fake tensor key. The functionalization key wraps the subgraphs in a
    function, which changes from call to call even though the subgraph might
    still be same.

    To enable fake tensor caching, we just wrap the ctx and subgraph in this
    class and then use the subgraph as the hash.
    """

    # Prevents PYTORCH_TEST_WITH_DYNAMO=1 test failures
    @torch._disable_dynamo
    def __init__(self, ctx, subgraph):
        self.ctx = ctx
        self.subgraph = subgraph

    def __hash__(self):
        return id(self.subgraph)

    def __repr__(self):
        return f"FunctionalizeCtxWrapper on subgraph {self.subgraph})"

    def __call__(self, *args, **kwargs):
        if isinstance(self.subgraph, torch.fx.GraphModule):
            # Running graph with interpreter is needed for propagating the stack_trace
            with fx_traceback.preserve_node_meta():
                return self.ctx.functionalize(torch.fx.Interpreter(self.subgraph).run)(
                    *args, **kwargs
                )
        return self.ctx.functionalize(self.subgraph)(*args, **kwargs)


# A wrapper over HigherOrderOperator that also carries its schema
class HopInstance:
    def __init__(self, op: HigherOrderOperator, schema: torch.FunctionSchema):
        assert isinstance(op, HigherOrderOperator), op
        self._op = op
        # Using "_" to be consistent with how we access _schema of OpOverload
        self._schema = schema

    def __call__(self, *args, **kwargs):
        return self._op(*args, **kwargs)


def call_op(op: Union[OpOverload, HopInstance], args, kwargs):
    if isinstance(op, OpOverload):
        return op(*args, **kwargs)

    assert isinstance(op, HopInstance), op
    schema = op._schema
    bound_args = list(args)
    bound_kwargs = {}
    for arg in schema.arguments[len(bound_args) :]:
        assert arg.name in kwargs, (arg.name, kwargs)
        val = kwargs[arg.name]
        if not arg.kwarg_only:
            bound_args.append(val)
        else:
            bound_kwargs[arg.name] = val
    return op(*bound_args, **bound_kwargs)


def materialize_as_graph(
    fn: Callable,
    args: tuple[Any],
    include_key_set: Optional[torch._C.DispatchKeySet] = None,
    exclude_key_set: Optional[torch._C.DispatchKeySet] = None,
    force_enable_grad=False,
) -> torch.fx.GraphModule:
    if include_key_set is None:
        include_key_set = torch._C._dispatch_tls_local_include_set()
    if exclude_key_set is None:
        exclude_key_set = torch._C._dispatch_tls_local_exclude_set()

    @torch._dynamo.disable(recursive=True, reason=None)
    def _materialize_as_graph_inner():
        with suspend_functionalization(), disable_functional_mode():
            with disable_proxy_modes_tracing():
                unfunc_t = [_from_fun(arg) for arg in args]
            with contextlib.ExitStack() as stack:
                stack.enter_context(
                    torch._C._ForceDispatchKeyGuard(include_key_set, exclude_key_set),
                )
                if force_enable_grad:
                    stack.enter_context(torch.enable_grad())
                return _maybe_reenter_make_fx(fn)(*unfunc_t)

    gm = _materialize_as_graph_inner()
    assert gm is not None
    return gm


def materialize_callable_in_args(op: HopInstance, args, kwargs):
    schema = op._schema
    hop = op._op
    flat_args, flat_spec = pytree.tree_flatten((args, kwargs))

    def wrapped_fn(*flat_args):
        return call_op(op, args, kwargs)

    # We need to trace the higher order op in order to materilaize the callable inputs that
    # are a callable (e.g. after functionalization key)
    gm = reenter_make_fx(wrapped_fn)(*flat_args)
    hop_node = gm.graph.find_nodes(op="call_function", target=hop)[0]
    arg_proxies = pytree.tree_leaves((hop_node.args, hop_node.kwargs))
    assert isinstance(schema, torch._C.FunctionSchema) and len(arg_proxies) == len(
        schema.arguments
    )

    # call_op preserves ordering of proxies via schema
    materialized_args = []
    for i, (proxy, arg) in enumerate(zip(arg_proxies, schema.arguments)):
        if (
            isinstance(proxy, torch.fx.Node)
            and proxy.op == "get_attr"
            and isinstance(getattr(gm, proxy.target), torch.fx.GraphModule)  # type: ignore[arg-type]
        ):
            assert callable(flat_args[i]), (schema, args, kwargs)
            materialized_args.append(getattr(gm, proxy.target))  # type: ignore[arg-type]
        else:
            materialized_args.append(flat_args[i])

    return pytree.tree_unflatten(materialized_args, flat_spec)<|MERGE_RESOLUTION|>--- conflicted
+++ resolved
@@ -1,23 +1,23 @@
 # mypy: allow-untyped-defs
 import contextlib
 import functools
-<<<<<<< HEAD
-from contextlib import contextmanager, ExitStack, nullcontext
-=======
 from collections.abc import Sequence
 from contextlib import AbstractContextManager, contextmanager, ExitStack, nullcontext
->>>>>>> eaa5d9d3
 from dataclasses import dataclass
-from typing import Any, Callable, Optional, Union
+from typing import Any, Callable, Optional, overload, TypeVar, Union
 
 import torch
 import torch.fx.traceback as fx_traceback
 import torch.utils._pytree as pytree
 from torch._dispatch.python import suspend_functionalization
 from torch._guards import detect_fake_mode
+from torch._higher_order_ops.schema import HopSchema
 from torch._ops import HigherOrderOperator, OperatorBase, OpOverload
 from torch._subclasses.fake_tensor import FakeTensor
-from torch._subclasses.functional_tensor import disable_functional_mode
+from torch._subclasses.functional_tensor import (
+    disable_functional_mode,
+    FunctionalTensor,
+)
 from torch.fx.experimental.proxy_tensor import (
     _temp_remove_metadata_torch_function_mode,
     disable_proxy_modes_tracing,
@@ -114,16 +114,22 @@
 
 
 def reenter_make_fx(fn):
+    from torch._guards import detect_fake_mode
     from torch.fx.experimental.proxy_tensor import _CURRENT_MAKE_FX_TRACER
+    from torch.fx.passes.runtime_assert import insert_deferred_runtime_asserts
 
     @functools.wraps(fn)
     def wrapped(*args):
-        assert (
-            _CURRENT_MAKE_FX_TRACER is not None
-        ), "Cannot reenter make_fx when we're not under a make_fx tracing session"
-        return _CURRENT_MAKE_FX_TRACER.trace_subgraph(
+        assert _CURRENT_MAKE_FX_TRACER is not None, (
+            "Cannot reenter make_fx when we're not under a make_fx tracing session"
+        )
+        gm = _CURRENT_MAKE_FX_TRACER.trace_subgraph(
             _maybe_run_with_interpreter(fn), *args
         )
+        if (fake_mode := detect_fake_mode()) and fake_mode.shape_env is not None:
+            insert_deferred_runtime_asserts(gm, fake_mode.shape_env, "reenter_make_fx")
+            gm.recompile()
+        return gm
 
     return wrapped
 
@@ -239,6 +245,7 @@
 def _set_compilation_env():
     _old_is_tracing = torch.fx._symbolic_trace._is_fx_tracing_flag
     _old_allow_empty_graphs = torch._dynamo.config.allow_empty_graphs
+    _old_capture_scalar_outputs = torch._dynamo.config.capture_scalar_outputs
     # The issue is tracked in https://github.com/pytorch/pytorch/issues/144360: when dynamo finds
     # the top-level frame produces no graph, the default behavior is to fallback to eager.
     # Then when it encounters an inner function, it will try to trace that function again, which is unnecessary.
@@ -252,19 +259,22 @@
         # once we are confident fx tracing works with dynamo.
         torch.fx._symbolic_trace._is_fx_tracing_flag = False
         torch._dynamo.config.allow_empty_graphs = True
+        torch._dynamo.config.capture_scalar_outputs = True
         yield
     finally:
         torch.fx._symbolic_trace._is_fx_tracing_flag = _old_is_tracing
         torch._dynamo.config.allow_empty_graphs = _old_allow_empty_graphs
+        torch._dynamo.config.capture_scalar_outputs = _old_capture_scalar_outputs
 
 
 # The invariant here is that we always trace the branch with fake tensor
 def _maybe_fake_tracing(fn, inputs: list[Any], pre_dispatch):
-    fake_mode = detect_fake_mode(inputs)
-    tracing_mode = "real"
-    if fake_mode is None:
-        fake_mode = nullcontext()
-        tracing_mode = "fake"
+    fake_mode_det = detect_fake_mode(inputs)
+    fake_mode: AbstractContextManager = nullcontext()
+    tracing_mode = "fake"
+    if fake_mode_det is not None:
+        fake_mode = fake_mode_det
+        tracing_mode = "real"
 
     # Note: we need to turn off proxy tensor mode to avoid tracing infra
     # code that happens in make_fx e.g. we now call as_strided when wrapping tensor
@@ -276,9 +286,12 @@
             pre_dispatch=pre_dispatch,
             _error_on_data_dependent_ops=False,
         )(*inputs)
-        if not isinstance(fake_mode, nullcontext) and fake_mode.shape_env is not None:
+        if not isinstance(fake_mode, nullcontext) and fake_mode.shape_env is not None:  # type: ignore[attr-defined]
             insert_deferred_runtime_asserts(
-                gm, fake_mode.shape_env, "hoo_maybe_fake_tracing", export=True
+                gm,
+                fake_mode.shape_env,  # type: ignore[attr-defined]
+                "hoo_maybe_fake_tracing",
+                export=True,  # type: ignore[attr-defined]
             )
         return gm
 
@@ -326,20 +339,22 @@
 
 def _has_potential_branch_input_mutation(gm, inputs, pre_dispatch=False):
     (
-        _,
-        _,
-        _,
-    ), inp_mutation = potential_input_alias_or_mutation(gm, inputs, pre_dispatch)
+        (_, _, _),
+        inp_mutation,
+    ) = potential_input_alias_or_mutation(gm, inputs, pre_dispatch)
 
     return len(inp_mutation) > 0
 
 
 def has_potential_input_alias_or_mutation(gm, inputs, pre_dispatch=False):
     (
-        inp_inp_alias_map,
-        inp_out_alias_map,
-        out_out_alias_map,
-    ), inp_mutation = potential_input_alias_or_mutation(gm, inputs, pre_dispatch)
+        (
+            inp_inp_alias_map,
+            inp_out_alias_map,
+            out_out_alias_map,
+        ),
+        inp_mutation,
+    ) = potential_input_alias_or_mutation(gm, inputs, pre_dispatch)
     return (
         any(
             (
@@ -395,9 +410,7 @@
         graph_module, inputs_fake, pre_dispatch=pre_dispatch
     )
     if aliases:
-        raise RuntimeError(
-            f"{name} might be aliasing the input or the output!"
-        )  # noqa: F541
+        raise RuntimeError(f"{name} might be aliasing the input or the output!")  # noqa: F541
     if inp_mutation:
         raise RuntimeError(f"{name} might be modifying the input!")  # noqa: F541
 
@@ -426,7 +439,6 @@
 
 def _from_fun(t):
     from torch._functorch.aot_autograd import from_fun
-    from torch._subclasses.functional_tensor import FunctionalTensor
 
     if isinstance(t, torch.Tensor):
         if t.dtype != torch.bool:
@@ -508,9 +520,9 @@
 # replaced with an all-zero tensor for better optimization
 def unmask_none_gradients(grads, operands):
     allowed_types = (torch.Tensor, int, torch.SymInt)
-    assert all(
-        isinstance(o, allowed_types) for o in operands
-    ), f"operands can only be of {allowed_types} but got {[type(o) for o in operands]}"
+    assert all(isinstance(o, allowed_types) for o in operands), (
+        f"operands can only be of {allowed_types} but got {[type(o) for o in operands]}"
+    )
 
     unmasked_grads = []
     for g, o in zip(grads, operands):
@@ -829,7 +841,9 @@
     allowed_types = (torch.Tensor, int, torch.SymInt)
     assert all(
         isinstance(arg, (torch.Tensor, int, torch.SymInt)) for arg in lifted_args
-    ), f"{lifted_args} can only be of {allowed_types} but got {tuple(type(arg) for arg in lifted_args)}"
+    ), (
+        f"{lifted_args} can only be of {allowed_types} but got {tuple(type(arg) for arg in lifted_args)}"
+    )
 
 
 # TODO: Return a more detailed information as to which node
@@ -843,11 +857,15 @@
         inp_out_alias_map,
         out_out_alias_map,
         mutated_inputs,
-    ) = check_input_alias_and_mutation_return_ouputs(gm, fake_args)[:-1]
+    ) = check_input_alias_and_mutation_return_outputs(gm, fake_args)[:-1]
     return inp_inp_alias_map, inp_out_alias_map, out_out_alias_map, mutated_inputs
 
 
-def check_input_alias_and_mutation_return_ouputs(
+def _tensor_storage(t) -> StorageWeakRef:
+    return StorageWeakRef(t._typed_storage())
+
+
+def check_input_alias_and_mutation_return_outputs(
     gm: torch.fx.GraphModule,
     fake_args: Union[list[FakeTensor], tuple[FakeTensor, ...]],
 ) -> tuple[
@@ -857,6 +875,29 @@
     list[int],
     Union[tuple[Any, ...], list[Any]],
 ]:
+    # This function can be called under autograd, functional, proxy and fake tensor mode.
+    # We need to return either a fake tensor or a real tensor depending on the mode.
+    # to detect the input mutation/aliasing.
+    with (
+        disable_proxy_modes_tracing(),
+        disable_functional_mode(),
+        suspend_functionalization(),
+    ):
+
+        def _from_functional_tensor(t: torch.Tensor) -> torch.Tensor:
+            if isinstance(t, FunctionalTensor) or torch._is_functional_tensor(t):
+                return torch.empty_strided(
+                    t.size(),
+                    t.stride(),
+                    dtype=t.dtype,
+                    requires_grad=t.requires_grad,
+                    device=t.device,
+                )
+            return t
+
+        fake_args = pytree.tree_map_only(
+            torch.Tensor, _from_functional_tensor, fake_args
+        )
     # We want to disable active functional, proxy and fake modes if any.
     # to create a encapsulated environment for fake tensor prop
     with torch.utils._python_dispatch._disable_current_modes():
@@ -868,12 +909,10 @@
 
         def _tensor_version(t) -> Optional[int]:
             if isinstance(t, torch.Tensor):
-                assert isinstance(t, FakeTensor), "Only fake tensor is allowed"
+                if not isinstance(t, FakeTensor):
+                    raise RuntimeError("Only fake tensor is allowed")
                 return t._version
             return None
-
-        def _tensor_storage(t) -> StorageWeakRef:
-            return StorageWeakRef(t._typed_storage())
 
         def _get_shape_env(
             fake_args,
@@ -886,21 +925,22 @@
             if len(fake_args) == 0:
                 return torch.fx.experimental.symbolic_shapes.ShapeEnv()
 
-            prev_fake_mode = None
             for arg in fake_args:
-                if isinstance(arg, torch.Tensor):
-                    assert isinstance(arg, FakeTensor)
-                    prev_fake_mode = arg.fake_mode
-            assert prev_fake_mode is not None
-            return prev_fake_mode.shape_env
+                if isinstance(arg, FakeTensor):
+                    return arg.fake_mode.shape_env
+            return None
 
         # Clone the fake args to avoid mutating the original fake args
         with ExitStack() as ctx_stack:
-            # We need to re-use prev_fake_mode's shape env to resolve
+            # We need to reuse prev_fake_mode's shape env to resolve
             # the runtime assertions for unbacked symbols.
             new_fake_mode = torch._subclasses.FakeTensorMode(
                 shape_env=_get_shape_env(fake_args),
-                allow_non_fake_inputs=False,
+                # In executorch, there's an scalar_to_tensor pass that turns scalar inputs into a tensor constant
+                # e.g. add(a, 1) 1 is turned into a tensor, which becomes a constant tensor attribute in the graph.
+                # We allow non fake inputs for this purpose. This is fine for mutation detection purpose:
+                # inputs are all fake and all mutations/aliasing are still detected.
+                allow_non_fake_inputs=True,
             )
             # We need to temporarily turn inference_mode off because
             # under inference mode, tensor version counter is not tracked.
@@ -974,6 +1014,17 @@
 registered_hop_fake_fns: dict[torch._ops.OpOverload, Callable] = {}
 
 
+F = TypeVar("F", bound=Callable)
+
+
+@overload
+def register_fake(hop, fn: None = None) -> Callable[[F], F]: ...
+
+
+@overload
+def register_fake(hop, fn: F) -> F: ...
+
+
 def register_fake(hop, fn=None):
     """
     Register a fake function for a HOP. This is conceptually equivalent of the
@@ -982,7 +1033,7 @@
     """
     assert hop not in registered_hop_fake_fns
 
-    def register(func):
+    def register(func: F) -> F:
         from torch._subclasses.fake_tensor import FakeTensorMode
 
         redirect_to_mode(hop, FakeTensorMode)
@@ -1032,7 +1083,7 @@
 
 # A wrapper over HigherOrderOperator that also carries its schema
 class HopInstance:
-    def __init__(self, op: HigherOrderOperator, schema: torch.FunctionSchema):
+    def __init__(self, op: HigherOrderOperator, schema: HopSchema):
         assert isinstance(op, HigherOrderOperator), op
         self._op = op
         # Using "_" to be consistent with how we access _schema of OpOverload
@@ -1041,7 +1092,14 @@
     def __call__(self, *args, **kwargs):
         return self._op(*args, **kwargs)
 
-
+    @staticmethod
+    def create(hop: HigherOrderOperator, *args, **kwargs):
+        return HopInstance(hop, hop.gen_schema(*args, **kwargs))
+
+
+# This call_op can be used to call a HopInstance with
+# flat args and kwargs. We need to make use of the hop's schema's tree_spec
+# to unflatten the args and kwargs before calling the hop.
 def call_op(op: Union[OpOverload, HopInstance], args, kwargs):
     if isinstance(op, OpOverload):
         return op(*args, **kwargs)
@@ -1057,7 +1115,14 @@
             bound_args.append(val)
         else:
             bound_kwargs[arg.name] = val
-    return op(*bound_args, **bound_kwargs)
+
+    if schema.tree_spec is not None:
+        assert len(bound_args) == len(schema.arguments) and len(bound_kwargs) == 0
+        args, kwargs = pytree.tree_unflatten(bound_args, schema.tree_spec)
+        return op(*args, **kwargs)
+    else:
+        assert len(bound_args) + len(bound_kwargs) == len(schema.arguments)
+        return op(*bound_args, **bound_kwargs)
 
 
 def materialize_as_graph(
@@ -1120,4 +1185,38 @@
         else:
             materialized_args.append(flat_args[i])
 
-    return pytree.tree_unflatten(materialized_args, flat_spec)+    return pytree.tree_unflatten(materialized_args, flat_spec)
+
+
+def has_user_subclass(args, allowed_subclasses):
+    """Check if any tensor arguments are user subclasses.
+
+    This is used to determine if tensor subclasses should get a chance to run
+    their own implementation first before falling back to the default implementation.
+
+    Args:
+        args: Arguments to check (will be flattened with pytree)
+        allowed_subclasses: Tuple of allowed subclass types
+
+    Returns:
+        True if user tensor subclasses are found, False otherwise
+    """
+    flat_args, _ = pytree.tree_flatten(args)
+
+    val = any(
+        isinstance(a, torch.Tensor)
+        and type(a) is not torch.Tensor
+        and not isinstance(a, allowed_subclasses)
+        for a in flat_args
+    )
+    return val
+
+
+def _has_gen_schema(op: HigherOrderOperator):
+    # There is an InvokeQuant argument we cannot gen_schema.
+    if op is torch.ops.higher_order.invoke_quant_packed:
+        return False
+    method = "gen_schema"
+    return hasattr(type(op), method) and getattr(type(op), method) is not getattr(
+        HigherOrderOperator, method
+    )