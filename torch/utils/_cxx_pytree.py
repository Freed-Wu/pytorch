# Owner(s): ["module: pytree"]

"""
Contains utility functions for working with nested python data structures.

A *pytree* is Python nested data structure. It is a tree in the sense that
nodes are Python collections (e.g., list, tuple, dict) and the leaves are
Python values. Furthermore, a pytree should not contain reference cycles.

pytrees are useful for working with nested collections of Tensors. For example,
one can use `tree_map` to map a function over all Tensors inside some nested
collection of Tensors and `tree_leaves` to get a flat list of all Tensors
inside some nested collection. pytrees are helpful for implementing nested
collection support for PyTorch APIs.
"""

import functools
import types
<<<<<<< HEAD
from collections.abc import Iterable
from typing import Any, Callable, Optional, overload, TypeVar, Union
from typing_extensions import deprecated, Self, TypeAlias, TypeIs
=======
from collections.abc import Callable, Iterable
from typing import Any, Optional, overload, TypeVar, Union
from typing_extensions import deprecated, TypeIs
>>>>>>> 322091d8

import torch.utils._pytree as python_pytree
from torch.torch_version import TorchVersion as _TorchVersion
from torch.utils._pytree import (
    Context,
    DumpableContext,
    FlattenFunc,
    FlattenWithKeysFunc,
    FromDumpableContextFunc,
    is_namedtuple,
    is_namedtuple_class,
    is_namedtuple_instance,
    is_structseq,
    is_structseq_class,
    is_structseq_instance,
    KeyPath,
    PyTree,
    ToDumpableContextFunc,
    UnflattenFunc,
)


# Do not try to import `optree` package if the static version check already fails.
if not python_pytree._cxx_pytree_dynamo_traceable:
    raise ImportError(
        f"{__name__} depends on `optree>={python_pytree._optree_minimum_version}`, "
        "which is an optional dependency of PyTorch. "
        "To use it, please upgrade your optree package via "
        "`python3 -m pip install --upgrade optree`"
    )


import optree
from optree import PyTreeSpec  # direct import for type annotations


__all__ = [
    "PyTree",
    "Context",
    "FlattenFunc",
    "UnflattenFunc",
    "DumpableContext",
    "ToDumpableContextFunc",
    "FromDumpableContextFunc",
    "PyTreeSpec",
    "TreeSpec",
    "LeafSpec",
    "keystr",
    "key_get",
    "register_pytree_node",
    "tree_is_leaf",
    "tree_flatten",
    "tree_flatten_with_path",
    "tree_unflatten",
    "tree_iter",
    "tree_leaves",
    "tree_leaves_with_path",
    "tree_structure",
    "tree_map",
    "tree_map_with_path",
    "tree_map_",
    "tree_map_only",
    "tree_map_only_",
    "tree_all",
    "tree_any",
    "tree_all_only",
    "tree_any_only",
    "treespec_dumps",
    "treespec_loads",
    "treespec_pprint",
    "is_namedtuple",
    "is_namedtuple_class",
    "is_namedtuple_instance",
    "is_structseq",
    "is_structseq_class",
    "is_structseq_instance",
]


# In-tree installation may have VCS-based versioning. Update the previous static version.
python_pytree._optree_version = _TorchVersion(optree.__version__)  # type: ignore[attr-defined]

__TORCH_DICT_SESSION = optree.dict_insertion_ordered(True, namespace="torch")
__TORCH_DICT_SESSION.__enter__()  # enable globally and permanently


T = TypeVar("T")
S = TypeVar("S")
U = TypeVar("U")
R = TypeVar("R")

TreeSpec: TypeAlias = PyTreeSpec
OpTreeUnflattenFunc: TypeAlias = Callable[[Context, Iterable[Any]], PyTree]


def _reverse_args(func: UnflattenFunc) -> OpTreeUnflattenFunc:
    @functools.wraps(func)
    def wrapped(*args: Any, **kwargs: Any) -> Any:
        return func(*reversed(args), **kwargs)

    return wrapped


def register_pytree_node(
    cls: type[Any],
    flatten_fn: FlattenFunc,
    unflatten_fn: UnflattenFunc,
    *,
    serialized_type_name: Optional[str] = None,
    to_dumpable_context: Optional[ToDumpableContextFunc] = None,
    from_dumpable_context: Optional[FromDumpableContextFunc] = None,
    flatten_with_keys_fn: Optional[FlattenWithKeysFunc] = None,
) -> None:
    """Register a container-like type as pytree node.

    Args:
        cls (type): A Python type to treat as an internal pytree node.
        flatten_fn (callable): A function to be used during flattening, taking an instance of
            ``cls`` and returning a pair, with (1) an iterable for the children to be flattened
            recursively, and (2) some hashable auxiliary data to be stored in the treespec and to be
            passed to the ``unflatten_fn``.
        unflatten_fn (callable): A function taking two arguments: the auxiliary data that was
            returned by ``flatten_fn`` and stored in the treespec, and the unflattened children.
            The function should return an instance of ``cls``.
        serialized_type_name (str, optional): A keyword argument used to specify the fully
            qualified name used when serializing the tree spec.
        to_dumpable_context (callable, optional): An optional keyword argument to custom specify how
            to convert the context of the pytree to a custom json dumpable representation. This is
            used for json serialization, which is being used in :mod:`torch.export` right now.
        from_dumpable_context (callable, optional): An optional keyword argument to custom specify
            how to convert the custom json dumpable representation of the context back to the
            original context. This is used for json deserialization, which is being used in
            :mod:`torch.export` right now.

    Example::

        >>> # xdoctest: +SKIP
        >>> # Registry a Python type with lambda functions
        >>> register_pytree_node(
        ...     set,
        ...     lambda s: (sorted(s), None, None),
        ...     lambda children, _: set(children),
        ... )
    """
    if flatten_with_keys_fn is not None:
        raise NotImplementedError("KeyPaths are not yet supported in cxx_pytree.")

    _private_register_pytree_node(
        cls,
        flatten_fn,
        unflatten_fn,
        serialized_type_name=serialized_type_name,
        to_dumpable_context=to_dumpable_context,
        from_dumpable_context=from_dumpable_context,
    )

    python_pytree._private_register_pytree_node(
        cls,
        flatten_fn,
        unflatten_fn,
        serialized_type_name=serialized_type_name,
        to_dumpable_context=to_dumpable_context,
        from_dumpable_context=from_dumpable_context,
    )


@deprecated(
    "`torch.utils._cxx_pytree._register_pytree_node` is deprecated. "
    "Please use `torch.utils._cxx_pytree.register_pytree_node` instead.",
    category=FutureWarning,
)
def _register_pytree_node(
    cls: type[Any],
    flatten_fn: FlattenFunc,
    unflatten_fn: UnflattenFunc,
    *,
    serialized_type_name: Optional[str] = None,
    to_dumpable_context: Optional[ToDumpableContextFunc] = None,
    from_dumpable_context: Optional[FromDumpableContextFunc] = None,
) -> None:
    """Register a container-like type as pytree node for the C++ pytree only.

    The ``namespace`` argument is used to avoid collisions that occur when different libraries
    register the same Python type with different behaviors. It is recommended to add a unique prefix
    to the namespace to avoid conflicts with other libraries. Namespaces can also be used to specify
    the same class in different namespaces for different use cases.

    .. warning::
        For safety reasons, a ``namespace`` must be specified while registering a custom type. It is
        used to isolate the behavior of flattening and unflattening a pytree node type. This is to
        prevent accidental collisions between different libraries that may register the same type.

    Args:
        cls (type): A Python type to treat as an internal pytree node.
        flatten_fn (callable): A function to be used during flattening, taking an instance of
            ``cls`` and returning a pair, with (1) an iterable for the children to be flattened
            recursively, and (2) some hashable auxiliary data to be stored in the treespec and to be
            passed to the ``unflatten_fn``.
        unflatten_fn (callable): A function taking two arguments: the auxiliary data that was
            returned by ``flatten_fn`` and stored in the treespec, and the unflattened children.
            The function should return an instance of ``cls``.
        serialized_type_name (str, optional): A keyword argument used to specify the fully
            qualified name used when serializing the tree spec.
        to_dumpable_context (callable, optional): An optional keyword argument to custom specify how
            to convert the context of the pytree to a custom json dumpable representation. This is
            used for json serialization, which is being used in :mod:`torch.export` right now.
        from_dumpable_context (callable, optional): An optional keyword argument to custom specify
            how to convert the custom json dumpable representation of the context back to the
            original context. This is used for json deserialization, which is being used in
            :mod:`torch.export` right now.
    """

    _private_register_pytree_node(
        cls,
        flatten_fn,
        unflatten_fn,
        serialized_type_name=serialized_type_name,
        to_dumpable_context=to_dumpable_context,
        from_dumpable_context=from_dumpable_context,
    )


def _private_register_pytree_node(
    cls: type[Any],
    flatten_fn: FlattenFunc,
    unflatten_fn: UnflattenFunc,
    *,
    serialized_type_name: Optional[str] = None,
    to_dumpable_context: Optional[ToDumpableContextFunc] = None,
    from_dumpable_context: Optional[FromDumpableContextFunc] = None,
) -> None:
    """This is an internal function that is used to register a pytree node type
    for the C++ pytree only. End-users should use :func:`register_pytree_node`
    instead.
    """
    # TODO(XuehaiPan): remove this condition when we make Python pytree out-of-box support
    # PyStructSequence types
    if not optree.is_structseq_class(cls):
        optree.register_pytree_node(
            cls,
            flatten_fn,
            _reverse_args(unflatten_fn),
            namespace="torch",
        )


def _is_pytreespec_instance(
    obj: Any, /
) -> TypeIs[Union[TreeSpec, python_pytree.TreeSpec]]:
    return isinstance(obj, (TreeSpec, python_pytree.TreeSpec))


def tree_is_leaf(
    tree: PyTree,
    is_leaf: Optional[Callable[[PyTree], bool]] = None,
) -> bool:
    """Check if a pytree is a leaf.

    >>> tree_is_leaf(1)
    True
    >>> tree_is_leaf(None)
    True
    >>> tree_is_leaf([1, 2, 3])
    False
    >>> tree_is_leaf((1, 2, 3), is_leaf=lambda x: isinstance(x, tuple))
    True
    >>> tree_is_leaf({"a": 1, "b": 2, "c": 3})
    False
    >>> tree_is_leaf({"a": 1, "b": 2, "c": None})
    False

    Args:
        tree (pytree): A pytree to check if it is a leaf node.
        is_leaf (callable, optional): An extra leaf predicate function that will be called at each
            flattening step. The function should have a single argument with signature
            ``is_leaf(node) -> bool``. If it returns :data:`True`, the whole subtree being treated
            as a leaf. Otherwise, the default pytree registry will be used to determine a node is a
            leaf or not. If the function is not specified, the default pytree registry will be used.

    Returns:
        A boolean indicating if the pytree is a leaf node.
    """
    return optree.tree_is_leaf(
        tree,
        is_leaf=is_leaf,
        none_is_leaf=True,
        namespace="torch",
    )


def tree_flatten(
    tree: PyTree,
    is_leaf: Optional[Callable[[PyTree], bool]] = None,
) -> tuple[list[Any], TreeSpec]:
    """Flatten a pytree.

    See also :func:`tree_unflatten`.

    The flattening order (i.e., the order of elements in the output list) is deterministic,
    corresponding to a left-to-right depth-first tree traversal.

    >>> tree = {"b": (2, [3, 4]), "a": 1, "c": None, "d": 5}
    >>> tree_flatten(tree)
    ([2, 3, 4, 1, None, 5], PyTreeSpec({'b': (*, [*, *]), 'a': *, 'c': *, 'd': *}, NoneIsLeaf, namespace='torch'))
    >>> tree_flatten(1)
    ([1], PyTreeSpec(*, NoneIsLeaf, namespace='torch'))
    >>> tree_flatten(None)
    ([None], PyTreeSpec(*, NoneIsLeaf, namespace='torch'))
    >>> from collections import OrderedDict
    >>> tree = OrderedDict([("b", (2, [3, 4])), ("a", 1), ("c", None), ("d", 5)])
    >>> tree_flatten(tree)
    ([2, 3, 4, 1, None, 5], PyTreeSpec(OrderedDict({'b': (*, [*, *]), 'a': *, 'c': *, 'd': *}), NoneIsLeaf, namespace='torch'))

    Args:
        tree (pytree): A pytree to flatten.
        is_leaf (callable, optional): An extra leaf predicate function that will be called at each
            flattening step. The function should have a single argument with signature
            ``is_leaf(node) -> bool``. If it returns :data:`True`, the whole subtree being treated
            as a leaf. Otherwise, the default pytree registry will be used to determine a node is a
            leaf or not. If the function is not specified, the default pytree registry will be used.

    Returns:
        A pair ``(leaves, treespec)`` where the first element is a list of leaf values and the
        second element is a treespec representing the structure of the pytree.
    """
    return optree.tree_flatten(  # type: ignore[return-value]
        tree,
        is_leaf=is_leaf,
        none_is_leaf=True,
        namespace="torch",
    )


def tree_unflatten(leaves: Iterable[Any], treespec: TreeSpec) -> PyTree:
    """Reconstruct a pytree from the treespec and the leaves.

    The inverse of :func:`tree_flatten`.

    >>> tree = {"b": (2, [3, 4]), "a": 1, "c": None, "d": 5}
    >>> leaves, treespec = tree_flatten(tree)
    >>> tree == tree_unflatten(leaves, treespec)
    True

    Args:
        leaves (iterable): The list of leaves to use for reconstruction. The list must match the
            number of leaves of the treespec.
        treespec (TreeSpec): The treespec to reconstruct.

    Returns:
        The reconstructed pytree, containing the ``leaves`` placed in the structure described by
        ``treespec``.
    """
    if not _is_pytreespec_instance(treespec):
        if not _is_pytreespec_instance(leaves):
            raise TypeError(
                f"Expected `treespec` to be an instance of "
                f"PyTreeSpec but got item of type {type(treespec)}."
            )
        # Allow passing the PyTreeSpec instance as the first argument
        leaves, treespec = treespec, leaves
    return treespec.unflatten(leaves)


def tree_iter(
    tree: PyTree,
    is_leaf: Optional[Callable[[PyTree], bool]] = None,
) -> Iterable[Any]:
    """Get an iterator over the leaves of a pytree.

    See also :func:`tree_flatten`.

    >>> tree = {"b": (2, [3, 4]), "a": 1, "c": None, "d": 5}
    >>> list(tree_iter(tree))
    [2, 3, 4, 1, None, 5]
    >>> list(tree_iter(1))
    [1]
    >>> list(tree_iter(None))
    [None]

    Args:
        tree (pytree): A pytree to flatten.
        is_leaf (callable, optional): An extra leaf predicate function that will be called at each
            flattening step. The function should have a single argument with signature
            ``is_leaf(node) -> bool``. If it returns :data:`True`, the whole subtree being treated
            as a leaf. Otherwise, the default pytree registry will be used to determine a node is a
            leaf or not. If the function is not specified, the default pytree registry will be used.

    Returns:
        An iterator over the leaf values.
    """
    return optree.tree_iter(
        tree,
        is_leaf=is_leaf,
        none_is_leaf=True,
        namespace="torch",
    )


def tree_leaves(
    tree: PyTree,
    is_leaf: Optional[Callable[[PyTree], bool]] = None,
) -> list[Any]:
    """Get the leaves of a pytree.

    See also :func:`tree_flatten`.

    >>> tree = {"b": (2, [3, 4]), "a": 1, "c": None, "d": 5}
    >>> tree_leaves(tree)
    [2, 3, 4, 1, None, 5]
    >>> tree_leaves(1)
    [1]
    >>> tree_leaves(None)
    [None]

    Args:
        tree (pytree): A pytree to flatten.
        is_leaf (callable, optional): An extra leaf predicate function that will be called at each
            flattening step. The function should have a single argument with signature
            ``is_leaf(node) -> bool``. If it returns :data:`True`, the whole subtree being treated
            as a leaf. Otherwise, the default pytree registry will be used to determine a node is a
            leaf or not. If the function is not specified, the default pytree registry will be used.

    Returns:
        A list of leaf values.
    """
    return optree.tree_leaves(
        tree,
        is_leaf=is_leaf,
        none_is_leaf=True,
        namespace="torch",
    )


def tree_structure(
    tree: PyTree,
    is_leaf: Optional[Callable[[PyTree], bool]] = None,
) -> TreeSpec:
    """Get the treespec for a pytree.

    See also :func:`tree_flatten`.

    >>> tree = {"b": (2, [3, 4]), "a": 1, "c": None, "d": 5}
    >>> tree_structure(tree)
    PyTreeSpec({'b': (*, [*, *]), 'a': *, 'c': *, 'd': *}, NoneIsLeaf, namespace='torch')
    >>> tree_structure(1)
    PyTreeSpec(*, NoneIsLeaf, namespace='torch')
    >>> tree_structure(None)
    PyTreeSpec(*, NoneIsLeaf, namespace='torch')

    Args:
        tree (pytree): A pytree to flatten.
        is_leaf (callable, optional): An extra leaf predicate function that will be called at each
            flattening step. The function should have a single argument with signature
            ``is_leaf(node) -> bool``. If it returns :data:`True`, the whole subtree being treated
            as a leaf. Otherwise, the default pytree registry will be used to determine a node is a
            leaf or not. If the function is not specified, the default pytree registry will be used.

    Returns:
        A treespec object representing the structure of the pytree.
    """
    return optree.tree_structure(  # type: ignore[return-value]
        tree,
        is_leaf=is_leaf,
        none_is_leaf=True,
        namespace="torch",
    )


def tree_map(
    func: Callable[..., Any],
    tree: PyTree,
    *rests: PyTree,
    is_leaf: Optional[Callable[[PyTree], bool]] = None,
) -> PyTree:
    """Map a multi-input function over pytree args to produce a new pytree.

    See also :func:`tree_map_`.

    >>> tree_map(lambda x: x + 1, {"x": 7, "y": (42, 64)})
    {'x': 8, 'y': (43, 65)}
    >>> tree_map(lambda x: x is None, {"x": 7, "y": (42, 64), "z": None})
    {'x': False, 'y': (False, False), 'z': True}

    If multiple inputs are given, the structure of the tree is taken from the first input;
    subsequent inputs need only have ``tree`` as a prefix:

    >>> tree_map(lambda x, y: [x] + y, [5, 6], [[7, 9], [1, 2]])
    [[5, 7, 9], [6, 1, 2]]

    Args:
        func (callable): A function that takes ``1 + len(rests)`` arguments, to be applied at the
            corresponding leaves of the pytrees.
        tree (pytree): A pytree to be mapped over, with each leaf providing the first positional
            argument to function ``func``.
        rests (tuple of pytree): A tuple of pytrees, each of which has the same structure as
            ``tree`` or has ``tree`` as a prefix.
        is_leaf (callable, optional): An extra leaf predicate function that will be called at each
            flattening step. The function should have a single argument with signature
            ``is_leaf(node) -> bool``. If it returns :data:`True`, the whole subtree being treated
            as a leaf. Otherwise, the default pytree registry will be used to determine a node is a
            leaf or not. If the function is not specified, the default pytree registry will be used.

    Returns:
        A new pytree with the same structure as ``tree`` but with the value at each leaf given by
        ``func(x, *xs)`` where ``x`` is the value at the corresponding leaf in ``tree`` and ``xs``
        is the tuple of values at corresponding nodes in ``rests``.
    """
    return optree.tree_map(
        func,
        tree,
        *rests,
        is_leaf=is_leaf,
        none_is_leaf=True,
        namespace="torch",
    )


def tree_map_(
    func: Callable[..., Any],
    tree: PyTree,
    *rests: PyTree,
    is_leaf: Optional[Callable[[PyTree], bool]] = None,
) -> PyTree:
    """Like :func:`tree_map`, but do an inplace call on each leaf and return the original tree.

    See also :func:`tree_map`.

    Args:
        func (callable): A function that takes ``1 + len(rests)`` arguments, to be applied at the
            corresponding leaves of the pytrees.
        tree (pytree): A pytree to be mapped over, with each leaf providing the first positional
            argument to function ``func``.
        rests (tuple of pytree): A tuple of pytrees, each of which has the same structure as
            ``tree`` or has ``tree`` as a prefix.
        is_leaf (callable, optional): An extra leaf predicate function that will be called at each
            flattening step. The function should have a single argument with signature
            ``is_leaf(node) -> bool``. If it returns :data:`True`, the whole subtree being treated
            as a leaf. Otherwise, the default pytree registry will be used to determine a node is a
            leaf or not. If the function is not specified, the default pytree registry will be used.

    Returns:
        The original ``tree`` with the value at each leaf is given by the side-effect of function
        ``func(x, *xs)`` (not the return value) where ``x`` is the value at the corresponding leaf
        in ``tree`` and ``xs`` is the tuple of values at values at corresponding nodes in ``rests``.
    """
    return optree.tree_map_(
        func,
        tree,
        *rests,
        is_leaf=is_leaf,
        none_is_leaf=True,
        namespace="torch",
    )


Type2 = tuple[type[T], type[S]]
Type3 = tuple[type[T], type[S], type[U]]
TypeAny = Union[type[Any], tuple[type[Any], ...], types.UnionType]

Fn2 = Callable[[Union[T, S]], R]
Fn3 = Callable[[Union[T, S, U]], R]
Fn = Callable[[T], R]
FnAny = Callable[[Any], R]

MapOnlyFn = Callable[[T], Callable[[Any], Any]]


# These specializations help with type inference on the lambda passed to this
# function
@overload
def map_only(type_or_types_or_pred: type[T], /) -> MapOnlyFn[Fn[T, Any]]: ...


@overload
def map_only(type_or_types_or_pred: Type2[T, S], /) -> MapOnlyFn[Fn2[T, S, Any]]: ...


@overload
def map_only(
    type_or_types_or_pred: Type3[T, S, U], /
) -> MapOnlyFn[Fn3[T, S, U, Any]]: ...


# This specialization is needed for the implementations below that call
@overload
def map_only(type_or_types_or_pred: TypeAny, /) -> MapOnlyFn[FnAny[Any]]: ...


@overload
def map_only(
    type_or_types_or_pred: Callable[[Any], bool], /
) -> MapOnlyFn[FnAny[Any]]: ...


def map_only(
    type_or_types_or_pred: Union[TypeAny, Callable[[Any], bool]], /
) -> MapOnlyFn[FnAny[Any]]:
    """
    Suppose you are writing a tree_map over tensors, leaving everything
    else unchanged.  Ordinarily you would have to write:

        def go(t):
            if isinstance(t, Tensor):
                return ...
            else:
                return t

    With this function, you only need to write:

        @map_only(Tensor)
        def go(t):
            return ...

    You can also directly use 'tree_map_only'
    """
    if isinstance(type_or_types_or_pred, (type, tuple, types.UnionType)):

        def pred(x: Any) -> bool:
            return isinstance(x, type_or_types_or_pred)  # type: ignore[arg-type]

    elif callable(type_or_types_or_pred):
        pred = type_or_types_or_pred  # type: ignore[assignment]
    else:
        raise TypeError("Argument must be a type, a tuple of types, or a callable.")

    def wrapper(func: Callable[[T], Any]) -> Callable[[Any], Any]:
        @functools.wraps(func)
        def wrapped(x: T) -> Any:
            if pred(x):
                return func(x)
            return x

        return wrapped

    return wrapper


@overload
def tree_map_only(
    type_or_types_or_pred: type[T],
    /,
    func: Fn[T, Any],
    tree: PyTree,
    is_leaf: Optional[Callable[[PyTree], bool]] = None,
) -> PyTree: ...


@overload
def tree_map_only(
    type_or_types_or_pred: Type2[T, S],
    /,
    func: Fn2[T, S, Any],
    tree: PyTree,
    is_leaf: Optional[Callable[[PyTree], bool]] = None,
) -> PyTree: ...


@overload
def tree_map_only(
    type_or_types_or_pred: Type3[T, S, U],
    /,
    func: Fn3[T, S, U, Any],
    tree: PyTree,
    is_leaf: Optional[Callable[[PyTree], bool]] = None,
) -> PyTree: ...


@overload
def tree_map_only(
    type_or_types_or_pred: TypeAny,
    /,
    func: FnAny[Any],
    tree: PyTree,
    is_leaf: Optional[Callable[[PyTree], bool]] = None,
) -> PyTree: ...


@overload
def tree_map_only(
    type_or_types_or_pred: Callable[[Any], bool],
    /,
    func: FnAny[Any],
    tree: PyTree,
    is_leaf: Optional[Callable[[PyTree], bool]] = None,
) -> PyTree: ...


def tree_map_only(
    type_or_types_or_pred: Union[TypeAny, Callable[[Any], bool]],
    /,
    func: FnAny[Any],
    tree: PyTree,
    is_leaf: Optional[Callable[[PyTree], bool]] = None,
) -> PyTree:
    # pyrefly: ignore  # no-matching-overload
    return tree_map(map_only(type_or_types_or_pred)(func), tree, is_leaf=is_leaf)


@overload
def tree_map_only_(
    type_or_types_or_pred: type[T],
    /,
    func: Fn[T, Any],
    tree: PyTree,
    is_leaf: Optional[Callable[[PyTree], bool]] = None,
) -> PyTree: ...


@overload
def tree_map_only_(
    type_or_types_or_pred: Type2[T, S],
    /,
    func: Fn2[T, S, Any],
    tree: PyTree,
    is_leaf: Optional[Callable[[PyTree], bool]] = None,
) -> PyTree: ...


@overload
def tree_map_only_(
    type_or_types_or_pred: Type3[T, S, U],
    /,
    func: Fn3[T, S, U, Any],
    tree: PyTree,
    is_leaf: Optional[Callable[[PyTree], bool]] = None,
) -> PyTree: ...


@overload
def tree_map_only_(
    type_or_types_or_pred: TypeAny,
    /,
    func: FnAny[Any],
    tree: PyTree,
    is_leaf: Optional[Callable[[PyTree], bool]] = None,
) -> PyTree: ...


@overload
def tree_map_only_(
    type_or_types_or_pred: Callable[[Any], bool],
    /,
    func: FnAny[Any],
    tree: PyTree,
    is_leaf: Optional[Callable[[PyTree], bool]] = None,
) -> PyTree: ...


def tree_map_only_(
    type_or_types_or_pred: Union[TypeAny, Callable[[Any], bool]],
    /,
    func: FnAny[Any],
    tree: PyTree,
    is_leaf: Optional[Callable[[PyTree], bool]] = None,
) -> PyTree:
    # pyrefly: ignore  # no-matching-overload
    return tree_map_(map_only(type_or_types_or_pred)(func), tree, is_leaf=is_leaf)


def tree_all(
    pred: Callable[[Any], bool],
    tree: PyTree,
    is_leaf: Optional[Callable[[PyTree], bool]] = None,
) -> bool:
    flat_args = tree_iter(tree, is_leaf=is_leaf)
    return all(map(pred, flat_args))


def tree_any(
    pred: Callable[[Any], bool],
    tree: PyTree,
    is_leaf: Optional[Callable[[PyTree], bool]] = None,
) -> bool:
    flat_args = tree_iter(tree, is_leaf=is_leaf)
    return any(map(pred, flat_args))


@overload
def tree_all_only(
    type_or_types: type[T],
    /,
    pred: Fn[T, bool],
    tree: PyTree,
    is_leaf: Optional[Callable[[PyTree], bool]] = None,
) -> bool: ...


@overload
def tree_all_only(
    type_or_types: Type2[T, S],
    /,
    pred: Fn2[T, S, bool],
    tree: PyTree,
    is_leaf: Optional[Callable[[PyTree], bool]] = None,
) -> bool: ...


@overload
def tree_all_only(
    type_or_types: Type3[T, S, U],
    /,
    pred: Fn3[T, S, U, bool],
    tree: PyTree,
    is_leaf: Optional[Callable[[PyTree], bool]] = None,
) -> bool: ...


def tree_all_only(
    type_or_types: TypeAny,
    /,
    pred: FnAny[bool],
    tree: PyTree,
    is_leaf: Optional[Callable[[PyTree], bool]] = None,
) -> bool:
    flat_args = tree_iter(tree, is_leaf=is_leaf)
    return all(pred(x) for x in flat_args if isinstance(x, type_or_types))


@overload
def tree_any_only(
    type_or_types: type[T],
    /,
    pred: Fn[T, bool],
    tree: PyTree,
    is_leaf: Optional[Callable[[PyTree], bool]] = None,
) -> bool: ...


@overload
def tree_any_only(
    type_or_types: Type2[T, S],
    /,
    pred: Fn2[T, S, bool],
    tree: PyTree,
    is_leaf: Optional[Callable[[PyTree], bool]] = None,
) -> bool: ...


@overload
def tree_any_only(
    type_or_types: Type3[T, S, U],
    /,
    pred: Fn3[T, S, U, bool],
    tree: PyTree,
    is_leaf: Optional[Callable[[PyTree], bool]] = None,
) -> bool: ...


def tree_any_only(
    type_or_types: TypeAny,
    /,
    pred: FnAny[bool],
    tree: PyTree,
    is_leaf: Optional[Callable[[PyTree], bool]] = None,
) -> bool:
    flat_args = tree_iter(tree, is_leaf=is_leaf)
    return any(pred(x) for x in flat_args if isinstance(x, type_or_types))


def broadcast_prefix(
    prefix_tree: PyTree,
    full_tree: PyTree,
    is_leaf: Optional[Callable[[PyTree], bool]] = None,
) -> list[Any]:
    """Return a list of broadcasted leaves in ``prefix_tree`` to match the number of leaves in ``full_tree``.

    If a ``prefix_tree`` is a prefix of a ``full_tree``, this means the ``full_tree`` can be
    constructed by replacing the leaves of ``prefix_tree`` with appropriate **subtrees**.

    This function returns a list of leaves with the same size as ``full_tree``. The leaves are
    replicated from ``prefix_tree``. The number of replicas is determined by the corresponding
    subtree in ``full_tree``.

    >>> broadcast_prefix(1, [1, 2, 3])
    [1, 1, 1]
    >>> broadcast_prefix([1, 2, 3], [1, 2, 3])
    [1, 2, 3]
    >>> broadcast_prefix([1, 2, 3], [1, 2, 3, 4])
    Traceback (most recent call last):
        ...
    ValueError: list arity mismatch; expected: 3, got: 4; list: [1, 2, 3, 4].
    >>> broadcast_prefix([1, 2, 3], [1, 2, (3, 4)])
    [1, 2, 3, 3]
    >>> broadcast_prefix([1, 2, 3], [1, 2, {"a": 3, "b": 4, "c": (None, 5)}])
    [1, 2, 3, 3, 3, 3]

    Args:
        prefix_tree (pytree): A pytree with the same structure as a prefix of ``full_tree``.
        full_tree (pytree): A pytree with the same structure as a suffix of ``prefix_tree``.
        is_leaf (callable, optional): An extra leaf predicate function that will be called at each
            flattening step. The function should have a single argument with signature
            ``is_leaf(node) -> bool``. If it returns :data:`True`, the whole subtree being treated
            as a leaf. Otherwise, the default pytree registry will be used to determine a node is a
            leaf or not. If the function is not specified, the default pytree registry will be used.

    Returns:
        A list of leaves in ``prefix_tree`` broadcasted to match the number of leaves in ``full_tree``.
    """
    result: list[Any] = []

    def add_leaves(x: Any, subtree: PyTree) -> None:
        subtreespec = tree_structure(subtree, is_leaf=is_leaf)
        result.extend([x] * subtreespec.num_leaves)

    tree_map_(
        add_leaves,
        prefix_tree,
        full_tree,
        is_leaf=is_leaf,
    )
    return result


# Broadcasts a pytree to the provided TreeSpec and returns the flattened
# values. If this is not possible, then this function returns None.
#
# For example, given pytree=0 and spec=TreeSpec(list, None, [LeafSpec(), LeafSpec()]),
# would return [0, 0]. This is useful for part of the vmap implementation:
# a user can pass in vmap(fn, in_dims)(*inputs). `in_dims` should be
# broadcastable to the tree structure of `inputs` and we use
# _broadcast_to_and_flatten to check this.
def _broadcast_to_and_flatten(
    tree: PyTree,
    treespec: TreeSpec,
    is_leaf: Optional[Callable[[PyTree], bool]] = None,
) -> Optional[list[Any]]:
    assert _is_pytreespec_instance(treespec)
    full_tree = tree_unflatten([0] * treespec.num_leaves, treespec)
    try:
        return broadcast_prefix(tree, full_tree, is_leaf=is_leaf)
    except ValueError:
        return None


def treespec_dumps(treespec: TreeSpec, protocol: Optional[int] = None) -> str:
    """Serialize a treespec to a JSON string."""
    if not _is_pytreespec_instance(treespec):
        raise TypeError(
            f"Expected `treespec` to be instance of "
            f"PyTreeSpec but got item of type {type(treespec)}."
        )

    dummy_tree = tree_unflatten([0] * treespec.num_leaves, treespec)
    orig_treespec = python_pytree.tree_structure(dummy_tree)
    return python_pytree.treespec_dumps(orig_treespec, protocol=protocol)


@functools.lru_cache
def treespec_loads(serialized: str) -> TreeSpec:
    """Deserialize a treespec from a JSON string."""
    orig_treespec = python_pytree.treespec_loads(serialized)
    dummy_tree = python_pytree.tree_unflatten(
        [0] * orig_treespec.num_leaves,
        orig_treespec,
    )
    treespec = tree_structure(dummy_tree)
    return treespec


class _Asterisk(str):
    __slots__ = ()

    def __new__(cls) -> Self:
        return super().__new__(cls, "*")

    def __repr__(self) -> str:
        return "*"  # no quotes


_asterisk = _Asterisk()
del _Asterisk


def treespec_pprint(treespec: TreeSpec) -> str:
    dummy_tree = tree_unflatten([_asterisk] * treespec.num_leaves, treespec)
    return repr(dummy_tree)


class LeafSpecMeta(type(TreeSpec)):  # type: ignore[misc]
    def __instancecheck__(self, instance: object) -> bool:
        return _is_pytreespec_instance(instance) and instance.is_leaf()


class LeafSpec(TreeSpec, metaclass=LeafSpecMeta):  # type: ignore[misc,final]
    def __new__(cls) -> "LeafSpec":
        return optree.treespec_leaf(none_is_leaf=True)  # type: ignore[return-value]


def tree_flatten_with_path(
    tree: PyTree,
    is_leaf: Optional[Callable[[PyTree], bool]] = None,
) -> tuple[list[tuple[KeyPath, Any]], TreeSpec]:
    """Flattens a pytree like :func:`tree_flatten`, but also returns each leaf's key path.

    Args:
        tree: a pytree to flatten. If it contains a custom type, that type must be
            registered with an appropriate `tree_flatten_with_path_fn` when registered
            with :func:`register_pytree_node`.
        is_leaf: An extra leaf predicate function that will be called at each
            flattening step. The function should have a single argument with signature
            ``is_leaf(node) -> bool``. If it returns :data:`True`, the whole subtree being treated
            as a leaf. Otherwise, the default pytree registry will be used to determine a node is a
            leaf or not. If the function is not specified, the default pytree registry will be used.
    Returns:
        A tuple where the first element is a list of (key path, leaf) pairs, and the
        second element is a :class:`TreeSpec` representing the structure of the flattened
        tree.
    """
    raise NotImplementedError("KeyPaths are not yet supported in cxx_pytree.")


def tree_leaves_with_path(
    tree: PyTree,
    is_leaf: Optional[Callable[[PyTree], bool]] = None,
) -> list[tuple[KeyPath, Any]]:
    """Gets the leaves of a pytree like ``tree_leaves`` and returns each leaf's key path.

    Args:
        tree: a pytree. If it contains a custom type, that type must be
            registered with an appropriate `tree_flatten_with_path_fn` when registered
            with :func:`register_pytree_node`.
        is_leaf: An extra leaf predicate function that will be called at each
            flattening step. The function should have a single argument with signature
            ``is_leaf(node) -> bool``. If it returns :data:`True`, the whole subtree being treated
            as a leaf. Otherwise, the default pytree registry will be used to determine a node is a
            leaf or not. If the function is not specified, the default pytree registry will be used.
    Returns:
        A list of (key path, leaf) pairs.
    """
    raise NotImplementedError("KeyPaths are not yet supported in cxx_pytree.")


def tree_map_with_path(
    func: Callable[..., Any],
    tree: PyTree,
    *rests: PyTree,
    is_leaf: Optional[Callable[[PyTree], bool]] = None,
) -> PyTree:
    """Like :func:`tree_map`, but the provided callable takes an additional key path argument.

    Args:
        func: A function that takes ``2 + len(rests)`` arguments, to be applied at the
            corresponding leaves of the pytrees. The first positional argument
            to ``func`` is the key path of the leaf in question. The second
            positional argument is the value of the leaf.
        tree: A pytree to be mapped over, with each leaf providing the first positional
            argument to function ``func``.
        rests: A tuple of pytrees, each of which has the same structure as
            ``tree`` or has ``tree`` as a prefix.
        is_leaf: An extra leaf predicate function that will be called at each
            flattening step. The function should have a single argument with signature
            ``is_leaf(node) -> bool``. If it returns :data:`True`, the whole subtree being treated
            as a leaf. Otherwise, the default pytree registry will be used to determine a node is a
            leaf or not. If the function is not specified, the default pytree registry will be used.

    Returns
        A new pytree with the same structure as ``tree`` but with the value at each leaf given by
        ``func(keypath, x, *xs)`` where ``keypath`` is the key path at the
        corresponding leaf in ``tree``, ``x`` is the value at that leaf, and
        ``xs`` is the tuple of values at corresponding nodes in ``rests``.
    """
    raise NotImplementedError("KeyPaths are not yet supported in cxx_pytree.")


def keystr(kp: KeyPath) -> str:
    """Given a key path, return a pretty-printed representation."""
    raise NotImplementedError("KeyPaths are not yet supported in cxx_pytree.")


def key_get(obj: Any, kp: KeyPath) -> Any:
    """Given an object and a key path, return the value at the key path."""
    raise NotImplementedError("KeyPaths are not yet supported in cxx_pytree.")


with python_pytree._NODE_REGISTRY_LOCK:
    # pyrefly: ignore  # bad-assignment
    python_pytree._cxx_pytree_imported = True
    args, kwargs = (), {}  # type: ignore[var-annotated]
    for args, kwargs in python_pytree._cxx_pytree_pending_imports:
        _private_register_pytree_node(*args, **kwargs)
    python_pytree._cxx_pytree_pending_imports.clear()
    del args, kwargs<|MERGE_RESOLUTION|>--- conflicted
+++ resolved
@@ -16,15 +16,9 @@
 
 import functools
 import types
-<<<<<<< HEAD
-from collections.abc import Iterable
-from typing import Any, Callable, Optional, overload, TypeVar, Union
-from typing_extensions import deprecated, Self, TypeAlias, TypeIs
-=======
 from collections.abc import Callable, Iterable
 from typing import Any, Optional, overload, TypeVar, Union
-from typing_extensions import deprecated, TypeIs
->>>>>>> 322091d8
+from typing_extensions import deprecated, Self, TypeAlias, TypeIs
 
 import torch.utils._pytree as python_pytree
 from torch.torch_version import TorchVersion as _TorchVersion
