--- conflicted
+++ resolved
@@ -11,13 +11,8 @@
 #include <torch/custom_class.h>
 
 namespace torch::jit {
-<<<<<<< HEAD
-struct TORCH_API OpaqueObject : public CustomClassHolder {
+struct OpaqueObject : public CustomClassHolder {
   OpaqueObject(py::object payload) : payload_(std::move(payload)) {}
-=======
-struct OpaqueObject : public CustomClassHolder {
-  OpaqueObject(py::object payload) : payload_(payload) {}
->>>>>>> 60ba7244
 
   void setPayload(py::object payload) {
     payload_ = std::move(payload);
