--- conflicted
+++ resolved
@@ -13,11 +13,6 @@
 
 class AOTIModelPackageLoaderPybind : public AOTIModelPackageLoader {
  public:
-  AOTIModelPackageLoaderPybind(
-      const std::string& model_package_path,
-      const bool run_single_threaded)
-      : AOTIModelPackageLoader(model_package_path, run_single_threaded) {}
-
   AOTIModelPackageLoaderPybind(
       const std::string& model_package_path,
       const std::string& model_name,
@@ -55,16 +50,11 @@
   auto rootModule = py::handle(module).cast<py::module>();
   auto m = rootModule.def_submodule("_aoti");
   py::class_<AOTIModelPackageLoaderPybind>(m, "AOTIModelPackageLoader")
-<<<<<<< HEAD
-      .def(py::init<const std::string&, const std::string&, const bool>())
-      .def(py::init<const std::string&, const bool>())
-=======
       .def(py::init<
            const std::string&,
            const std::string&,
            const bool,
            const size_t>())
->>>>>>> b70d105c
       .def("get_metadata", &AOTIModelPackageLoaderPybind::get_metadata)
       .def(
           "run",
