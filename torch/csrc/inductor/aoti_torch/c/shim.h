#ifndef AOTI_TORCH_SHIM
#define AOTI_TORCH_SHIM

#include <torch/csrc/inductor/aoti_torch/c/macros.h>
#include <torch/csrc/inductor/aoti_torch/c/shim_deprecated.h>

// This header defines a stable C API for certain ATen functionality in
// libtorch. The AOTInductor compiled model.so will only refer to this header
// instead of other headers from aten/c10, which means it will NOT be able to
// directly use any data structures or call functions from libtorch.
//
// What problems are we trying to solve here?  Direct use of aten/c10 APIs
// means use of C++ APIs on a library that doesn't have any ABI compatibility
// guarantees.  However, we want model.so to remain usable across updates
// to the PyTorch C++ libraries, which requires a stable ABI.  By introducing
// a C shim layer, we can minimize the surface that will cause breakage. The
// corresponding software stack can be illustrated as follows:
//
// |--------------------------------|
// |     inference service code     |
// |--------------------------------|
// |           model.so             |
// |--------------|-----------------|
// |           <c shim>             |
// |          libtorch.so           |
// |--------------------------------|
//
// The general guidelines for the C API:
//
//  - No exceptions, return an explicit error code to be checked at call site
//  - Only pointers (AtenTensorHandle counts), integers and floats in headers
//
// If you want to make changes to this header, you MUST MAINTAIN ABI
// compatibility.  Typically, this means you will have to add a _v2 version
// of a function that you, e.g., want to add a new function parameter to, and
// maintain the old and new versions of the APIs until all old model.so
// go out of use.

// The following files are implemented in a header-only way and are guarded by
// test/cpp/aoti_abi_check
#include <c10/util/BFloat16.h>
#include <c10/util/Half.h>
#include <c10/util/complex.h>

#ifdef __cplusplus
extern "C" {
#endif

// Getter functions for retrieving various constants from the runtime, that
// can subsequently be passed to other aoti_* functions.  By hiding these
// behind functions, the precise value of device/dtype is NOT part of the
// ABI contract.  (In practice, aten/c10 is pretty good about not renumbering
// these, so we probably could later switch to having these in the ABI, if
// desired for perf reasons.)
AOTI_TORCH_EXPORT int32_t aoti_torch_device_type_cpu();
AOTI_TORCH_EXPORT int32_t aoti_torch_device_type_cuda();
AOTI_TORCH_EXPORT int32_t aoti_torch_device_type_meta();
AOTI_TORCH_EXPORT int32_t aoti_torch_device_type_xpu();
AOTI_TORCH_EXPORT int32_t aoti_torch_device_type_mps();
AOTI_TORCH_EXPORT int32_t aoti_torch_device_type_privateuse1();

AOTI_TORCH_EXPORT int32_t aoti_torch_dtype_float8_e5m2();
AOTI_TORCH_EXPORT int32_t aoti_torch_dtype_float8_e4m3fn();
AOTI_TORCH_EXPORT int32_t aoti_torch_dtype_float8_e5m2fnuz();
AOTI_TORCH_EXPORT int32_t aoti_torch_dtype_float8_e4m3fnuz();
AOTI_TORCH_EXPORT int32_t aoti_torch_dtype_bfloat16();
AOTI_TORCH_EXPORT int32_t aoti_torch_dtype_float16();
AOTI_TORCH_EXPORT int32_t aoti_torch_dtype_float32();
AOTI_TORCH_EXPORT int32_t aoti_torch_dtype_float64();
AOTI_TORCH_EXPORT int32_t aoti_torch_dtype_uint8();
AOTI_TORCH_EXPORT int32_t aoti_torch_dtype_uint16();
AOTI_TORCH_EXPORT int32_t aoti_torch_dtype_uint32();
AOTI_TORCH_EXPORT int32_t aoti_torch_dtype_uint64();
AOTI_TORCH_EXPORT int32_t aoti_torch_dtype_int8();
AOTI_TORCH_EXPORT int32_t aoti_torch_dtype_int16();
AOTI_TORCH_EXPORT int32_t aoti_torch_dtype_int32();
AOTI_TORCH_EXPORT int32_t aoti_torch_dtype_int64();
AOTI_TORCH_EXPORT int32_t aoti_torch_dtype_bool();
AOTI_TORCH_EXPORT int32_t aoti_torch_dtype_complex32();
AOTI_TORCH_EXPORT int32_t aoti_torch_dtype_complex64();
AOTI_TORCH_EXPORT int32_t aoti_torch_dtype_complex128();
AOTI_TORCH_EXPORT size_t aoti_torch_dtype_element_size(int32_t dtype);

AOTI_TORCH_EXPORT int32_t aoti_torch_layout_strided();
AOTI_TORCH_EXPORT int32_t aoti_torch_layout_sparse_coo();
AOTI_TORCH_EXPORT int32_t aoti_torch_layout_sparse_csr();
AOTI_TORCH_EXPORT int32_t aoti_torch_layout_sparse_csc();
AOTI_TORCH_EXPORT int32_t aoti_torch_layout_sparse_bsr();
AOTI_TORCH_EXPORT int32_t aoti_torch_layout_sparse_bsc();
AOTI_TORCH_EXPORT int32_t aoti_torch_layout__mkldnn();
AOTI_TORCH_EXPORT int32_t aoti_torch_layout_jagged();

AOTI_TORCH_EXPORT int32_t aoti_torch_memory_format_contiguous_format();
AOTI_TORCH_EXPORT int32_t aoti_torch_memory_format_channels_last();
AOTI_TORCH_EXPORT int32_t aoti_torch_memory_format_channels_last_3d();
AOTI_TORCH_EXPORT int32_t aoti_torch_memory_format_preserve_format();

// Get TORCH_ABI_VERSION of the built libtorch.so
AOTI_TORCH_EXPORT uint64_t aoti_torch_abi_version();

// Functions for converting a single-element tensor to a scalar value
AOTI_TORCH_EXPORT AOTITorchError
aoti_torch_item_float16(AtenTensorHandle tensor, c10::Half* ret_value);
AOTI_TORCH_EXPORT AOTITorchError
aoti_torch_item_float32(AtenTensorHandle tensor, float* ret_value);
AOTI_TORCH_EXPORT AOTITorchError
aoti_torch_item_float64(AtenTensorHandle tensor, double* ret_value);
AOTI_TORCH_EXPORT AOTITorchError
aoti_torch_item_uint8(AtenTensorHandle tensor, uint8_t* ret_value);
AOTI_TORCH_EXPORT AOTITorchError
aoti_torch_item_uint16(AtenTensorHandle tensor, uint16_t* ret_value);
AOTI_TORCH_EXPORT AOTITorchError
aoti_torch_item_uint32(AtenTensorHandle tensor, uint32_t* ret_value);
AOTI_TORCH_EXPORT AOTITorchError
aoti_torch_item_uint64(AtenTensorHandle tensor, uint64_t* ret_value);
AOTI_TORCH_EXPORT AOTITorchError
aoti_torch_item_int8(AtenTensorHandle tensor, int8_t* ret_value);
AOTI_TORCH_EXPORT AOTITorchError
aoti_torch_item_int16(AtenTensorHandle tensor, int16_t* ret_value);
AOTI_TORCH_EXPORT AOTITorchError
aoti_torch_item_int32(AtenTensorHandle tensor, int32_t* ret_value);
AOTI_TORCH_EXPORT AOTITorchError
aoti_torch_item_int64(AtenTensorHandle tensor, int64_t* ret_value);
AOTI_TORCH_EXPORT AOTITorchError
aoti_torch_item_bool(AtenTensorHandle tensor, bool* ret_value);
AOTI_TORCH_EXPORT AOTITorchError
aoti_torch_item_bfloat16(AtenTensorHandle tensor, c10::BFloat16* ret_value);
AOTI_TORCH_EXPORT AOTITorchError aoti_torch_item_complex64(
    AtenTensorHandle tensor,
    c10::complex<float>* ret_value);

// Functions for wrapping a scalar value to a single-element tensor
AOTI_TORCH_EXPORT AOTITorchError aoti_torch_scalar_to_tensor_float32(
    float value,
    AtenTensorHandle* ret_new_tensor);
AOTI_TORCH_EXPORT AOTITorchError aoti_torch_scalar_to_tensor_float64(
    double value,
    AtenTensorHandle* ret_new_tensor);
AOTI_TORCH_EXPORT AOTITorchError aoti_torch_scalar_to_tensor_uint8(
    uint8_t value,
    AtenTensorHandle* ret_new_tensor);
AOTI_TORCH_EXPORT AOTITorchError aoti_torch_scalar_to_tensor_uint16(
    uint16_t value,
    AtenTensorHandle* ret_new_tensor);
AOTI_TORCH_EXPORT AOTITorchError aoti_torch_scalar_to_tensor_uint32(
    uint32_t value,
    AtenTensorHandle* ret_new_tensor);
AOTI_TORCH_EXPORT AOTITorchError aoti_torch_scalar_to_tensor_uint64(
    uint64_t value,
    AtenTensorHandle* ret_new_tensor);
AOTI_TORCH_EXPORT AOTITorchError aoti_torch_scalar_to_tensor_int8(
    int8_t value,
    AtenTensorHandle* ret_new_tensor);
AOTI_TORCH_EXPORT AOTITorchError aoti_torch_scalar_to_tensor_int16(
    int16_t value,
    AtenTensorHandle* ret_new_tensor);
AOTI_TORCH_EXPORT AOTITorchError aoti_torch_scalar_to_tensor_int32(
    int32_t value,
    AtenTensorHandle* ret_new_tensor);
AOTI_TORCH_EXPORT AOTITorchError aoti_torch_scalar_to_tensor_int64(
    int64_t value,
    AtenTensorHandle* ret_new_tensor);
AOTI_TORCH_EXPORT AOTITorchError
aoti_torch_scalar_to_tensor_bool(bool value, AtenTensorHandle* ret_new_tensor);
AOTI_TORCH_EXPORT AOTITorchError aoti_torch_scalar_to_tensor_complex64(
    c10::complex<float> value,
    AtenTensorHandle* ret_new_tensor);
AOTI_TORCH_EXPORT AOTITorchError aoti_torch_scalar_to_tensor_complex128(
    c10::complex<double> value,
    AtenTensorHandle* ret_new_tensor);

AOTI_TORCH_EXPORT bool aoti_torch_grad_mode_is_enabled();
AOTI_TORCH_EXPORT void aoti_torch_grad_mode_set_enabled(bool enabled);

// Free the tensor object
AOTI_TORCH_EXPORT AOTITorchError
aoti_torch_delete_tensor_object(AtenTensorHandle tensor);

// Get a pointer to the underlying storage data
AOTI_TORCH_EXPORT AOTITorchError aoti_torch_get_data_ptr(
    AtenTensorHandle tensor,
    void** ret_data_ptr // returns borrowed reference
);

// Get the nbytes of the underlying storage
AOTI_TORCH_EXPORT AOTITorchError
aoti_torch_get_storage_size(AtenTensorHandle tensor, int64_t* ret_size);

AOTI_TORCH_EXPORT AOTITorchError
aoti_torch_get_dim(AtenTensorHandle tensor, int64_t* ret_dim);

AOTI_TORCH_EXPORT AOTITorchError
aoti_torch_get_numel(AtenTensorHandle tensor, int64_t* ret_numel);

AOTI_TORCH_EXPORT AOTITorchError
aoti_torch_get_storage_numel(AtenTensorHandle tensor, int64_t* ret_numel);

AOTI_TORCH_EXPORT AOTITorchError aoti_torch_get_sizes(
    AtenTensorHandle tensor,
    int64_t** ret_sizes // returns borrowed reference
);

AOTI_TORCH_EXPORT AOTITorchError
aoti_torch_get_size(AtenTensorHandle tensor, int64_t d, int64_t* ret_size);

AOTI_TORCH_EXPORT AOTITorchError aoti_torch_get_strides(
    AtenTensorHandle tensor,
    int64_t** ret_strides // returns borrowed reference
);

AOTI_TORCH_EXPORT AOTITorchError
aoti_torch_get_stride(AtenTensorHandle tensor, int64_t d, int64_t* ret_stride);

AOTI_TORCH_EXPORT AOTITorchError
aoti_torch_get_dtype(AtenTensorHandle tensor, int32_t* ret_dtype);

AOTI_TORCH_EXPORT AOTITorchError
aoti_torch_get_device_type(AtenTensorHandle tensor, int32_t* ret_device_type);

AOTI_TORCH_EXPORT AOTITorchError
aoti_torch_get_device_index(AtenTensorHandle tensor, int32_t* ret_device_index);

AOTI_TORCH_EXPORT AOTITorchError
aoti_torch_get_layout(AtenTensorHandle tensor, int32_t* ret_layout);

AOTI_TORCH_EXPORT AOTITorchError aoti_torch_get_storage_offset(
    AtenTensorHandle tensor,
    int64_t* ret_storage_offset);

AOTI_TORCH_EXPORT AOTITorchError
aoti_torch_is_contiguous(AtenTensorHandle tensor, bool* ret_is_contiguous);

AOTI_TORCH_EXPORT AOTITorchError
aoti_torch_is_defined(AtenTensorHandle tensor, bool* ret_is_defined);

AOTI_TORCH_EXPORT AOTITorchError aoti_torch_new_tensor_handle(
    AtenTensorHandle orig_handle,
    AtenTensorHandle* new_handle);

AOTI_TORCH_EXPORT AOTITorchError aoti_torch__alloc_from_pool(
    AtenTensorHandle self,
    int64_t offset_bytes,
    int32_t dtype,
    int64_t ndim,
    const int64_t* sizes_ptr,
    const int64_t* strides_ptr,
    AtenTensorHandle* ret_new_tensor);

// This function will create a new tensor object and its pointer is returned
// through *out. The caller is responsible for wrapping the tensor pointer
// with RAIIAtenTensorHandle which will call aoti_torch_delete_tensor_object
// when going out of scope.
AOTI_TORCH_EXPORT AOTITorchError aoti_torch__reinterpret_tensor(
    AtenTensorHandle self,
    int64_t ndim,
    const int64_t* sizes_ptr,
    const int64_t* strides_ptr,
    int64_t storage_offset,
    AtenTensorHandle* ret_new_tensor // returns new reference
);

// This function will create a new tensor object and its pointer is returned
// through *out. The caller is responsible for wrapping the tensor pointer
// with RAIIAtenTensorHandle which will call aoti_torch_delete_tensor_object
// when going out of scope.
AOTI_TORCH_EXPORT AOTITorchError aoti_torch_empty_strided(
    int64_t ndim,
    const int64_t* sizes_ptr,
    const int64_t* strides_ptr,
    int32_t dtype,
    int32_t device_type,
    int32_t device_index,
    AtenTensorHandle* ret_new_tensor // returns new reference
);

AOTI_TORCH_EXPORT AOTITorchError aoti_torch_empty_strided_pinned(
    int64_t ndim,
    const int64_t* sizes_ptr,
    const int64_t* strides_ptr,
    int32_t dtype,
    int32_t device_type,
    int32_t device_index,
    AtenTensorHandle* ret_new_tensor // returns new reference
);

AOTI_TORCH_EXPORT AOTITorchError aoti_torch_as_strided(
    AtenTensorHandle self,
    const int64_t* sizes_ptr,
    const int64_t* strides_ptr,
    AtenTensorHandle* ret);

AOTI_TORCH_EXPORT AOTITorchError aoti_torch_create_tensor_from_blob(
    void* data,
    int64_t ndim,
    const int64_t* sizes_ptr,
    const int64_t* strides_ptr,
    int64_t storage_offset,
    int32_t dtype,
    int32_t device_type,
    int32_t device_index,
    AtenTensorHandle* ret // returns new reference
);

AOTI_TORCH_EXPORT AOTITorchError aoti_torch_create_tensor_from_blob_v2(
    void* data,
    int64_t ndim,
    const int64_t* sizes_ptr,
    const int64_t* strides_ptr,
    int64_t storage_offset,
    int32_t dtype,
    int32_t device_type,
    int32_t device_index,
    AtenTensorHandle* ret, // returns new reference
    int32_t layout,
    const uint8_t* opaque_metadata,
    int64_t opaque_metadata_size);

// This function will create a new uninitialized tensor object
// and its pointer is returned through *ret.
AOTI_TORCH_EXPORT AOTITorchError
aoti_torch_new_uninitialized_tensor(AtenTensorHandle* ret);

// WARNING: This will be deprecated. Use aoti_torch_copy_ instead.
AOTI_TORCH_EXPORT AOTITorchError
aoti_torch_tensor_copy_(AtenTensorHandle src, AtenTensorHandle dst);

// Make the tensor referred to by dst an alias for the tensor referred
// to by src. The two tensors must still be deleted with
// aoti_torch_delete_tensor separately (or not) as before the call.
AOTI_TORCH_EXPORT AOTITorchError
aoti_torch_assign_tensors(AtenTensorHandle src, AtenTensorHandle dst);

// Make a shallow copy of the tensor referred to by src and assign
// it to the handle in the ret_dst. This is similar to the above
// aoti_torch_assign_tensors function, but creates and sets the
// ret_dst from within.
AOTI_TORCH_EXPORT AOTITorchError
aoti_torch_assign_tensors_out(AtenTensorHandle src, AtenTensorHandle* ret_dst);

// This function will create a new tensor object and its pointer is returned
// through *ret. The caller is responsible for wrapping the tensor pointer
// with RAIIAtenTensorHandle which will call aoti_torch_delete_tensor_object
// when going out of scope.
AOTI_TORCH_EXPORT AOTITorchError
aoti_torch_clone(AtenTensorHandle self, AtenTensorHandle* ret);

AOTI_TORCH_EXPORT AOTITorchError
aoti_torch_clone_preserve_strides(AtenTensorHandle self, AtenTensorHandle* ret);

AOTI_TORCH_EXPORT AOTITorchError aoti_torch_copy_(
    AtenTensorHandle self,
    AtenTensorHandle src,
    int32_t non_blocking);

AOTI_TORCH_EXPORT AOTITorchError aoti_torch__mm_plus_mm_out(
    AtenTensorHandle out,
    AtenTensorHandle a,
    AtenTensorHandle b,
    AtenTensorHandle c,
    AtenTensorHandle d);

// This will soon be deprecated after ao_quantization is complete.
// Please refrain from using this or increasing callsites.
AOTI_TORCH_EXPORT AOTITorchError
aoti_torch_cpu_wrapped_fbgemm_pack_gemm_matrix_fp16(
    AtenTensorHandle weight,
    AtenTensorHandle* out);

// This will soon be deprecated after ao_quantization is complete.
// Please refrain from using this or increasing callsites.
AOTI_TORCH_EXPORT AOTITorchError aoti_torch_cpu__wrapped_linear_prepack(
    AtenTensorHandle weight,
    AtenTensorHandle weight_scale,
    AtenTensorHandle weight_zero_point,
    AtenTensorHandle bias,
    AtenTensorHandle* out);

// This will soon be deprecated after ao_quantization is complete.
// Please refrain from using this or increasing callsites.
AOTI_TORCH_EXPORT AOTITorchError
aoti_torch_cpu_wrapped_fbgemm_linear_fp16_weight(
    AtenTensorHandle input,
    AtenTensorHandle weight,
    AtenTensorHandle bias, // optional argument
    int64_t out_channel,
    AtenTensorHandle* out);

// This will soon be deprecated after ao_quantization is complete.
// Please refrain from using this or increasing callsites.
AOTI_TORCH_EXPORT AOTITorchError
aoti_torch_cpu__wrapped_quantized_linear_prepacked(
    AtenTensorHandle input,
    AtenTensorHandle input_scale,
    AtenTensorHandle input_zero_point,
    AtenTensorHandle weight,
    AtenTensorHandle out_scale,
    AtenTensorHandle out_zeropoint,
    int64_t out_channel,
    AtenTensorHandle* out);

AOTI_TORCH_EXPORT AOTITorchError aoti_torch_zero_(AtenTensorHandle self);

AOTI_TORCH_EXPORT AOTITorchError
aoti_torch_check_inf_and_nan(const char* tensor_name, AtenTensorHandle tensor);

struct AtenRecordFunctionOpaque;
using AtenRecordFunctionHandle = AtenRecordFunctionOpaque*;

struct IValueMapOpaque;
using IValueMapHandle = IValueMapOpaque*;

AOTI_TORCH_EXPORT AOTITorchError aoti_record_function_start(
    const char* name,
    IValueMapHandle kwargs,
    const C10IValueHandle* inputs,
    const uint64_t n_inputs,
    AtenRecordFunctionHandle* guard);

AOTI_TORCH_EXPORT AOTITorchError
aoti_record_function_end(AtenRecordFunctionHandle guard);

AOTI_TORCH_EXPORT AOTITorchError aoti_torch_scatter_out(
    AtenTensorHandle out,
    AtenTensorHandle self,
    int64_t dim,
    AtenTensorHandle index,
    AtenTensorHandle src);

AOTI_TORCH_EXPORT AOTITorchError aoti_torch_scatter_reduce_out(
    AtenTensorHandle out,
    AtenTensorHandle self,
    int64_t dim,
    AtenTensorHandle index,
    AtenTensorHandle src,
    const char* reduce,
    int32_t include_self);

AOTI_TORCH_EXPORT AOTITorchError aoti_torch_index_put_out(
    AtenTensorHandle out,
    AtenTensorHandle self,
    const AtenTensorHandle* indices,
    const uint32_t num_indices,
    const AtenTensorHandle values,
    bool accumulate);

AOTI_TORCH_EXPORT void aoti_torch_print_tensor_handle(
    AtenTensorHandle self,
    const char* msg);

// When AOTI debug printer option is enabled, this function will be invoked to
// torch pickle save the intermediate tensor for debugging purpose.
AOTI_TORCH_EXPORT void aoti_torch_save_tensor_handle(
    AtenTensorHandle self,
    const char* tensor_name,
    const char* launch_prefix,
    const char* kernel_name);

// helpers for converting between StableIValue and actual IValues
using StableIValue = uint64_t;

class TorchLibraryOpaque;
using TorchLibraryHandle = TorchLibraryOpaque*;

// stable corollary to torch::Library constructor with Kind::IMPL
// will create a new torch::Library object on the heap
AOTI_TORCH_EXPORT AOTITorchError aoti_torch_library_init_impl(
    const char* ns,
    const char* k,
    const char* file,
    uint32_t line,
    TorchLibraryHandle* ret_new_torch_lib);

// stable corollary to torch::Library constructor with Kind::DEF
// will create a new torch::Library object on the heap
AOTI_TORCH_EXPORT AOTITorchError aoti_torch_library_init_def(
    const char* ns,
    const char* file,
    uint32_t line,
    TorchLibraryHandle* ret_new_torch_lib);

// stable corollary to torch::Library constructor with Kind::FRAGMENT
// will create a new torch::Library object on the heap
AOTI_TORCH_EXPORT AOTITorchError aoti_torch_library_init_fragment(
    const char* ns,
    const char* file,
    uint32_t line,
    TorchLibraryHandle* ret_new_torch_lib);

// stable corollary to torch::Library method m.impl(), should be
// called from StableLibrary
AOTI_TORCH_EXPORT AOTITorchError aoti_torch_library_impl(
    TorchLibraryHandle self,
    const char* name,
    void (*fn)(StableIValue*, uint64_t, uint64_t));

// V2 version that also takes an extension_abi_version parameter. This is
// needed for forward/backward compatibility when registering custom operators
// that use StableIValue conversions. The caller should pass in its own
// TORCH_ABI_VERSION as extension_abi_version.
AOTI_TORCH_EXPORT AOTITorchError aoti_torch_library_impl_v2(
    TorchLibraryHandle self,
    const char* name,
    void (*fn)(StableIValue*, uint64_t, uint64_t),
    uint64_t extension_abi_version);

// stable corollary to torch::Library method m.def(), should be
// called from StableLibrary
AOTI_TORCH_EXPORT AOTITorchError
aoti_torch_library_def(TorchLibraryHandle self, const char* schema);

// the above stable constructors for torch::Library add Library objects
// to the heap. if you are calling those functions directly, please use
// this function to free the Library's memory. The more user friendly
// alternative is to use StableLibrary, which will free its handle upon
// destruction
AOTI_TORCH_EXPORT AOTITorchError
aoti_torch_delete_library_object(TorchLibraryHandle tlh);

// calls the op overload defined by a given opName, overloadName, and a
// stack of StableIValues. This call will populate any return values of the
// op into the stack in their StableIValue form, with ret0 at index 0, ret1
// at index 1, and so on.
AOTI_TORCH_EXPORT AOTITorchError aoti_torch_call_dispatcher(
    const char* opName,
    const char* overloadName,
    StableIValue* stack);

// Has the same semantic as aoti_torch_call_dispatcher, but takes an
<<<<<<< HEAD
// additional argument for the extension abi version. This is needed for
// forward/backward compatibility when calling native functions via the
// dispatcher. The caller should pass in its own TORCH_ABI_TAG as
// extension_abi_version.
=======
// additional argument for the extension build version. This is
// needed for backward compatibility when calling native functions via
// the dispatcher. The caller should pass in its build version (not target
// version).
>>>>>>> f6f5bd8b
AOTI_TORCH_EXPORT AOTITorchError aoti_torch_call_dispatcher_v2(
    const char* opName,
    const char* overloadName,
    StableIValue* stack,
    uint64_t extension_build_version);

// Device-generic guard for managing device context
struct DeviceGuardOpaque;
using DeviceGuardHandle = DeviceGuardOpaque*;

AOTI_TORCH_EXPORT AOTITorchError aoti_torch_create_device_guard(
    int32_t device_index,
    DeviceGuardHandle* ret_guard // returns new reference
);

AOTI_TORCH_EXPORT AOTITorchError
aoti_torch_delete_device_guard(DeviceGuardHandle guard);

AOTI_TORCH_EXPORT AOTITorchError aoti_torch_device_guard_set_index(
    DeviceGuardHandle guard,
    int32_t device_index);

// Device-generic stream for managing stream objects
struct StreamOpaque;
using StreamHandle = StreamOpaque*;

AOTI_TORCH_EXPORT AOTITorchError aoti_torch_delete_stream(StreamHandle stream);

AOTI_TORCH_EXPORT AOTITorchError
aoti_torch_stream_id(StreamHandle stream, int64_t* ret_stream_id);

AOTI_TORCH_EXPORT AOTITorchError aoti_torch_get_current_stream(
    int32_t device_index,
    StreamHandle* ret_stream // returns new reference
);

AOTI_TORCH_EXPORT AOTITorchError
aoti_torch_get_current_device_index(int32_t* ret_device_index);

#ifdef USE_CUDA

struct CUDAGuardOpaque;
using CUDAGuardHandle = CUDAGuardOpaque*;

AOTI_TORCH_EXPORT AOTITorchError aoti_torch_create_cuda_guard(
    int32_t device_index,
    CUDAGuardHandle* ret_guard // returns new reference
);

AOTI_TORCH_EXPORT AOTITorchError
aoti_torch_delete_cuda_guard(CUDAGuardHandle guard);

AOTI_TORCH_EXPORT AOTITorchError
aoti_torch_cuda_guard_set_index(CUDAGuardHandle guard, int32_t device_index);

struct CUDAStreamGuardOpaque;
using CUDAStreamGuardHandle = CUDAStreamGuardOpaque*;

AOTI_TORCH_EXPORT AOTITorchError aoti_torch_create_cuda_stream_guard(
    void* stream,
    int32_t device_index,
    CUDAStreamGuardHandle* ret_guard // returns new reference
);

AOTI_TORCH_EXPORT AOTITorchError
aoti_torch_delete_cuda_stream_guard(CUDAStreamGuardHandle guard);

AOTI_TORCH_EXPORT AOTITorchError
aoti_torch_get_current_cuda_stream(int32_t device_index, void** ret_stream);

// CUDA memory allocation using CUDACachingAllocator
AOTI_TORCH_EXPORT AOTITorchError aoti_torch_cuda_caching_allocator_raw_alloc(
    uint64_t nbytes,
    void** ret_ptr // returns raw GPU memory pointer
);

AOTI_TORCH_EXPORT AOTITorchError
aoti_torch_cuda_caching_allocator_raw_delete(void* ptr);

#endif // USE_CUDA

// See `ProxyExecutor Design Note` in ir.py for more details
AOTI_TORCH_EXPORT AOTITorchError aoti_torch_proxy_executor_call_function(
    AOTIProxyExecutorHandle proxy_executor,
    int extern_node_index,
    int num_ints,
    int64_t* flatten_int_args,
    int num_tensors,
    AtenTensorHandle* flatten_tensor_args);

AOTI_TORCH_EXPORT void aoti_torch_check(
    bool cond,
    const char* func,
    const char* file,
    uint32_t line,
    const char* msg);

#ifdef STRIP_ERROR_MESSAGES
#define AOTI_TORCH_CHECK(cond, ...)              \
  if (!(cond)) {                                 \
    aoti_torch_check(                            \
        false,                                   \
        __func__,                                \
        __FILE__,                                \
        static_cast<uint32_t>(__LINE__),         \
        TORCH_CHECK_MSG(cond, "", __VA_ARGS__)); \
  }
#else
#define AOTI_TORCH_CHECK(cond, ...)                \
  if (!(cond)) {                                   \
    aoti_torch_check(                              \
        false,                                     \
        __func__,                                  \
        __FILE__,                                  \
        static_cast<uint32_t>(__LINE__),           \
        TORCH_CHECK_MSG(cond, "", ##__VA_ARGS__)); \
  }
#endif

AOTI_TORCH_EXPORT void aoti_torch_warn(
    const char* func,
    const char* file,
    uint32_t line,
    const char* msg);

#ifdef DISABLE_WARN
#define AOTI_TORCH_WARN(...) ((void)0);
#else
#define AOTI_TORCH_WARN(...) \
  aoti_torch_warn(           \
      __func__, __FILE__, static_cast<uint32_t>(__LINE__), #__VA_ARGS__);
#endif

#ifdef __cplusplus
} // extern "C"

template <typename T>
int32_t aoti_torch_dtype() = delete;

#define DEFINE_DTYPE_SPECIALIZATION(ctype, typename) \
  template <>                                        \
  inline int32_t aoti_torch_dtype<ctype>() {         \
    return aoti_torch_dtype_##typename();            \
  }

DEFINE_DTYPE_SPECIALIZATION(c10::BFloat16, bfloat16)
DEFINE_DTYPE_SPECIALIZATION(c10::Half, float16)
DEFINE_DTYPE_SPECIALIZATION(c10::complex<float>, complex64)
DEFINE_DTYPE_SPECIALIZATION(float, float32)
DEFINE_DTYPE_SPECIALIZATION(double, float64)
DEFINE_DTYPE_SPECIALIZATION(uint8_t, uint8)
DEFINE_DTYPE_SPECIALIZATION(int8_t, int8)
DEFINE_DTYPE_SPECIALIZATION(int16_t, int16)
DEFINE_DTYPE_SPECIALIZATION(int32_t, int32)
DEFINE_DTYPE_SPECIALIZATION(int64_t, int64)
DEFINE_DTYPE_SPECIALIZATION(bool, bool)

#endif
#endif // AOTI_TORCH_SHIM<|MERGE_RESOLUTION|>--- conflicted
+++ resolved
@@ -493,15 +493,13 @@
     const char* name,
     void (*fn)(StableIValue*, uint64_t, uint64_t));
 
-// V2 version that also takes an extension_abi_version parameter. This is
-// needed for forward/backward compatibility when registering custom operators
-// that use StableIValue conversions. The caller should pass in its own
-// TORCH_ABI_VERSION as extension_abi_version.
+// Version-aware variant of aoti_torch_library_impl that takes an
+// extension_build_version parameter for backward compatibility
 AOTI_TORCH_EXPORT AOTITorchError aoti_torch_library_impl_v2(
     TorchLibraryHandle self,
     const char* name,
     void (*fn)(StableIValue*, uint64_t, uint64_t),
-    uint64_t extension_abi_version);
+    uint64_t extension_build_version);
 
 // stable corollary to torch::Library method m.def(), should be
 // called from StableLibrary
@@ -526,17 +524,10 @@
     StableIValue* stack);
 
 // Has the same semantic as aoti_torch_call_dispatcher, but takes an
-<<<<<<< HEAD
-// additional argument for the extension abi version. This is needed for
-// forward/backward compatibility when calling native functions via the
-// dispatcher. The caller should pass in its own TORCH_ABI_TAG as
-// extension_abi_version.
-=======
 // additional argument for the extension build version. This is
 // needed for backward compatibility when calling native functions via
 // the dispatcher. The caller should pass in its build version (not target
 // version).
->>>>>>> f6f5bd8b
 AOTI_TORCH_EXPORT AOTITorchError aoti_torch_call_dispatcher_v2(
     const char* opName,
     const char* overloadName,
