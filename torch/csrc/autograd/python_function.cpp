--- conflicted
+++ resolved
@@ -539,6 +539,7 @@
   new (&self->saved_variables) std::vector<SavedVariable>();
   new (&self->is_variable_input) std::vector<bool>();
   self->materialize_grads = true;
+  self->pure_view = false;
   self->materialize_non_diff_grads = true;
   return obj;
 }
@@ -716,7 +717,8 @@
       cdata_if_executable,
       jvp_user_function,
       to_save_if_setup_context,
-      view_as_self_fn);
+      view_as_self_fn,
+      self->pure_view);
 
   for (const auto i : c10::irange(num_outputs)) {
     PyObject* obj = PyTuple_GetItem(raw_output, i);
@@ -812,15 +814,10 @@
 static void _save_variables(
     const std::vector<std::optional<at::Tensor>>& tensors_to_save,
     const std::shared_ptr<PyNode>& cdata_ptr,
-<<<<<<< HEAD
-    THPFunction* self) {
-  if (tensors_to_save.size() == 0)
-=======
     THPFunction* self,
     PyObject* outputs,
     int64_t num_outputs) {
   if (tensors_to_save.empty())
->>>>>>> 1fc71d1b
     return;
   size_t num_saved = tensors_to_save.size();
   self->saved_variables.clear();
@@ -1461,6 +1458,20 @@
   END_HANDLE_TH_ERRORS_RET(-1)
 }
 
+int THPFunction_set_pure_view(
+    THPFunction* self,
+    PyObject* value,
+    void* unused) {
+  HANDLE_TH_ERRORS
+  if (!PyBool_Check(value)) {
+    THPUtils_invalidArguments(value, nullptr, "set_pure_view", 1, "(bool)");
+    return -1;
+  }
+  self->pure_view = (value == Py_True);
+  return 0;
+  END_HANDLE_TH_ERRORS_RET(-1)
+}
+
 PyObject* THPFunction_get_materialize_non_diff_grads(
     THPFunction* self,
     void* _unused) {
@@ -1733,6 +1744,11 @@
     {"materialize_grads",
      nullptr,
      (setter)THPFunction_set_materialize_grads,
+     nullptr,
+     nullptr},
+    {"_is_pure_view",
+     nullptr,
+     (setter)THPFunction_set_pure_view,
      nullptr,
      nullptr},
     {"_materialize_non_diff_grads",
