--- conflicted
+++ resolved
@@ -964,23 +964,15 @@
     int broadcast_size,
     int64_t* failed_idx = nullptr,
     std::vector<PyObject*>* overloaded_args = nullptr) {
-<<<<<<< HEAD
-  if (PyTuple_Check(obj) || PyList_Check(obj)) {
-    if (PySequence_Size(obj) == 0) {
-=======
   const bool is_tuple = PyTuple_Check(obj);
   if (is_tuple || PyList_Check(obj)) {
     const auto size = is_tuple ? PyTuple_GET_SIZE(obj) : PyList_GET_SIZE(obj);
     if (size == 0) {
->>>>>>> af8c232b
       return true;
     }
 
     // Check all elements, not just the first one, when looking for torch
     // functions
-<<<<<<< HEAD
-    const bool is_tuple = PyTuple_Check(obj);
-    const auto size = is_tuple ? PyTuple_GET_SIZE(obj) : PyList_GET_SIZE(obj);
     bool has_torch_func = false;
 
     for (Py_ssize_t idx = 0; idx < size; idx++) {
@@ -994,21 +986,6 @@
         has_torch_func = true;
       }
 
-=======
-    bool has_torch_func = false;
-
-    for (Py_ssize_t idx = 0; idx < size; idx++) {
-      PyObject* item_ptr =
-          is_tuple ? PyTuple_GET_ITEM(obj, idx) : PyList_GET_ITEM(obj, idx);
-
-      // Check if this element has torch function
-      if (overloaded_args &&
-          check_has_torch_function(item_ptr, /*ignore_mode*/ true)) {
-        append_overloaded_arg(overloaded_args, item_ptr, /*obj_is_type*/ false);
-        has_torch_func = true;
-      }
-
->>>>>>> af8c232b
       // For the first element, do the original type checking
       if (idx == 0) {
         if (is_int_or_symint(item_ptr)) {
