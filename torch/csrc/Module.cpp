--- conflicted
+++ resolved
@@ -2609,9 +2609,9 @@
       "_data_address_unified_mps",
       [](const at::Tensor& tensor, c10::Device device) {
         const void* data_ptr = tensor.storage().data();
-<<<<<<< HEAD
         c10::Allocator* allocator = tensor.storage().allocator();
-        if (allocator->has_unified_memory()) {
+        if (c10::IMPSAllocator* allocator_ =
+                dynamic_cast<c10::IMPSAllocator*>(allocator)) {
           c10::DeviceType device_type = device.type();
 
           TORCH_CHECK(
@@ -2621,18 +2621,10 @@
 
           if (tensor.device().type() != device_type) {
             if (device_type == c10::kMPS) {
-              data_ptr = allocator->get_device_ptr_from_cpu_ptr(data_ptr);
+              data_ptr = allocator_->get_device_ptr_from_cpu_ptr(data_ptr);
             } else {
-              data_ptr = allocator->get_cpu_ptr_from_device_ptr(data_ptr);
+              data_ptr = allocator_->get_cpu_ptr_from_device_ptr(data_ptr);
             }
-=======
-        if (tensor.device().type() == c10::kCPU) {
-          c10::Allocator* allocator = tensor.storage().allocator();
-          if (c10::IMPSAllocator* allocator_ =
-                  dynamic_cast<c10::IMPSAllocator*>(allocator)) {
-            return reinterpret_cast<std::intptr_t>(
-                allocator_->get_device_ptr_from_cpu_ptr(data_ptr));
->>>>>>> be9e5fb5
           }
         }
         return reinterpret_cast<std::intptr_t>(data_ptr);
