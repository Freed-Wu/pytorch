#pragma once

#include <torch/csrc/stable/stableivalue_conversions.h>
#include <array>
#include <cstdint>
#include <optional>
#include <string>
#include <vector>

#include <torch/csrc/inductor/aoti_torch/generated/c_shim_aten.h>
#include <torch/headeronly/core/ScalarType.h>

<<<<<<< HEAD
#include <c10/core/MemoryFormat.h>

using torch::stable::Tensor;

=======
>>>>>>> c670a84b
namespace torch::stable {

// We expect this to be the stable version of the empty_like op that takes in
// no kwargs (device, dtype, layout, memory_format). We will add kwargs
// support in the future.
inline torch::stable::Tensor empty_like(const torch::stable::Tensor& self) {
  const auto num_args = 6;
  std::array<StableIValue, num_args> stack{
      from(self),
      from(std::nullopt),
      from(std::nullopt),
      from(std::nullopt),
      from(std::nullopt),
      from(std::nullopt)};
  TORCH_ERROR_CODE_CHECK(
      aoti_torch_call_dispatcher("aten::empty_like", "", stack.data()));
  return to<torch::stable::Tensor>(stack[0]);
}

// We expect this to be the stable version of the fill_.Scalar op
// with identical semantics to the existing fill_.Scalar op.
// A subtle nuance is that `value` is typed as a double, but it is
// actually a Scalar. This is because Scalar.h is currently not
// header-only.
inline torch::stable::Tensor fill_(
    const torch::stable::Tensor& self,
    double value) {
  TORCH_ERROR_CODE_CHECK(aoti_torch_aten_fill__Scalar(self.get(), value));
  return self;
}

// We expect this to be the stable version of the narrow.default op.
// narrow takes in a SymInt for start and length, but these are typed as
// int64_t as SymInt is not yet header-only.
inline torch::stable::Tensor narrow(
    torch::stable::Tensor& self,
    int64_t dim,
    int64_t start,
    int64_t length) {
  AtenTensorHandle ret0 = nullptr;

  TORCH_ERROR_CODE_CHECK(
      aoti_torch_aten_narrow(self.get(), dim, start, length, &ret0));
  return torch::stable::Tensor(ret0);
}

// We expect this to be a stable version of the new_empty op that takes in
// only dtype information.
inline torch::stable::Tensor new_empty(
    const torch::stable::Tensor& self,
    std::vector<int64_t> size,
    std::optional<c10::ScalarType> dtype = std::nullopt) {
  int32_t device_type;
  TORCH_ERROR_CODE_CHECK(aoti_torch_get_device_type(self.get(), &device_type));

  int32_t device_index;
  TORCH_ERROR_CODE_CHECK(
      aoti_torch_get_device_index(self.get(), &device_index));

  int32_t target_dtype;
  if (dtype.has_value()) {
    target_dtype = to<int32_t>(from(dtype.value()));
  } else {
    TORCH_ERROR_CODE_CHECK(aoti_torch_get_dtype(self.get(), &target_dtype));
  }

  int32_t layout;
  TORCH_ERROR_CODE_CHECK(aoti_torch_get_layout(self.get(), &layout));

  AtenTensorHandle ret0;
  TORCH_ERROR_CODE_CHECK(aoti_torch_aten_new_empty(
      self.get(),
      size.data(),
      static_cast<int64_t>(size.size()),
      &target_dtype,
      &layout,
      &device_type,
      device_index,
      nullptr, // pin_memory (nullptr for default)
      &ret0));

  return torch::stable::Tensor(ret0);
}

// We expect this to be a stable version of the new_zeros op that takes in
// only dtype information.
inline torch::stable::Tensor new_zeros(
    const torch::stable::Tensor& self,
    std::vector<int64_t> size,
    std::optional<c10::ScalarType> dtype = std::nullopt) {
  int32_t device_type;
  TORCH_ERROR_CODE_CHECK(aoti_torch_get_device_type(self.get(), &device_type));

  int32_t device_index;
  TORCH_ERROR_CODE_CHECK(
      aoti_torch_get_device_index(self.get(), &device_index));

  int32_t target_dtype;
  if (dtype.has_value()) {
    target_dtype = to<int32_t>(from(dtype.value()));
  } else {
    TORCH_ERROR_CODE_CHECK(aoti_torch_get_dtype(self.get(), &target_dtype));
  }

  int32_t layout;
  TORCH_ERROR_CODE_CHECK(aoti_torch_get_layout(self.get(), &layout));

  AtenTensorHandle ath;
  TORCH_ERROR_CODE_CHECK(aoti_torch_aten_new_zeros(
      self.get(),
      size.data(),
      static_cast<int64_t>(size.size()),
      &target_dtype,
      &layout,
      &device_type,
      device_index,
      nullptr, // pin_memory (nullptr for default)
      &ath));

  return torch::stable::Tensor(ath);
}

// We expect this to be the stable version of the pad.default op.
// pad.default takes in a SymInt[] as the pad argument however pad is typed as
// use std::vector<int64_t> because
// (1) IntArrayRef is not yet header-only
// (2) SymInt is not yet header-only
inline torch::stable::Tensor pad(
    const torch::stable::Tensor& self,
    std::vector<int64_t> pad,
    const std::string& mode = "constant",
    double value = 0.0) {
  AtenTensorHandle ret0 = nullptr;

  TORCH_ERROR_CODE_CHECK(aoti_torch_aten_pad(
      self.get(), pad.data(), pad.size(), mode.c_str(), &value, &ret0));
  return torch::stable::Tensor(ret0);
}

// We expect the following two functions to be stable versions of the
// amax.default op with identical semantics to the existing amax.default op. If
// `keepdim` is true, the result will have the same number of dimensions as
// `self`, with the specified dimension having size 1. Otherwise, the result
// will have one fewer dimension than `self`, with the specified dimension
// removed.

// This function is an overload to compute the maximum value along each slice of
// `self` along a single dimension `dim`.
inline torch::stable::Tensor amax(
    const torch::stable::Tensor& self,
    int64_t dim,
    bool keepdim = false) {
  AtenTensorHandle ret = nullptr;
  TORCH_ERROR_CODE_CHECK(
      aoti_torch_aten_amax(self.get(), &dim, 1, keepdim, &ret));
  return torch::stable::Tensor(ret);
}

// This function is an overload to compute the maximum value along each slice of
// `self` reducing over all the dimensions in the vector `dims`. The
// amax.default op takes in a SymInt[] as the dims argument, however dims is
// typed as use std::vector<int64_t> here because (1) IntArrayRef is not yet
// header-only (2) SymInt is not yet header-only
inline torch::stable::Tensor amax(
    const torch::stable::Tensor& self,
    std::vector<int64_t> dims,
    bool keepdim = false) {
  AtenTensorHandle ret = nullptr;
  TORCH_ERROR_CODE_CHECK(aoti_torch_aten_amax(
      self.get(),
      dims.data(),
      static_cast<int64_t>(dims.size()),
      keepdim,
      &ret));
  return torch::stable::Tensor(ret);
}

// We expect this to be the stable version of the transpose op with identical
// semantics to the existing transpose.int op.
inline torch::stable::Tensor transpose(
    const torch::stable::Tensor& self,
    int64_t dim0,
    int64_t dim1) {
  const auto num_args = 3;
  std::array<StableIValue, num_args> stack{from(self), from(dim0), from(dim1)};
  TORCH_ERROR_CODE_CHECK(
      aoti_torch_call_dispatcher("aten::transpose", "int", stack.data()));
  return to<torch::stable::Tensor>(stack[0]);
}

// We expect this to be the stable version of the zero_ op with identical
// semantics to the existing zero_ op (except that it will not be called as
// a tensor method but only as a function i.e. zero_(t) not t.zero_()).
inline torch::stable::Tensor zero_(torch::stable::Tensor& self) {
  const auto num_args = 1;
  std::array<StableIValue, num_args> stack{from(self)};
  TORCH_ERROR_CODE_CHECK(
      aoti_torch_call_dispatcher("aten::zero_", "", stack.data()));
  return to<torch::stable::Tensor>(stack[0]);
}

// We expect this to be the stable version of the copy_ op with
// identical semantics to the existing copy_ op.
inline Tensor copy_(
    Tensor& self,
    const Tensor& src,
    std::optional<bool> non_blocking = std::nullopt) {
  const auto num_args = 3;
  std::array<StableIValue, num_args> stack{
      from(self), from(src), from(non_blocking.value_or(false))};
  TORCH_ERROR_CODE_CHECK(
      aoti_torch_call_dispatcher("aten::copy_", "", stack.data()));
  return to<Tensor>(stack[0]);
}

// We expect this to be the stable version of the clone op.
inline Tensor clone(
    const Tensor& self,
    std::optional<c10::MemoryFormat> memory_format = std::nullopt) {
  const auto num_args = 2;
  std::array<StableIValue, num_args> stack{from(self), from(memory_format)};
  TORCH_ERROR_CODE_CHECK(
      aoti_torch_call_dispatcher("aten::clone", "", stack.data()));
  return to<Tensor>(stack[0]);
}

} // namespace torch::stable<|MERGE_RESOLUTION|>--- conflicted
+++ resolved
@@ -10,13 +10,10 @@
 #include <torch/csrc/inductor/aoti_torch/generated/c_shim_aten.h>
 #include <torch/headeronly/core/ScalarType.h>
 
-<<<<<<< HEAD
 #include <c10/core/MemoryFormat.h>
 
 using torch::stable::Tensor;
 
-=======
->>>>>>> c670a84b
 namespace torch::stable {
 
 // We expect this to be the stable version of the empty_like op that takes in
@@ -232,12 +229,11 @@
   return to<Tensor>(stack[0]);
 }
 
-// We expect this to be the stable version of the clone op.
-inline Tensor clone(
-    const Tensor& self,
-    std::optional<c10::MemoryFormat> memory_format = std::nullopt) {
+// We expect this to be the stable version of the clone op. We will
+// add optional memory_format kwarg support in the future.
+inline Tensor clone(const Tensor& self) {
   const auto num_args = 2;
-  std::array<StableIValue, num_args> stack{from(self), from(memory_format)};
+  std::array<StableIValue, num_args> stack{from(self), from(std::nullopt)};
   TORCH_ERROR_CODE_CHECK(
       aoti_torch_call_dispatcher("aten::clone", "", stack.data()));
   return to<Tensor>(stack[0]);
