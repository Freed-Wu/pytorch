import copy
<<<<<<< HEAD
=======
import logging
>>>>>>> 50eac811
import pickle
from abc import abstractmethod
from collections import defaultdict
from itertools import chain
from typing import Any, Callable, Generic, Optional, TypeVar, Union
from typing_extensions import override

from torch.compiler._cache import (
    _serialize_single_cache,
    CacheArtifact,
    CacheArtifactFactory,
    CacheArtifactManager,
    CacheArtifactsResult,
    CacheInfo,
)
from torch.utils._appending_byte_serializer import AppendingByteSerializer
from torch.utils._ordered_set import OrderedSet


"""
Classes and implementations related to precompile
"""

T = TypeVar("T")
logger = logging.getLogger(__name__)


class PrecompileCacheArtifact(CacheArtifact, Generic[T]):
    """
    Data for each cache artifact that will be serialized and deserialized by
    PrecompileContext, rather than CacheArtifactManager.
    T represents the deserialized type of the artifact, i.e. the return type of after_deserialization

    PrecompileCacheArtifact is a frozen dataclass - you can add new serializable fields and metadata specific to your own artifacts
    as needed, and use them in after_deserialization.

    Example implementation:

    class MyPrecompileCacheArtifact(PrecompileCacheArtifact[MySerializableType]):
        my_field: int

        def after_deserialization(self) -> MySerializableType:
            result = pickle.loads(self.content)
            # Do some extra work post deserialization
            result.my_post_deserialization_function(self.my_field)
            return result
    """

    @override
    def populate_cache(self) -> None:
        raise RuntimeError("Precompile cache artifacts do not populate caches")

    @override
    def precompile_compatible(self) -> bool:
        return True

    @abstractmethod
    def after_deserialization(self) -> T:
        """
        Code to be run after reading raw byte contents from disk.
        Generally converts self.content from raw bytes back into its original form.
        """
        ...


class EditablePrecompileCacheArtifact(Generic[T]):
    """
    A PrecompileCacheArtifact whose content isn't encoded until we call PrecompileContext.serialize()
    """

    def __init__(self, artifact_type: str, content: Any, key: str) -> None:
        # Deepcopy the content for now, but don't pickle it yet.
        # This allows us to make changes to self.content before true serialization
        self.content = copy.deepcopy(content)
        self.key = key
        self.artifact_type = artifact_type

    def real_encode(self) -> PrecompileCacheArtifact[T]:
        """
        Actually encode the object
        """
        content = pickle.dumps(self.content)
        artifact = CacheArtifactFactory.encode_create(
            self.artifact_type, self.key, content
        )
        assert isinstance(artifact, PrecompileCacheArtifact)
        return artifact

    def edit_contents(self, edit_fn: Callable[..., Any]) -> None:
        """
        Edit the content of an existing artifact
        """
        self.content = edit_fn(self.content)


class PrecompileContext(CacheArtifactManager):
    """
    PrecompileContext is a special CacheArtifactManager for handling precompilation
    It uses the same interface as CacheArtifactManager, but handles deserialization differently: instead
    of placing each artifact into respective caches, it will stitch all the cache artifacts for a single key
    together and place it into a global Precompile Cache.

    The following artifact types are supported by PrecompileContext:
     - BundledAOTAutogradCacheArtifact
     - DynamoCodeStateArtifact
     - AutotuneCacheArtifact (regular autotune results, same as Megacache)
    """

    # Protected by the compile_lock
    # _new_cache_artifacts_by_key organizes results by the key of each artifact.
    # This allows us to implement serialize_by_key easily.
    # On call to `serialize()`, all cache artifacts in _new_cache_artifacts_by_key
    # are transferred to _new_cache_artifacts before serialization.
    _new_cache_artifacts_by_key: dict[
        str, Union[EditablePrecompileCacheArtifact[object], CacheArtifact]
    ] = {}
    _new_cache_artifacts: CacheArtifactsResult = defaultdict(list)
    # Keep a separate seen artifacts list to make avoid unnecessary duplicates
    # This list will not be cleared between serialize() calls
    _seen_artifacts: OrderedSet[CacheArtifact] = OrderedSet()
    # When serialize() is called, artifacts are transferred from _cache_artifacts to
    # internal data structure of the _serializer
    # This allows us to only pay the cost of serialization if serialize() is called
    _serializer: AppendingByteSerializer[tuple[str, list[CacheArtifact]]] = (
        AppendingByteSerializer(serialize_fn=_serialize_single_cache)
    )
    _cache_info: CacheInfo = CacheInfo()

    @classmethod
    def clear(cls) -> None:
        cls._new_cache_artifacts_by_key.clear()
        super().clear()

    @override
    @classmethod
    def record_artifact(
        cls,
        artifact_type: str,
        key: str,
        content: Any,
        editable: bool = False,
    ) -> None:
        """
        Called from each caching operation to record the artifact in this
        "mega" list
        """
        artifact: Union[EditablePrecompileCacheArtifact[object], CacheArtifact]
        if editable:
            artifact = EditablePrecompileCacheArtifact(artifact_type, content, key)
        else:
            artifact = CacheArtifactFactory.encode_create(artifact_type, key, content)
            # TODO: although this covers completely same artifacts, it's possible
            # with AOTAutogradCacheEntries to have multiple artifacts whose keys
            # (i.e. backend_ids) are different, but whose contents are equal.
            # In those cases, it would be much better if we only serialize once instead
            # of N times.
            if artifact in cls._seen_artifacts:
                return
            cls._seen_artifacts.add(artifact)

        cls._new_cache_artifacts_by_key[key] = artifact

    @classmethod
    def _save_artifacts_by_type(cls) -> None:
        """
        We normally record artifacts by key, but serialization expects them to be organized
        by artifact type. This function transfers artifacts from _new_cache_artifacts_by_key to _new_cache_artifacts
        """
        for artifact in cls._new_cache_artifacts_by_key.values():
            if isinstance(artifact, EditablePrecompileCacheArtifact):
                artifact = artifact.real_encode()
            cls._new_cache_artifacts[artifact.__class__.type()].append(artifact)
        cls._new_cache_artifacts_by_key.clear()

    @classmethod
    def edit_artifact(cls, key: str, edit_fn: Callable[..., Any]) -> None:
        """
        Edit the content of an existing artifact
        """
        assert key in cls._new_cache_artifacts_by_key, (
            f"Key {key} not found in artifacts"
        )
        artifact = cls._new_cache_artifacts_by_key[key]
        assert isinstance(artifact, EditablePrecompileCacheArtifact), (
            "Artifact is not editable"
        )
        artifact.edit_contents(edit_fn)

    @classmethod
    def serialize_artifact_by_key(cls, key: str) -> Optional[CacheArtifact]:
        """
        Serialize all artifacts with the given key returned in a list.
        """
        result = cls._new_cache_artifacts_by_key.get(key, None)
        if isinstance(result, EditablePrecompileCacheArtifact):
            result = result.real_encode()
        return result

    @classmethod
    def serialize(cls) -> Optional[tuple[bytes, CacheInfo]]:
        cls._save_artifacts_by_type()
        # No need to serialize if there are no new dynamo compiles
        if "precompile_dynamo" not in cls._new_cache_artifacts:
            return None
        return super().serialize()

    @staticmethod
    def populate_caches(artifacts: CacheArtifactsResult) -> CacheInfo:
        PrecompileContext._ensure_cache_artifacts_registered()

        artifacts_by_key = {}
        cache_info = CacheInfo()
        for artifact in chain(*artifacts.values()):
            if artifact.type() == "autotune":
                # Populate autotune cache artifacts
                artifact.populate_cache()
            else:
                artifacts_by_key[artifact.key] = artifact
            cache_info.add(artifact)

        from torch._dynamo.package import _BackendId, DynamoCache

        for dynamo_entry in artifacts["precompile_dynamo"]:
            assert isinstance(dynamo_entry, PrecompileCacheArtifact)
            cache_entry = dynamo_entry.after_deserialization()
            # Grab backends from the dynamo cache entry
            backends = cache_entry.backend_ids
            backend_content: dict[_BackendId, PrecompileCacheArtifact[Any]] = {}
            for id_ in backends:
                assert id_ in artifacts_by_key, f"Backend {id_} not found in artifacts"
                artifact = artifacts_by_key[id_]
                assert isinstance(artifact, PrecompileCacheArtifact)
                backend_content[id_] = artifact
            DynamoCache.write(cache_entry, backend_content, dynamo_entry.key)

        return cache_info

    @classmethod
    def _ensure_cache_artifacts_registered(cls) -> None:
        from torch._dynamo.package import _DynamoCacheArtifact  # noqa: F401
        from torch._functorch._aot_autograd.autograd_cache import (  # noqa: F401
            BundledAOTAutogradCacheArtifact,
        )<|MERGE_RESOLUTION|>--- conflicted
+++ resolved
@@ -1,8 +1,5 @@
 import copy
-<<<<<<< HEAD
-=======
 import logging
->>>>>>> 50eac811
 import pickle
 from abc import abstractmethod
 from collections import defaultdict
