--- conflicted
+++ resolved
@@ -2721,19 +2721,20 @@
   ],
   "GB0272": [
     {
-<<<<<<< HEAD
+      "Gb_type": "Failed to make weakref to User Object",
+      "Context": "user_objected: {obj}",
+      "Explanation": "Object does not allow us to make a weakref to it",
+      "Hints": []
+    }
+  ],
+  "GB0273": [
+    {
       "Gb_type": "Keyword args passed to exception constructor",
       "Context": "{self} with kwargs {init_kwargs}",
       "Explanation": "Dynamo does not know how to handle keyword args passed to an exception constructor",
       "Hints": [
         "It may be possible to write Dynamo tracing rules for this code. Please report an issue to PyTorch if you encounter this graph break often and it is causing performance issues."
       ]
-=======
-      "Gb_type": "Failed to make weakref to User Object",
-      "Context": "user_objected: {obj}",
-      "Explanation": "Object does not allow us to make a weakref to it",
-      "Hints": []
->>>>>>> 5f005f38
     }
   ]
 }