--- conflicted
+++ resolved
@@ -1,5 +1,3 @@
-# mypy: allow-untyped-defs
-
 """
 This module provides Source classes that track the origins of values in PyTorch Dynamo.
 Sources represent where values come from (e.g. local variables, globals, attributes) and
@@ -22,9 +20,9 @@
 import dataclasses
 import enum
 import functools
-from typing import Any, Optional, TYPE_CHECKING, Union
-
-from torch._guards import ChainedSource, GuardSource, Source
+from typing import Any, Callable, Optional, TYPE_CHECKING, Union
+
+from torch._guards import ChainedSource, Guard, GuardSource, Source
 
 from . import utils
 from .bytecode_transformation import create_call_function, create_instruction
@@ -96,7 +94,7 @@
 }
 
 
-def is_constant_source(source):
+def is_constant_source(source: Source) -> bool:
     if isinstance(source, ConstantSource):
         return True
     try:
@@ -131,16 +129,16 @@
     # or `co_freevars`.
     is_derefed_cell_contents: bool = False
 
-    def reconstruct(self, codegen: "PyCodegen"):
+    def reconstruct(self, codegen: "PyCodegen") -> None:
         if self.is_derefed_cell_contents:
             codegen.load_deref(self.local_name)
         else:
             codegen.append_output(codegen.create_load(self.local_name))
 
-    def guard_source(self):
+    def guard_source(self) -> GuardSource:
         return GuardSource.LOCAL
 
-    def name(self):
+    def name(self) -> str:
         return f"L[{repr(self.local_name)}]"
 
 
@@ -148,13 +146,13 @@
 class SyntheticLocalSource(Source):
     local_name: str
 
-    def reconstruct(self, codegen: "PyCodegen"):
+    def reconstruct(self, codegen: "PyCodegen") -> None:
         codegen.append_output(codegen.create_load(self.local_name))
 
-    def guard_source(self):
+    def guard_source(self) -> GuardSource:
         return GuardSource.SYNTHETIC_LOCAL
 
-    def name(self):
+    def name(self) -> str:
         return f"SYNTHETIC_LOCAL[{self.local_name!r}]"
 
 
@@ -162,15 +160,15 @@
 class RandomValueSource(Source):
     random_call_index: int
 
-    def guard_source(self):
+    def guard_source(self) -> GuardSource:
         return GuardSource.RANDOM_VALUE
 
-    def reconstruct(self, codegen: "PyCodegen"):
+    def reconstruct(self, codegen: "PyCodegen") -> None:
         codegen.append_output(codegen.create_load(codegen.tx.output.random_values_var))
         codegen.append_output(codegen.create_load_const(self.random_call_index))
         codegen.append_output(create_instruction("BINARY_SUBSCR"))
 
-    def name(self):
+    def name(self) -> str:
         return f"random_value_{self.random_call_index}"
 
 
@@ -178,13 +176,13 @@
 class GlobalSource(Source):
     global_name: str
 
-    def reconstruct(self, codegen: "PyCodegen"):
+    def reconstruct(self, codegen: "PyCodegen") -> None:
         codegen.append_output(codegen.create_load_global(self.global_name, add=True))
 
-    def guard_source(self):
+    def guard_source(self) -> GuardSource:
         return GuardSource.GLOBAL
 
-    def name(self):
+    def name(self) -> str:
         return f"G[{repr(self.global_name)}]"
 
 
@@ -192,7 +190,7 @@
 class GlobalWeakRefSource(Source):
     global_name: str
 
-    def reconstruct(self, codegen: "PyCodegen"):
+    def reconstruct(self, codegen: "PyCodegen") -> None:
         codegen.add_push_null(
             lambda: codegen.append_output(
                 codegen.create_load_global(self.global_name, add=True)
@@ -200,23 +198,23 @@
         )
         codegen.extend_output(create_call_function(0, False))
 
-    def guard_source(self):
+    def guard_source(self) -> GuardSource:
         return GuardSource.GLOBAL
 
-    def name(self):
+    def name(self) -> str:
         return f"G[{repr(self.global_name)}]()"
 
 
 @dataclasses.dataclass(frozen=True)
 class WeakRefCallSource(ChainedSource):
-    def reconstruct(self, codegen: "PyCodegen"):
+    def reconstruct(self, codegen: "PyCodegen") -> None:
         codegen.add_push_null(lambda: codegen(self.base))
         codegen.extend_output(create_call_function(0, False))
 
-    def guard_source(self):
-        return self.base.guard_source()
-
-    def name(self):
+    def guard_source(self) -> GuardSource:
+        return self.base.guard_source()
+
+    def name(self) -> str:
         return f"{self.base.name()}()"
 
 
@@ -229,7 +227,7 @@
 class AttrSource(ChainedSource):
     member: str
 
-    def __post_init__(self):
+    def __post_init__(self) -> None:
         assert self.base, "Can't construct an AttrSource without a valid base source"
         if "." in self.member:
             member_parts = self.member.split(".")
@@ -238,14 +236,14 @@
             )
             object.__setattr__(self, "member", member_parts[-1])
 
-    def reconstruct(self, codegen: "PyCodegen"):
+    def reconstruct(self, codegen: "PyCodegen") -> None:
         codegen(self.base)
         codegen.extend_output(codegen.create_load_attrs(self.member))
 
-    def guard_source(self):
-        return self.base.guard_source()
-
-    def name(self):
+    def guard_source(self) -> GuardSource:
+        return self.base.guard_source()
+
+    def name(self) -> str:
         if not self.member.isidentifier():
             return f"getattr({self.base.name()}, {self.member!r})"
         return f"{self.base.name()}.{self.member}"
@@ -255,7 +253,7 @@
 class GenericAttrSource(ChainedSource):
     member: str
 
-    def __post_init__(self):
+    def __post_init__(self) -> None:
         assert self.base, "Can't construct an AttrSource without a valid base source"
         if "." in self.member:
             member_parts = self.member.split(".")
@@ -264,15 +262,47 @@
             )
             object.__setattr__(self, "member", member_parts[-1])
 
-    def reconstruct(self, codegen: "PyCodegen"):
+    def reconstruct(self, codegen: "PyCodegen") -> None:
         codegen(self.base)
         codegen.extend_output(codegen.create_load_attrs(self.member))
 
-    def guard_source(self):
-        return self.base.guard_source()
-
-    def name(self):
+    def guard_source(self) -> GuardSource:
+        return self.base.guard_source()
+
+    def name(self) -> str:
         return f"object.__getattribute__({self.base.name()}, {self.member!r})"
+
+
+# Represents obj.__dict__ where obj is a type object
+@dataclasses.dataclass(frozen=True)
+class TypeDictSource(ChainedSource):
+    def reconstruct(self, codegen: "PyCodegen") -> None:
+        codegen(self.base)
+        codegen.extend_output(codegen.create_load_attrs("__dict__"))
+
+    def guard_source(self) -> GuardSource:
+        return self.base.guard_source()
+
+    def name(self) -> str:
+        # type(ob).__dict__ can return a proxy of the dict. But in the C++
+        # guard accessor, we are use type->tp_dict which is a dict. So,
+        # forcefully pass a dict object to ensure that the GuardManager
+        # registers that its working on a dict object.
+        return f"dict({self.base.name()}.__dict__)"
+
+
+# Represents obj.__mro__ where object is type object
+@dataclasses.dataclass(frozen=True)
+class TypeMROSource(ChainedSource):
+    def reconstruct(self, codegen: "PyCodegen") -> None:
+        codegen(self.base)
+        codegen.extend_output(codegen.create_load_attrs("__mro__"))
+
+    def guard_source(self) -> GuardSource:
+        return self.base.guard_source()
+
+    def name(self) -> str:
+        return f"{self.base.name()}.__mro__"
 
 
 @dataclasses.dataclass(frozen=True)
@@ -284,7 +314,7 @@
 
     local_name: str
 
-    def reconstruct(self, codegen: "PyCodegen"):
+    def reconstruct(self, codegen: "PyCodegen") -> None:
         # Although `LOAD_FAST` and `LOAD_CLOSURE` have the same semantics,
         # Dynamo's bytecode transformation differentiates them slightly, so we
         # always emit `LOAD_CLOSURE` here.
@@ -294,6 +324,34 @@
     # local cell object should never be used for guards.
 
 
+# Represents obj.__code__ where object is type object
+@dataclasses.dataclass(frozen=True)
+class CodeSource(ChainedSource):
+    def reconstruct(self, codegen: "PyCodegen") -> None:
+        codegen(self.base)
+        codegen.extend_output(codegen.create_load_attrs("__code__"))
+
+    def guard_source(self) -> GuardSource:
+        return self.base.guard_source()
+
+    def name(self) -> str:
+        return f"{self.base.name()}.__code__"
+
+
+# Represents obj.__closure__ where object is type object
+@dataclasses.dataclass(frozen=True)
+class ClosureSource(ChainedSource):
+    def reconstruct(self, codegen: "PyCodegen") -> None:
+        codegen(self.base)
+        codegen.extend_output(codegen.create_load_attrs("__closure__"))
+
+    def guard_source(self) -> GuardSource:
+        return self.base.guard_source()
+
+    def name(self) -> str:
+        return f"{self.base.name()}.__closure__"
+
+
 # Represents tensor.grad source. It could be represented by AttrSource as well.
 # But, we could access grad field on tensor directly in C++ without going
 # through the Python bytecodes. Therefore, we use a separate source for grad
@@ -302,20 +360,20 @@
 class GradSource(ChainedSource):
     member: str = "grad"
 
-    def reconstruct(self, codegen: "PyCodegen"):
+    def reconstruct(self, codegen: "PyCodegen") -> None:
         codegen(self.base)
         codegen.extend_output(codegen.create_load_attrs(self.member))
 
-    def guard_source(self):
-        return self.base.guard_source()
-
-    def name(self):
+    def guard_source(self) -> GuardSource:
+        return self.base.guard_source()
+
+    def name(self) -> str:
         return f"{self.base.name()}.{self.member}"
 
 
 @dataclasses.dataclass(frozen=True)
 class ParamBufferSource(AttrSource):
-    def guard_source(self):
+    def guard_source(self) -> GuardSource:
         return _GUARD_SOURCE_SPECIALIZED_NN_MODULE[self.base.guard_source()]
 
 
@@ -338,16 +396,16 @@
 class EphemeralSource(Source):
     desc: Optional[str] = None
 
-    def guard_source(self):
+    def guard_source(self) -> GuardSource:
         return GuardSource.EPHEMERAL
 
-    def name(self):
+    def name(self) -> str:
         return f"<ephemeral{': ' + self.desc if self.desc is not None else ''}>"
 
-    def make_guard(self, fn):
+    def make_guard(self, fn: Callable[..., Any]) -> Guard:
         raise NotImplementedError
 
-    def is_ephemeral(self):
+    def is_ephemeral(self) -> bool:
         return True
 
 
@@ -368,13 +426,15 @@
     STRIDE = 1
     STORAGE_OFFSET = 2
 
-    def method_name(self):
+    def method_name(self) -> str:
         if self is TensorProperty.SIZE:
             return "size"
         elif self is TensorProperty.STRIDE:
             return "stride"
         elif self is TensorProperty.STORAGE_OFFSET:
             return "storage_offset"
+        else:
+            raise AssertionError(f"unhandled {self}")
 
 
 @dataclasses.dataclass(frozen=True)
@@ -382,14 +442,14 @@
     prop: TensorProperty
     idx: Optional[int] = None  # None for STORAGE_OFFSET
 
-    def __post_init__(self):
+    def __post_init__(self) -> None:
         assert self.base is not None
         if self.prop is TensorProperty.STORAGE_OFFSET:
             assert self.idx is None
         else:
             assert self.idx is not None
 
-    def reconstruct(self, codegen: "PyCodegen"):
+    def reconstruct(self, codegen: "PyCodegen") -> None:
         codegen.add_push_null(
             lambda: codegen.load_import_from(
                 utils.__name__, f"call_{self.prop.method_name()}"
@@ -403,10 +463,10 @@
             create_call_function(2 if self.idx is not None else 1, False)
         )
 
-    def guard_source(self):
-        return self.base.guard_source()
-
-    def name(self):
+    def guard_source(self) -> GuardSource:
+        return self.base.guard_source()
+
+    def name(self) -> str:
         if self.prop is TensorProperty.SIZE:
             return f"{self.base.name()}.size()[{self.idx}]"
         elif self.prop is TensorProperty.STRIDE:
@@ -422,88 +482,88 @@
 class IndexedSource(ChainedSource):
     idx: int
 
-    def __post_init__(self):
+    def __post_init__(self) -> None:
         assert self.base is not None
 
-    def reconstruct(self, codegen: "PyCodegen"):
+    def reconstruct(self, codegen: "PyCodegen") -> None:
         raise NotImplementedError
 
-    def guard_source(self):
-        return self.base.guard_source()
-
-    def name(self):
+    def guard_source(self) -> GuardSource:
+        return self.base.guard_source()
+
+    def name(self) -> str:
         return f"({self.idx}, {self.base.name()})"
 
 
 @dataclasses.dataclass(frozen=True)
 class NegateSource(ChainedSource):
-    def __post_init__(self):
+    def __post_init__(self) -> None:
         assert self.base is not None
 
-    def reconstruct(self, codegen: "PyCodegen"):
+    def reconstruct(self, codegen: "PyCodegen") -> None:
         raise NotImplementedError
 
-    def guard_source(self):
-        return self.base.guard_source()
-
-    def name(self):
+    def guard_source(self) -> GuardSource:
+        return self.base.guard_source()
+
+    def name(self) -> str:
         # NB: use method call so that function stripping regexes work
         return f"{self.base.name()}.__neg__()"
 
 
 @dataclasses.dataclass(frozen=True)
 class ConvertIntSource(ChainedSource):
-    def __post_init__(self):
+    def __post_init__(self) -> None:
         assert self.base is not None
 
-    def reconstruct(self, codegen: "PyCodegen"):
-        codegen(self.base)
-
-    def guard_source(self):
-        return self.base.guard_source()
-
-    def name(self):
+    def reconstruct(self, codegen: "PyCodegen") -> None:
+        codegen(self.base)
+
+    def guard_source(self) -> GuardSource:
+        return self.base.guard_source()
+
+    def name(self) -> str:
         return f"cast_symbool_to_symint_guardless({self.base.name()})"
 
 
 @dataclasses.dataclass(frozen=True)
 class FlattenScriptObjectSource(ChainedSource):
-    def __post_init__(self):
+    def __post_init__(self) -> None:
         assert self.base is not None
 
-    def reconstruct(self, codegen: "PyCodegen"):
-        codegen(self.base)
-
-    def guard_source(self):
-        return self.base.guard_source()
-
-    def name(self):
+    def reconstruct(self, codegen: "PyCodegen") -> None:
+        codegen(self.base)
+
+    def guard_source(self) -> GuardSource:
+        return self.base.guard_source()
+
+    def name(self) -> str:
         return f"{self.base.name()}.__obj_flatten__()"
 
 
 @dataclasses.dataclass(frozen=True)
 class ScriptObjectQualifiedNameSource(ChainedSource):
-    def __post_init__(self):
+    def __post_init__(self) -> None:
         assert self.base is not None
 
-    def reconstruct(self, codegen: "PyCodegen"):
-        codegen(self.base)
-
-    def guard_source(self):
-        return self.base.guard_source()
-
-    def name(self):
+    def reconstruct(self, codegen: "PyCodegen") -> None:
+        codegen(self.base)
+
+    def guard_source(self) -> GuardSource:
+        return self.base.guard_source()
+
+    def name(self) -> str:
         return f"{self.base.name()}._type().qualified_name()"
 
 
 class AttrProxySource(ChainedSource):
-    def reconstruct(self, codegen: "PyCodegen"):
-        codegen(self.base)
-
-    def guard_source(self):
-        return self.base.guard_source()
-
-    def name(self):
+    def reconstruct(self, codegen: "PyCodegen") -> None:
+        codegen(self.base)
+
+    def guard_source(self) -> GuardSource:
+        return self.base.guard_source()
+
+    def name(self) -> str:
         return f"{self.base.name()}.get_base()"
 
 
@@ -514,7 +574,7 @@
     field: str = dataclasses.field(init=False, repr=False, compare=False)
     _name: str = dataclasses.field(init=False, repr=False, compare=False)
 
-    def __post_init__(self):
+    def __post_init__(self) -> None:
         assert self.base, (
             "Base must be a valid source in order to properly track and guard this Defaults to its origin."
         )
@@ -531,16 +591,16 @@
                 self, "_name", f"{self.base.name()}.{self.field}[{self.idx_key}]"
             )
 
-    def reconstruct(self, codegen: "PyCodegen"):
+    def reconstruct(self, codegen: "PyCodegen") -> None:
         codegen(self.base)
         codegen.extend_output(codegen.create_load_attrs(self.field))
         codegen.append_output(codegen.create_load_const(self.idx_key))
         codegen.append_output(create_instruction("BINARY_SUBSCR"))
 
-    def guard_source(self):
-        return self.base.guard_source()
-
-    def name(self):
+    def guard_source(self) -> GuardSource:
+        return self.base.guard_source()
+
+    def name(self) -> str:
         return self._name
 
 
@@ -549,14 +609,14 @@
     index: Any
     index_is_slice: bool = False
 
-    def __post_init__(self):
+    def __post_init__(self) -> None:
         assert self.base is not None
         if isinstance(self.index, slice):
             # store the hashable version of the slice so the whole GetItemSource is hashable
             super().__setattr__("index", self.index.__reduce__())
             super().__setattr__("index_is_slice", True)
 
-    def reconstruct(self, codegen: "PyCodegen"):
+    def reconstruct(self, codegen: "PyCodegen") -> None:
         codegen(self.base)
         if self.index_is_slice:
             codegen.append_output(codegen.create_load_const(self.unpack_slice()))
@@ -564,15 +624,15 @@
             codegen.append_output(codegen.create_load_const(self.index))
         codegen.append_output(create_instruction("BINARY_SUBSCR"))
 
-    def guard_source(self):
-        return self.base.guard_source()
-
-    def unpack_slice(self):
+    def guard_source(self) -> GuardSource:
+        return self.base.guard_source()
+
+    def unpack_slice(self) -> slice:
         assert self.index_is_slice
         slice_class, slice_args = self.index
         return slice_class(*slice_args)
 
-    def name(self):
+    def name(self) -> str:
         # Index can be of following types
         # 1) index is a slice - example 1:4
         # 2) index is a constant - example string, integer
@@ -587,10 +647,10 @@
 class ConstDictKeySource(ChainedSource):
     index: Any
 
-    def guard_source(self):
-        return self.base.guard_source()
-
-    def reconstruct(self, codegen: "PyCodegen"):
+    def guard_source(self) -> GuardSource:
+        return self.base.guard_source()
+
+    def reconstruct(self, codegen: "PyCodegen") -> None:
         codegen.add_push_null(
             lambda: codegen.load_import_from(utils.__name__, "dict_keys_getitem")
         )
@@ -598,12 +658,40 @@
         codegen.append_output(codegen.create_load_const(self.index))
         codegen.extend_output(create_call_function(2, False))
 
-    def name(self):
+    def name(self) -> str:
         # The list creation will be CSE'd by PyExprCSEPass
         return f"list(dict.keys({self.base.name()}))[{self.index!r}]"
 
-    def is_dict_key(self):
-        return True
+    def is_dict_key(self) -> bool:
+        return True
+
+
+@dataclasses.dataclass(frozen=True)
+class NonSerializableSetGetItemSource(ChainedSource):
+    index: int
+
+    def __post_init__(self) -> None:
+        from .variables import ConstantVariable
+
+        assert ConstantVariable.is_literal(self.index)
+
+    def guard_source(self) -> GuardSource:
+        return self.base.guard_source()
+
+    def reconstruct(self, codegen: "PyCodegen") -> None:
+        codegen.add_push_null(
+            lambda: codegen.load_import_from(utils.__name__, "set_getitem")
+        )
+        codegen(self.base)
+        codegen.append_output(codegen.create_load_const(self.index))
+        codegen.extend_output(create_call_function(2, False))
+
+    def name(self) -> str:
+        # set ordering might not be stable
+        return f"list({self.base.name()})[{self.index!r}]"
+
+    def is_dict_key(self) -> bool:
+        return False
 
 
 # Used to access an item from the dictionary
@@ -614,17 +702,54 @@
     # 2) constant - like string, integer
     index: Any
 
-    def __post_init__(self):
+    def __post_init__(self) -> None:
         from .variables import ConstantVariable
 
         assert isinstance(
             self.index, ConstDictKeySource
         ) or ConstantVariable.is_literal(self.index)
 
-    def guard_source(self):
-        return self.base.guard_source()
-
-    def reconstruct(self, codegen: "PyCodegen"):
+    def guard_source(self) -> GuardSource:
+        return self.base.guard_source()
+
+    def reconstruct(self, codegen: "PyCodegen") -> None:
+        # Load dict
+        codegen(self.base)
+
+        # Load key
+        if isinstance(self.index, Source):
+            codegen(self.index)
+        else:
+            codegen.append_output(codegen.create_load_const(self.index))
+        codegen.append_output(create_instruction("BINARY_SUBSCR"))
+
+    def name(self) -> str:
+        if isinstance(self.index, ConstDictKeySource):
+            return f"{self.base.name()}[{self.index.name()}]"
+        else:
+            return f"{self.base.name()}[{self.index!r}]"
+
+
+# Same as DictGetItemSource but used for dict.__getitem__ calls to ensure that
+# torch.compile does not run the overridden __getitem__ method
+@dataclasses.dataclass(frozen=True)
+class DictSubclassGetItemSource(ChainedSource):
+    # Key to access in the dictionary. It can be one of the the following types
+    # 1) ConstDictKeySource
+    # 2) constant - like string, integer
+    index: Any
+
+    def __post_init__(self) -> None:
+        from .variables import ConstantVariable
+
+        assert isinstance(
+            self.index, ConstDictKeySource
+        ) or ConstantVariable.is_literal(self.index)
+
+    def guard_source(self) -> GuardSource:
+        return self.base.guard_source()
+
+    def reconstruct(self, codegen: "PyCodegen") -> None:
         # reconstruct dict.__getitem__(dct, key)
 
         # Load dict.__getitem__
@@ -643,7 +768,7 @@
 
         codegen.extend_output(create_call_function(2, False))
 
-    def name(self):
+    def name(self) -> str:
         if isinstance(self.index, ConstDictKeySource):
             return f"dict.__getitem__({self.base.name()}, {self.index.name()})"
         else:
@@ -656,7 +781,7 @@
     Same as GetItemSource with reconstruct and name overridden to be list specific.
     """
 
-    def reconstruct(self, codegen: "PyCodegen"):
+    def reconstruct(self, codegen: "PyCodegen") -> None:
         # Reconstruct list.__getitem__(lst, index) to avoid any side effects
         # from possibly overridden __getitem__.
 
@@ -678,7 +803,7 @@
 
         codegen.extend_output(create_call_function(2, False))
 
-    def name(self):
+    def name(self) -> str:
         # Index can be of following types
         # 1) index is a slice - example 1:4
         # 2) index is a constant - example string, integer
@@ -693,7 +818,7 @@
 
 @dataclasses.dataclass(frozen=True)
 class TupleIteratorGetItemSource(GetItemSource):
-    def reconstruct(self, codegen: "PyCodegen"):
+    def reconstruct(self, codegen: "PyCodegen") -> None:
         codegen.add_push_null(
             lambda: codegen.load_import_from(utils.__name__, "tuple_iterator_getitem")
         )
@@ -701,75 +826,118 @@
         codegen.append_output(codegen.create_load_const(self.index))
         codegen.extend_output(create_call_function(2, False))
 
-    def name(self):
+    def name(self) -> str:
         return f"___tuple_iterator_getitem({self.base.name()}, {self.index!r})"
 
 
 @dataclasses.dataclass(frozen=True)
+class DataclassFieldsSource(ChainedSource):
+    def reconstruct(self, codegen: "PyCodegen") -> None:
+        codegen.add_push_null(
+            lambda: codegen.load_import_from(utils.__name__, "dataclass_fields")
+        )
+        codegen(self.base)
+        codegen.extend_output(create_call_function(1, False))
+
+    def guard_source(self) -> GuardSource:
+        return self.base.guard_source()
+
+    def name(self) -> str:
+        return f"___dataclass_fields({self.base.name()})"
+
+
+@dataclasses.dataclass(frozen=True)
 class TypeSource(ChainedSource):
-    def __post_init__(self):
+    def __post_init__(self) -> None:
         assert self.base is not None
 
-    def reconstruct(self, codegen: "PyCodegen"):
+    def reconstruct(self, codegen: "PyCodegen") -> None:
         codegen.add_push_null(lambda: codegen.load_import_from("builtins", "type"))
         codegen(self.base)
         codegen.extend_output(create_call_function(1, False))
 
-    def guard_source(self):
-        return self.base.guard_source()
-
-    def name(self):
+    def guard_source(self) -> GuardSource:
+        return self.base.guard_source()
+
+    def name(self) -> str:
         return f"type({self.base.name()})"
 
 
 @dataclasses.dataclass(frozen=True)
 class OptimizerSource(ChainedSource):
-    def reconstruct(self, codegen: "PyCodegen"):
-        codegen(self.base)
-
-    def guard_source(self):
-        return self.base.guard_source()
-
-    def name(self):
+    def reconstruct(self, codegen: "PyCodegen") -> None:
+        codegen(self.base)
+
+    def guard_source(self) -> GuardSource:
+        return self.base.guard_source()
+
+    def name(self) -> str:
         return self.base.name()
 
 
 @dataclasses.dataclass(frozen=True)
 class NNModuleSource(ChainedSource):
-    def reconstruct(self, codegen: "PyCodegen"):
-        codegen(self.base)
-
-    def guard_source(self):
+    def reconstruct(self, codegen: "PyCodegen") -> None:
+        codegen(self.base)
+
+    def guard_source(self) -> GuardSource:
         return _GUARD_SOURCE_SPECIALIZED_NN_MODULE[self.base.guard_source()]
 
-    def name(self):
+    def name(self) -> str:
         return self.base.name()
 
 
 @dataclasses.dataclass(frozen=True)
 class UnspecializedNNModuleSource(NNModuleSource):
-    def guard_source(self):
+    def guard_source(self) -> GuardSource:
         return _GUARD_SOURCE_UNSPECIALIZED_NN_MODULE[self.base.guard_source()]
 
 
 @dataclasses.dataclass(frozen=True)
 class UnspecializedBuiltinNNModuleSource(UnspecializedNNModuleSource):
-    def guard_source(self):
+    def guard_source(self) -> GuardSource:
         return _GUARD_SOURCE_UNSPECIALIZED_BUILTIN_NN_MODULE[self.base.guard_source()]
 
 
 @dataclasses.dataclass(frozen=True)
 class FSDPNNModuleSource(NNModuleSource):
-    def guard_source(self):
+    def guard_source(self) -> GuardSource:
         return _GUARD_SOURCE_FSDP_MODULE[self.base.guard_source()]
 
 
 @dataclasses.dataclass(frozen=True)
 class GlobalStateSource(Source):
-    def name(self):
+    def name(self) -> str:
         return ""
 
-    def guard_source(self):
+    def guard_source(self) -> GuardSource:
+        return GuardSource.GLOBAL
+
+
+@dataclasses.dataclass(frozen=True)
+class TorchSource(Source):
+    """Points to the actual `torch` module - used instead of GlobalSource
+    in case the user has overridden `torch` in their local namespace"""
+
+    def __init__(self, *args: Any, **kwargs: Any) -> None:
+        super().__init__(*args, **kwargs)
+        from .guards import GuardBuilder, install_guard
+
+        install_guard(self.make_guard(GuardBuilder.ID_MATCH))
+
+    def name(self) -> str:
+        return "__import__('torch')"
+
+    def reconstruct(self, codegen: "PyCodegen") -> None:
+        codegen.extend_output(
+            [
+                codegen.create_load_const(0),  # level
+                create_instruction("BUILD_TUPLE", arg=0),  # fromlist
+                codegen.create_import_name("torch"),
+            ]
+        )
+
+    def guard_source(self) -> GuardSource:
         return GuardSource.GLOBAL
 
 
@@ -777,15 +945,15 @@
 class TorchFunctionModeStackSource(Source):
     ind: int
 
-    def name(self):
+    def name(self) -> str:
         return f"___get_torch_function_mode_stack_at({self._get_index()})"
 
-    def _get_index(self):
+    def _get_index(self) -> int:
         from .variables.torch_function import TorchFunctionModeStackVariable
 
         return TorchFunctionModeStackVariable.get_mode_index(self.ind)
 
-    def reconstruct(self, codegen: "PyCodegen"):
+    def reconstruct(self, codegen: "PyCodegen") -> None:
         codegen.add_push_null(
             lambda: codegen.load_import_from(
                 utils.__name__, "get_torch_function_mode_stack_at"
@@ -794,7 +962,7 @@
         codegen.extend_output([codegen.create_load_const(self._get_index())])
         codegen.extend_output(create_call_function(1, False))
 
-    def guard_source(self):
+    def guard_source(self) -> GuardSource:
         return GuardSource.GLOBAL
 
 
@@ -802,16 +970,16 @@
 class ConstantSource(Source):
     source_name: str
 
-    def reconstruct(self, codegen: "PyCodegen"):
+    def reconstruct(self, codegen: "PyCodegen") -> None:
         codegen.append_output(codegen.create_load_global(self.source_name, add=False))
 
-    def guard_source(self):
+    def guard_source(self) -> GuardSource:
         return GuardSource.CONSTANT
 
-    def name(self):
+    def name(self) -> str:
         return self.source_name
 
-    def make_guard(self, fn):
+    def make_guard(self, fn: Any) -> Any:
         raise NotImplementedError
 
 
@@ -820,10 +988,10 @@
     def name(self) -> str:
         return f"___from_numpy({self.base.name()})"
 
-    def guard_source(self):
-        return self.base.guard_source()
-
-    def reconstruct(self, codegen: "PyCodegen"):
+    def guard_source(self) -> GuardSource:
+        return self.base.guard_source()
+
+    def reconstruct(self, codegen: "PyCodegen") -> None:
         codegen.add_push_null(lambda: codegen.load_import_from("torch", "as_tensor"))
         codegen(self.base)
         codegen.extend_output(create_call_function(1, False))
@@ -834,7 +1002,7 @@
     def name(self) -> str:
         return f"{self.base.name()}.__tensor_flatten__()[0]"
 
-    def guard_source(self):
+    def guard_source(self) -> GuardSource:
         return self.base.guard_source()
 
 
@@ -845,7 +1013,7 @@
     def name(self) -> str:
         return f"___as_tensor({self.base.name()})"
 
-    def guard_source(self):
+    def guard_source(self) -> GuardSource:
         return self.base.guard_source()
 
 
@@ -854,7 +1022,7 @@
     def name(self) -> str:
         return f"{self.base.name()}.item()"
 
-    def guard_source(self):
+    def guard_source(self) -> GuardSource:
         return self.base.guard_source()
 
 
@@ -863,23 +1031,25 @@
 # guard contents from the ambient ShapeEnv
 @dataclasses.dataclass(frozen=True)
 class ShapeEnvSource(Source):
-    def name(self):
+    def name(self) -> str:
         return ""
 
-    def guard_source(self):
+    def guard_source(self) -> GuardSource:
         return GuardSource.SHAPE_ENV
 
 
 @dataclasses.dataclass(frozen=True)
 class BackwardStateSource(Source):
-    def name(self):
+    def name(self) -> str:
         return ""
 
-    def guard_source(self):
+    def guard_source(self) -> GuardSource:
         return GuardSource.BACKWARD_STATE
 
 
-def get_local_source_name(source: Source, *, only_allow_input=False) -> Optional[str]:
+def get_local_source_name(
+    source: Source, *, only_allow_input: bool = False
+) -> Optional[str]:
     if isinstance(source, ChainedSource):
         return get_local_source_name(source.base, only_allow_input=only_allow_input)
     if not isinstance(source, LocalSource):
@@ -889,7 +1059,7 @@
     return source.local_name
 
 
-def is_from_local_source(source: Source, *, only_allow_input=False):
+def is_from_local_source(source: Source, *, only_allow_input: bool = False) -> bool:
     return get_local_source_name(source, only_allow_input=only_allow_input) is not None
 
 
@@ -905,7 +1075,7 @@
     return source.global_name
 
 
-def is_from_nonlocal_source(source: Source):
+def is_from_nonlocal_source(source: Source) -> bool:
     if isinstance(source, ChainedSource):
         return is_from_nonlocal_source(source.base)
     return (
@@ -915,9 +1085,6 @@
     )
 
 
-<<<<<<< HEAD
-def is_from_source(source: Source, target: Source):
-=======
 def is_from_closure_source(source: Source) -> bool:
     if isinstance(source, ClosureSource):
         return True
@@ -927,14 +1094,13 @@
 
 
 def is_from_source(source: Source, target: Source) -> bool:
->>>>>>> eaa5d9d3
     if isinstance(source, ChainedSource):
         return is_from_source(source.base, target)
     return source == target
 
 
 @functools.lru_cache
-def is_from_unspecialized_nn_module_source(source: Source):
+def is_from_unspecialized_nn_module_source(source: Source) -> bool:
     if isinstance(source, UnspecializedNNModuleSource):
         return True
     if isinstance(source, ChainedSource):
@@ -943,7 +1109,7 @@
 
 
 @functools.lru_cache
-def is_from_unspecialized_builtin_nn_module_source(source: Source):
+def is_from_unspecialized_builtin_nn_module_source(source: Source) -> bool:
     if isinstance(source, UnspecializedBuiltinNNModuleSource):
         return True
     if isinstance(source, ChainedSource):
@@ -952,7 +1118,7 @@
 
 
 @functools.lru_cache
-def is_from_unspecialized_param_buffer_source(source: Source):
+def is_from_unspecialized_param_buffer_source(source: Source) -> bool:
     if isinstance(source, UnspecializedParamBufferSource):
         return True
     if isinstance(source, ChainedSource):
@@ -961,7 +1127,7 @@
 
 
 @functools.lru_cache
-def is_from_flatten_script_object_source(source: Source):
+def is_from_flatten_script_object_source(source: Source) -> bool:
     if isinstance(source, FlattenScriptObjectSource):
         return True
     elif isinstance(source, ChainedSource):
@@ -970,7 +1136,7 @@
 
 
 @functools.lru_cache
-def is_from_optimizer_source(source: Source):
+def is_from_optimizer_source(source: Source) -> bool:
     if isinstance(source, OptimizerSource):
         return True
     if isinstance(source, ChainedSource):
@@ -981,7 +1147,7 @@
 # TODO: can probably write a generic "test this on everything in the chain"
 # helper
 @functools.lru_cache
-def is_from_defaults(source: Source):
+def is_from_defaults(source: Source) -> bool:
     if isinstance(source, DefaultsSource):
         return True
 
