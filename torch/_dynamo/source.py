# mypy: allow-untyped-defs

"""
This module provides Source classes that track the origins of values in PyTorch Dynamo.
Sources represent where values come from (e.g. local variables, globals, attributes) and
are used for guard generation and code reconstruction during compilation.

The module includes specialized sources for:
- Local variables and synthetic locals
- Global variables and constants
- Object attributes and method calls
- NN module specialization (specialized vs unspecialized)
- Random values and tensor properties
- Default argument handling
- FSDP (Fully Sharded Data Parallel) modules

Sources play a key role in Dynamo's guard system by tracking value origins for
guard generation, and in code reconstruction by providing methods to rebuild
the code needed to recreate values.
"""

import dataclasses
import enum
import functools
from typing import Any, Optional, TYPE_CHECKING, Union

from torch._guards import ChainedSource, GuardSource, Source

from . import utils
from .bytecode_transformation import create_call_function, create_instruction


if TYPE_CHECKING:
    from .codegen import PyCodegen

# It shouldn't be supported to construct an NNModuleVariable inside an FSDP module,
# so those cases are omitted intentionally

# represents nn.Modules tracked with NNModuleVariable (specialized is implicit in the variable name)
_GUARD_SOURCE_SPECIALIZED_NN_MODULE = {
    GuardSource.LOCAL: GuardSource.LOCAL_SPECIALIZED_NN_MODULE,
    GuardSource.GLOBAL: GuardSource.GLOBAL_SPECIALIZED_NN_MODULE,
    GuardSource.LOCAL_SPECIALIZED_NN_MODULE: GuardSource.LOCAL_SPECIALIZED_NN_MODULE,
    GuardSource.GLOBAL_SPECIALIZED_NN_MODULE: GuardSource.GLOBAL_SPECIALIZED_NN_MODULE,
    # Just to ensure that guard_source() works
    GuardSource.LOCAL_UNSPECIALIZED_NN_MODULE: GuardSource.LOCAL_UNSPECIALIZED_NN_MODULE,
    GuardSource.GLOBAL_UNSPECIALIZED_NN_MODULE: GuardSource.GLOBAL_UNSPECIALIZED_NN_MODULE,
    GuardSource.LOCAL_UNSPECIALIZED_BUILTIN_NN_MODULE: GuardSource.LOCAL_UNSPECIALIZED_BUILTIN_NN_MODULE,
    GuardSource.GLOBAL_UNSPECIALIZED_BUILTIN_NN_MODULE: GuardSource.GLOBAL_UNSPECIALIZED_BUILTIN_NN_MODULE,
    GuardSource.LOCAL_FSDP_MODULE: GuardSource.LOCAL_FSDP_MODULE,
    GuardSource.GLOBAL_FSDP_MODULE: GuardSource.GLOBAL_FSDP_MODULE,
}

# represents nn.Modules tracked with UnspecializedNNModuleVariable
_GUARD_SOURCE_UNSPECIALIZED_NN_MODULE = {
    GuardSource.LOCAL: GuardSource.LOCAL_UNSPECIALIZED_NN_MODULE,
    GuardSource.GLOBAL: GuardSource.GLOBAL_UNSPECIALIZED_NN_MODULE,
    GuardSource.LOCAL_UNSPECIALIZED_NN_MODULE: GuardSource.LOCAL_UNSPECIALIZED_NN_MODULE,
    GuardSource.GLOBAL_UNSPECIALIZED_NN_MODULE: GuardSource.GLOBAL_UNSPECIALIZED_NN_MODULE,
    # this happens for an UnspecializedNNModule submodule on a NNModuleVariable
    GuardSource.LOCAL_SPECIALIZED_NN_MODULE: GuardSource.LOCAL_UNSPECIALIZED_NN_MODULE,
    GuardSource.GLOBAL_SPECIALIZED_NN_MODULE: GuardSource.GLOBAL_UNSPECIALIZED_NN_MODULE,
    # Just to ensure that guard_source() works
    GuardSource.LOCAL_UNSPECIALIZED_BUILTIN_NN_MODULE: GuardSource.LOCAL_UNSPECIALIZED_BUILTIN_NN_MODULE,
    GuardSource.GLOBAL_UNSPECIALIZED_BUILTIN_NN_MODULE: GuardSource.GLOBAL_UNSPECIALIZED_BUILTIN_NN_MODULE,
    GuardSource.LOCAL_FSDP_MODULE: GuardSource.LOCAL_FSDP_MODULE,
    GuardSource.GLOBAL_FSDP_MODULE: GuardSource.GLOBAL_FSDP_MODULE,
}

# represents nn.Modules tracked with UnspecializedBuiltinNNModuleVariable
_GUARD_SOURCE_UNSPECIALIZED_BUILTIN_NN_MODULE = {
    GuardSource.LOCAL: GuardSource.LOCAL_UNSPECIALIZED_BUILTIN_NN_MODULE,
    GuardSource.GLOBAL: GuardSource.GLOBAL_UNSPECIALIZED_BUILTIN_NN_MODULE,
    GuardSource.LOCAL_UNSPECIALIZED_NN_MODULE: GuardSource.LOCAL_UNSPECIALIZED_BUILTIN_NN_MODULE,
    GuardSource.GLOBAL_UNSPECIALIZED_NN_MODULE: GuardSource.GLOBAL_UNSPECIALIZED_BUILTIN_NN_MODULE,
    GuardSource.LOCAL_SPECIALIZED_NN_MODULE: GuardSource.LOCAL_UNSPECIALIZED_BUILTIN_NN_MODULE,
    GuardSource.GLOBAL_SPECIALIZED_NN_MODULE: GuardSource.GLOBAL_UNSPECIALIZED_BUILTIN_NN_MODULE,
    # Just to ensure that guard_source() works
    GuardSource.LOCAL_UNSPECIALIZED_BUILTIN_NN_MODULE: GuardSource.LOCAL_UNSPECIALIZED_BUILTIN_NN_MODULE,
    GuardSource.GLOBAL_UNSPECIALIZED_BUILTIN_NN_MODULE: GuardSource.GLOBAL_UNSPECIALIZED_BUILTIN_NN_MODULE,
    GuardSource.LOCAL_FSDP_MODULE: GuardSource.LOCAL_FSDP_MODULE,
    GuardSource.GLOBAL_FSDP_MODULE: GuardSource.GLOBAL_FSDP_MODULE,
}

_GUARD_SOURCE_FSDP_MODULE = {
    GuardSource.LOCAL: GuardSource.LOCAL_FSDP_MODULE,
    GuardSource.GLOBAL: GuardSource.GLOBAL_FSDP_MODULE,
    GuardSource.LOCAL_SPECIALIZED_NN_MODULE: GuardSource.LOCAL_FSDP_MODULE,
    GuardSource.GLOBAL_SPECIALIZED_NN_MODULE: GuardSource.GLOBAL_FSDP_MODULE,
    GuardSource.LOCAL_FSDP_MODULE: GuardSource.LOCAL_FSDP_MODULE,
    GuardSource.GLOBAL_FSDP_MODULE: GuardSource.GLOBAL_FSDP_MODULE,
    GuardSource.LOCAL_UNSPECIALIZED_NN_MODULE: GuardSource.LOCAL_FSDP_MODULE,
    GuardSource.GLOBAL_UNSPECIALIZED_NN_MODULE: GuardSource.GLOBAL_FSDP_MODULE,
    GuardSource.LOCAL_UNSPECIALIZED_BUILTIN_NN_MODULE: GuardSource.LOCAL_FSDP_MODULE,
    GuardSource.GLOBAL_UNSPECIALIZED_BUILTIN_NN_MODULE: GuardSource.GLOBAL_FSDP_MODULE,
}


def is_constant_source(source) -> bool:
    if isinstance(source, ConstantSource):
        return True
    try:
        if source.guard_source() == GuardSource.CONSTANT:
            return True
    except NotImplementedError:
        pass

    return False


@dataclasses.dataclass(frozen=True)
class LocalSource(Source):
    local_name: str

    # Whether this local is an input to the root frame.
    is_input: bool = False

    # Whether we know this input is dynamic (based on example_inputs)
    # For non tensors, we simply look at the first index of the tuple
    dynamism: Optional[frozenset[str]] = None

    # Whether the item at this source is the _content_ of a cell that is
    # dereferenced from the root frame, i.e., it's a part of the `co_cellvars`
    # or `co_freevars`.
    is_derefed_cell_contents: bool = False

    def reconstruct(self, codegen: "PyCodegen"):
        if self.is_derefed_cell_contents:
            codegen.load_deref(self.local_name)
        else:
            codegen.append_output(codegen.create_load(self.local_name))

    def guard_source(self):
        return GuardSource.LOCAL

    def name(self):
        return f"L[{repr(self.local_name)}]"


@dataclasses.dataclass(frozen=True)
class SyntheticLocalSource(Source):
    local_name: str

    def reconstruct(self, codegen: "PyCodegen"):
        codegen.append_output(codegen.create_load(self.local_name))

    def guard_source(self):
        return GuardSource.SYNTHETIC_LOCAL

    def name(self):
        return f"SYNTHETIC_LOCAL[{self.local_name!r}]"


@dataclasses.dataclass(frozen=True)
class RandomValueSource(Source):
    random_call_index: int

    def guard_source(self):
        return GuardSource.RANDOM_VALUE

    def reconstruct(self, codegen: "PyCodegen"):
        codegen.append_output(codegen.create_load(codegen.tx.output.random_values_var))
        codegen.append_output(codegen.create_load_const(self.random_call_index))
        codegen.append_output(create_instruction("BINARY_SUBSCR"))

    def name(self):
        return f"random_value_{self.random_call_index}"


@dataclasses.dataclass(frozen=True)
class GlobalSource(Source):
    global_name: str

    def reconstruct(self, codegen: "PyCodegen"):
        codegen.append_output(codegen.create_load_global(self.global_name, add=True))

    def guard_source(self):
        return GuardSource.GLOBAL

    def name(self):
        return f"G[{repr(self.global_name)}]"


@dataclasses.dataclass(frozen=True)
class GlobalWeakRefSource(Source):
    global_name: str

    def reconstruct(self, codegen: "PyCodegen"):
        codegen.add_push_null(
            lambda: codegen.append_output(
                codegen.create_load_global(self.global_name, add=True)
            )
        )
        codegen.extend_output(create_call_function(0, False))

    def guard_source(self):
        return GuardSource.GLOBAL

    def name(self):
        return f"G[{repr(self.global_name)}]()"


@dataclasses.dataclass(frozen=True)
class WeakRefCallSource(ChainedSource):
    def reconstruct(self, codegen: "PyCodegen"):
        codegen.add_push_null(lambda: codegen(self.base))
        codegen.extend_output(create_call_function(0, False))

    def guard_source(self):
        return self.base.guard_source()

    def name(self):
        return f"{self.base.name()}()"


@dataclasses.dataclass(frozen=True)
class CallFunctionNoArgsSource(WeakRefCallSource):
    pass


@dataclasses.dataclass(frozen=True)
class AttrSource(ChainedSource):
    member: str

    def __post_init__(self):
        assert self.base, "Can't construct an AttrSource without a valid base source"
        if "." in self.member:
            member_parts = self.member.split(".")
            object.__setattr__(
                self, "base", AttrSource(self.base, ".".join(member_parts[:-1]))
            )
            object.__setattr__(self, "member", member_parts[-1])

    def reconstruct(self, codegen: "PyCodegen"):
        codegen(self.base)
        codegen.extend_output(codegen.create_load_attrs(self.member))

    def guard_source(self):
        return self.base.guard_source()

    def name(self):
        if not self.member.isidentifier():
            return f"getattr({self.base.name()}, {self.member!r})"
        return f"{self.base.name()}.{self.member}"


@dataclasses.dataclass(frozen=True)
class GenericAttrSource(ChainedSource):
    member: str

    def __post_init__(self):
        assert self.base, "Can't construct an AttrSource without a valid base source"
        if "." in self.member:
            member_parts = self.member.split(".")
            object.__setattr__(
                self, "base", AttrSource(self.base, ".".join(member_parts[:-1]))
            )
            object.__setattr__(self, "member", member_parts[-1])

    def reconstruct(self, codegen: "PyCodegen"):
        codegen(self.base)
        codegen.extend_output(codegen.create_load_attrs(self.member))

    def guard_source(self):
        return self.base.guard_source()

    def name(self):
        return f"object.__getattribute__({self.base.name()}, {self.member!r})"


@dataclasses.dataclass(frozen=True)
class LocalCellSource(Source):
    """
    Conceptually, this class is `LocalSource` for cell objects implicitly
    generated by Python (e.g., captured variables).
    """

    local_name: str

    def reconstruct(self, codegen: "PyCodegen"):
        # Although `LOAD_FAST` and `LOAD_CLOSURE` have the same semantics,
        # Dynamo's bytecode transformation differentiates them slightly, so we
        # always emit `LOAD_CLOSURE` here.
        codegen.append_output(codegen.create_load_closure(self.local_name))

    # All the other methods are intentionally unimplemented because e.g., a
    # local cell object should never be used for guards.


# Represents tensor.grad source. It could be represented by AttrSource as well.
# But, we could access grad field on tensor directly in C++ without going
# through the Python bytecodes. Therefore, we use a separate source for grad
# field.
@dataclasses.dataclass(frozen=True)
class GradSource(ChainedSource):
    member: str = "grad"

    def reconstruct(self, codegen: "PyCodegen"):
        codegen(self.base)
        codegen.extend_output(codegen.create_load_attrs(self.member))

    def guard_source(self):
        return self.base.guard_source()

    def name(self):
        return f"{self.base.name()}.{self.member}"


@dataclasses.dataclass(frozen=True)
class ParamBufferSource(AttrSource):
    def guard_source(self):
        return _GUARD_SOURCE_SPECIALIZED_NN_MODULE[self.base.guard_source()]


# Special AttrSource to differentiate module._buffers or module._parameters
@dataclasses.dataclass(frozen=True)
class UnspecializedParamBufferSource(AttrSource):
    pass


# This source is intended to be used in places where a source is needed but it is expected
# that the symbol will be simplified out later on. Symbols with ephemeral sources are
# prioritized to be simplified out when e.g. compared against a symbol without an ephemeral
# source. Guarding on this source is an error.
#
# Example: During subclass view fake-ification, any close-over ViewFunc state should be
# symbolicized / fake-ified to avoid invalid specialization during view replay. This source
# is useful for symbols utilized in the middle of the view chain that are not expected to be
# present within the final view shape metadata.
@dataclasses.dataclass(frozen=True)
class EphemeralSource(Source):
    desc: Optional[str] = None

    def guard_source(self):
        return GuardSource.EPHEMERAL

    def name(self):
        return f"<ephemeral{': ' + self.desc if self.desc is not None else ''}>"

    def make_guard(self, fn):
        raise NotImplementedError

    def is_ephemeral(self) -> bool:
        return True


class TensorProperty(enum.Enum):
    SIZE = 0
    STRIDE = 1
    STORAGE_OFFSET = 2

    def method_name(self):
        if self is TensorProperty.SIZE:
            return "size"
        elif self is TensorProperty.STRIDE:
            return "stride"
        elif self is TensorProperty.STORAGE_OFFSET:
            return "storage_offset"


@dataclasses.dataclass(frozen=True)
class TensorPropertySource(ChainedSource):
    prop: TensorProperty
    idx: Optional[int] = None  # None for STORAGE_OFFSET

    def __post_init__(self):
        assert self.base is not None
        if self.prop is TensorProperty.STORAGE_OFFSET:
            assert self.idx is None
        else:
            assert self.idx is not None

    def reconstruct(self, codegen: "PyCodegen"):
        codegen.add_push_null(
            lambda: codegen.load_import_from(
                utils.__name__, f"call_{self.prop.method_name()}"
            )
        )
        codegen(self.base)

        if self.idx is not None:
            codegen.append_output(codegen.create_load_const(self.idx))
        codegen.extend_output(
            create_call_function(2 if self.idx is not None else 1, False)
        )

    def guard_source(self):
        return self.base.guard_source()

    def name(self):
        if self.prop is TensorProperty.SIZE:
            return f"{self.base.name()}.size()[{self.idx}]"
        elif self.prop is TensorProperty.STRIDE:
            return f"{self.base.name()}.stride()[{self.idx}]"
        elif self.prop is TensorProperty.STORAGE_OFFSET:
            assert self.idx is None
            return f"{self.base.name()}.storage_offset()"
        else:
            raise AssertionError(f"unhandled {self.prop}")


@dataclasses.dataclass(frozen=True)
class IndexedSource(ChainedSource):
    idx: int

    def __post_init__(self):
        assert self.base is not None

    def reconstruct(self, codegen: "PyCodegen"):
        raise NotImplementedError

    def guard_source(self):
        return self.base.guard_source()

    def name(self):
        return f"({self.idx}, {self.base.name()})"


@dataclasses.dataclass(frozen=True)
class NegateSource(ChainedSource):
    def __post_init__(self):
        assert self.base is not None

    def reconstruct(self, codegen: "PyCodegen"):
        raise NotImplementedError

    def guard_source(self):
        return self.base.guard_source()

    def name(self):
        # NB: use method call so that function stripping regexes work
        return f"{self.base.name()}.__neg__()"


@dataclasses.dataclass(frozen=True)
class ConvertIntSource(ChainedSource):
    def __post_init__(self):
        assert self.base is not None

    def reconstruct(self, codegen: "PyCodegen"):
        codegen(self.base)

    def guard_source(self):
        return self.base.guard_source()

    def name(self):
        return f"cast_symbool_to_symint_guardless({self.base.name()})"


@dataclasses.dataclass(frozen=True)
class FlattenScriptObjectSource(ChainedSource):
    def __post_init__(self):
        assert self.base is not None

    def reconstruct(self, codegen: "PyCodegen"):
        codegen(self.base)

    def guard_source(self):
        return self.base.guard_source()

    def name(self):
        return f"{self.base.name()}.__obj_flatten__()"


@dataclasses.dataclass(frozen=True)
class ScriptObjectQualifiedNameSource(ChainedSource):
    def __post_init__(self):
        assert self.base is not None

    def reconstruct(self, codegen: "PyCodegen"):
        codegen(self.base)

    def guard_source(self):
        return self.base.guard_source()

    def name(self):
        return f"{self.base.name()}._type().qualified_name()"


class AttrProxySource(ChainedSource):
    def reconstruct(self, codegen: "PyCodegen"):
        codegen(self.base)

    def guard_source(self):
        return self.base.guard_source()

    def name(self):
        return f"{self.base.name()}.get_base()"


@dataclasses.dataclass(frozen=True)
class DefaultsSource(ChainedSource):
    idx_key: Union[int, str]
    is_kw: bool = False
    field: str = dataclasses.field(init=False, repr=False, compare=False)
    _name: str = dataclasses.field(init=False, repr=False, compare=False)

    def __post_init__(self):
        assert self.base, (
            "Base must be a valid source in order to properly track and guard this Defaults to its origin."
        )
        if self.is_kw:
            assert isinstance(self.idx_key, str)
            object.__setattr__(self, "field", "__kwdefaults__")
            object.__setattr__(
                self, "_name", f"{self.base.name()}.{self.field}['{self.idx_key}']"
            )
        else:
            assert isinstance(self.idx_key, int)
            object.__setattr__(self, "field", "__defaults__")
            object.__setattr__(
                self, "_name", f"{self.base.name()}.{self.field}[{self.idx_key}]"
            )

    def reconstruct(self, codegen: "PyCodegen"):
        codegen(self.base)
        codegen.extend_output(codegen.create_load_attrs(self.field))
        codegen.append_output(codegen.create_load_const(self.idx_key))
        codegen.append_output(create_instruction("BINARY_SUBSCR"))

    def guard_source(self):
        return self.base.guard_source()

    def name(self):
        return self._name


@dataclasses.dataclass(frozen=True)
class GetItemSource(ChainedSource):
    index: Any
    index_is_slice: bool = False

    def __post_init__(self):
        assert self.base is not None
        if isinstance(self.index, slice):
            # store the hashable version of the slice so the whole GetItemSource is hashable
            super().__setattr__("index", self.index.__reduce__())
            super().__setattr__("index_is_slice", True)

    def reconstruct(self, codegen: "PyCodegen"):
        codegen(self.base)
        if self.index_is_slice:
            codegen.append_output(codegen.create_load_const(self.unpack_slice()))
        else:
            codegen.append_output(codegen.create_load_const(self.index))
        codegen.append_output(create_instruction("BINARY_SUBSCR"))

    def guard_source(self):
        return self.base.guard_source()

    def unpack_slice(self):
        assert self.index_is_slice
        slice_class, slice_args = self.index
        return slice_class(*slice_args)

    def name(self):
        # Index can be of following types
        # 1) index is a slice - example 1:4
        # 2) index is a constant - example string, integer
        assert not isinstance(self.index, Source)
        if self.index_is_slice:
            return f"{self.base.name()}[{self.unpack_slice()!r}]"
        else:
            return f"{self.base.name()}[{self.index!r}]"


@dataclasses.dataclass(frozen=True)
class ConstDictKeySource(ChainedSource):
    index: Any

    def guard_source(self):
        return self.base.guard_source()

    def reconstruct(self, codegen: "PyCodegen"):
        codegen.add_push_null(
            lambda: codegen.load_import_from(utils.__name__, "dict_keys_getitem")
        )
        codegen(self.base)
        codegen.append_output(codegen.create_load_const(self.index))
        codegen.extend_output(create_call_function(2, False))

    def name(self):
        # The list creation will be CSE'd by PyExprCSEPass
        return f"list(dict.keys({self.base.name()}))[{self.index!r}]"

    def is_dict_key(self) -> bool:
        return True


# Used to access an item from the dictionary
@dataclasses.dataclass(frozen=True)
class DictGetItemSource(ChainedSource):
    # Key to access in the dictionary. It can be one of the the following types
    # 1) ConstDictKeySource
    # 2) constant - like string, integer
    index: Any

    def __post_init__(self):
        from .variables import ConstantVariable

        assert isinstance(
            self.index, ConstDictKeySource
        ) or ConstantVariable.is_literal(self.index)

    def guard_source(self):
        return self.base.guard_source()

    def reconstruct(self, codegen: "PyCodegen"):
        # Load dict
        codegen(self.base)

        # Load key
        if isinstance(self.index, Source):
            codegen(self.index)
        else:
            codegen.append_output(codegen.create_load_const(self.index))
        codegen.append_output(create_instruction("BINARY_SUBSCR"))

    def name(self):
        if isinstance(self.index, ConstDictKeySource):
            return f"{self.base.name()}[{self.index.name()}]"
        else:
            return f"{self.base.name()}[{self.index!r}]"


# Same as DictGetItemSource but used for dict.__getitem__ calls to ensure that
# torch.compile does not run the overridden __getitem__ method
@dataclasses.dataclass(frozen=True)
class DictSubclassGetItemSource(ChainedSource):
    # Key to access in the dictionary. It can be one of the the following types
    # 1) ConstDictKeySource
    # 2) constant - like string, integer
    index: Any

    def __post_init__(self):
        from .variables import ConstantVariable

        assert isinstance(
            self.index, ConstDictKeySource
        ) or ConstantVariable.is_literal(self.index)

    def guard_source(self):
        return self.base.guard_source()

    def reconstruct(self, codegen: "PyCodegen"):
        # reconstruct dict.__getitem__(dct, key)

        # Load dict.__getitem__
        codegen.add_push_null(
            lambda: codegen.load_import_from(utils.__name__, "dict_getitem")
        )

        # Load dict
        codegen(self.base)

        # Load key
        if isinstance(self.index, Source):
            codegen(self.index)
        else:
            codegen.append_output(codegen.create_load_const(self.index))

        codegen.extend_output(create_call_function(2, False))

    def name(self):
        if isinstance(self.index, ConstDictKeySource):
            return f"dict.__getitem__({self.base.name()}, {self.index.name()})"
        else:
            return f"{self.base.name()}[{self.index!r}]"


@dataclasses.dataclass(frozen=True)
class ListGetItemSource(GetItemSource):
    """
    Same as GetItemSource with reconstruct and name overridden to be list specific.
    """

    def reconstruct(self, codegen: "PyCodegen"):
        # Reconstruct list.__getitem__(lst, index) to avoid any side effects
        # from possibly overridden __getitem__.

        # Load list.__getitem__
        codegen.add_push_null(
            lambda: codegen.load_import_from(utils.__name__, "list_getitem")
        )

        # Load the list
        codegen(self.base)

        # Load the index
        if self.index_is_slice:
            raise RuntimeError(
                "List[slice] is a temporary object and should not have a source"
            )
        else:
            codegen.append_output(codegen.create_load_const(self.index))

        codegen.extend_output(create_call_function(2, False))

    def name(self):
        # Index can be of following types
        # 1) index is a slice - example 1:4
        # 2) index is a constant - example string, integer
        assert not isinstance(self.index, Source)
        if self.index_is_slice:
            raise RuntimeError(
                "List[slice] is a temporary object and should not have a source"
            )
        else:
            return f"list.__getitem__({self.base.name()}, {self.index!r})"


@dataclasses.dataclass(frozen=True)
class TupleIteratorGetItemSource(GetItemSource):
    def reconstruct(self, codegen: "PyCodegen"):
        codegen.add_push_null(
            lambda: codegen.load_import_from(utils.__name__, "tuple_iterator_getitem")
        )
        codegen(self.base)
        codegen.append_output(codegen.create_load_const(self.index))
        codegen.extend_output(create_call_function(2, False))

    def name(self):
        return f"___tuple_iterator_getitem({self.base.name()}, {self.index!r})"


@dataclasses.dataclass(frozen=True)
class TypeSource(ChainedSource):
    def __post_init__(self):
        assert self.base is not None

    def reconstruct(self, codegen: "PyCodegen"):
        codegen.add_push_null(lambda: codegen.load_import_from("builtins", "type"))
        codegen(self.base)
        codegen.extend_output(create_call_function(1, False))

    def guard_source(self):
        return self.base.guard_source()

    def name(self):
        return f"type({self.base.name()})"


@dataclasses.dataclass(frozen=True)
class OptimizerSource(ChainedSource):
    def reconstruct(self, codegen: "PyCodegen"):
        codegen(self.base)

    def guard_source(self):
        return self.base.guard_source()

    def name(self):
        return self.base.name()


@dataclasses.dataclass(frozen=True)
class NNModuleSource(ChainedSource):
    def reconstruct(self, codegen: "PyCodegen"):
        codegen(self.base)

    def guard_source(self):
        return _GUARD_SOURCE_SPECIALIZED_NN_MODULE[self.base.guard_source()]

    def name(self):
        return self.base.name()


@dataclasses.dataclass(frozen=True)
class UnspecializedNNModuleSource(NNModuleSource):
    def guard_source(self):
        return _GUARD_SOURCE_UNSPECIALIZED_NN_MODULE[self.base.guard_source()]


@dataclasses.dataclass(frozen=True)
class UnspecializedBuiltinNNModuleSource(UnspecializedNNModuleSource):
    def guard_source(self):
        return _GUARD_SOURCE_UNSPECIALIZED_BUILTIN_NN_MODULE[self.base.guard_source()]


@dataclasses.dataclass(frozen=True)
class FSDPNNModuleSource(NNModuleSource):
    def guard_source(self):
        return _GUARD_SOURCE_FSDP_MODULE[self.base.guard_source()]


@dataclasses.dataclass(frozen=True)
class GlobalStateSource(Source):
    def name(self):
        return ""

    def guard_source(self):
        return GuardSource.GLOBAL


@dataclasses.dataclass(frozen=True)
class TorchFunctionModeStackSource(Source):
    ind: int

    def name(self):
        return f"___get_torch_function_mode_stack_at({self._get_index()})"

    def _get_index(self):
        from .variables.torch_function import TorchFunctionModeStackVariable

        return TorchFunctionModeStackVariable.get_mode_index(self.ind)

    def reconstruct(self, codegen: "PyCodegen"):
        codegen.add_push_null(
            lambda: codegen.load_import_from(
                utils.__name__, "get_torch_function_mode_stack_at"
            )
        )
        codegen.extend_output([codegen.create_load_const(self._get_index())])
        codegen.extend_output(create_call_function(1, False))

    def guard_source(self):
        return GuardSource.GLOBAL


@dataclasses.dataclass(frozen=True)
class ConstantSource(Source):
    source_name: str

    def reconstruct(self, codegen: "PyCodegen"):
        codegen.append_output(codegen.create_load_global(self.source_name, add=False))

    def guard_source(self):
        return GuardSource.CONSTANT

    def name(self):
        return self.source_name

    def make_guard(self, fn):
        raise NotImplementedError


@dataclasses.dataclass(frozen=True)
class NumpyTensorSource(ChainedSource):
    def name(self) -> str:
        return f"___from_numpy({self.base.name()})"

    def guard_source(self):
        return self.base.guard_source()

    def reconstruct(self, codegen: "PyCodegen"):
        codegen.add_push_null(lambda: codegen.load_import_from("torch", "as_tensor"))
        codegen(self.base)
        codegen.extend_output(create_call_function(1, False))


@dataclasses.dataclass(frozen=True)
class SubclassAttrListSource(ChainedSource):
    def name(self) -> str:
        return f"{self.base.name()}.__tensor_flatten__()[0]"

    def guard_source(self):
        return self.base.guard_source()


# NB: We don't expect you to actually ever generate guards against this
# source, it is ephemeral
@dataclasses.dataclass(frozen=True)
class FloatTensorSource(ChainedSource):
    def name(self) -> str:
        return f"___as_tensor({self.base.name()})"

    def guard_source(self):
        return self.base.guard_source()


@dataclasses.dataclass(frozen=True)
class CallMethodItemSource(ChainedSource):
    def name(self) -> str:
        return f"{self.base.name()}.item()"

    def guard_source(self):
        return self.base.guard_source()


# This is a synthetic source that is associated with the singleton
# shape env guard we always register for all frames.  We get the actual
# guard contents from the ambient ShapeEnv
@dataclasses.dataclass(frozen=True)
class ShapeEnvSource(Source):
    def name(self):
        return ""

    def guard_source(self):
        return GuardSource.SHAPE_ENV


@dataclasses.dataclass(frozen=True)
class BackwardStateSource(Source):
    def name(self):
        return ""

    def guard_source(self):
        return GuardSource.BACKWARD_STATE


<<<<<<< HEAD
def is_from_local_source(source: Source, *, only_allow_input=False) -> bool:
=======
def get_local_source_name(source: Source, *, only_allow_input=False) -> Optional[str]:
>>>>>>> 38d11892
    if isinstance(source, ChainedSource):
        return get_local_source_name(source.base, only_allow_input=only_allow_input)
    if not isinstance(source, LocalSource):
        return None
    if only_allow_input and not source.is_input:
        return None
    return source.local_name


def is_from_local_source(source: Source, *, only_allow_input=False):
    return get_local_source_name(source, only_allow_input=only_allow_input) is not None


def is_from_global_source(source: Source) -> bool:
    return get_global_source_name(source) is not None


def get_global_source_name(source: Source) -> Optional[str]:
    if isinstance(source, ChainedSource):
        return get_global_source_name(source.base)
    if not isinstance(source, GlobalSource):
        return None
    return source.global_name


def is_from_nonlocal_source(source: Source) -> bool:
    if isinstance(source, ChainedSource):
        return is_from_nonlocal_source(source.base)
    return (
        isinstance(source, LocalSource)
        and source.is_derefed_cell_contents
        and not source.is_input
    )


def is_from_source(source: Source, target: Source) -> bool:
    if isinstance(source, ChainedSource):
        return is_from_source(source.base, target)
    return source == target


<<<<<<< HEAD
def is_from_unspecialized_nn_module_source(source: Source) -> bool:
=======
@functools.lru_cache
def is_from_unspecialized_nn_module_source(source: Source):
>>>>>>> 38d11892
    if isinstance(source, UnspecializedNNModuleSource):
        return True
    if isinstance(source, ChainedSource):
        return is_from_unspecialized_nn_module_source(source.base)
    return False


<<<<<<< HEAD
def is_from_unspecialized_param_buffer_source(source: Source) -> bool:
=======
@functools.lru_cache
def is_from_unspecialized_builtin_nn_module_source(source: Source):
    if isinstance(source, UnspecializedBuiltinNNModuleSource):
        return True
    if isinstance(source, ChainedSource):
        return is_from_unspecialized_builtin_nn_module_source(source.base)
    return False


@functools.lru_cache
def is_from_unspecialized_param_buffer_source(source: Source):
>>>>>>> 38d11892
    if isinstance(source, UnspecializedParamBufferSource):
        return True
    if isinstance(source, ChainedSource):
        return is_from_unspecialized_param_buffer_source(source.base)
    return False


<<<<<<< HEAD
def is_from_flatten_script_object_source(source: Source) -> bool:
=======
@functools.lru_cache
def is_from_flatten_script_object_source(source: Source):
>>>>>>> 38d11892
    if isinstance(source, FlattenScriptObjectSource):
        return True
    elif isinstance(source, ChainedSource):
        return is_from_flatten_script_object_source(source.base)
    return False


<<<<<<< HEAD
def is_from_optimizer_source(source: Source) -> bool:
=======
@functools.lru_cache
def is_from_optimizer_source(source: Source):
>>>>>>> 38d11892
    if isinstance(source, OptimizerSource):
        return True
    if isinstance(source, ChainedSource):
        return is_from_optimizer_source(source.base)
    return False


# TODO: can probably write a generic "test this on everything in the chain"
# helper
<<<<<<< HEAD
def is_from_defaults(source: Source) -> bool:
=======
@functools.lru_cache
def is_from_defaults(source: Source):
>>>>>>> 38d11892
    if isinstance(source, DefaultsSource):
        return True

    # Accessed with func.__kwdefaults__["foo"]
    if (
        isinstance(source, DictGetItemSource)
        and isinstance(source.base, AttrSource)
        and source.base.member == "__kwdefaults__"
    ):
        return True

    # Accessed with func.__defaults__[0]
    if (
        isinstance(source, GetItemSource)
        and isinstance(source.base, AttrSource)
        and source.base.member == "__defaults__"
    ):
        return True

    if isinstance(source, ChainedSource):
        return is_from_defaults(source.base)
    return False<|MERGE_RESOLUTION|>--- conflicted
+++ resolved
@@ -897,11 +897,7 @@
         return GuardSource.BACKWARD_STATE
 
 
-<<<<<<< HEAD
-def is_from_local_source(source: Source, *, only_allow_input=False) -> bool:
-=======
 def get_local_source_name(source: Source, *, only_allow_input=False) -> Optional[str]:
->>>>>>> 38d11892
     if isinstance(source, ChainedSource):
         return get_local_source_name(source.base, only_allow_input=only_allow_input)
     if not isinstance(source, LocalSource):
@@ -911,7 +907,7 @@
     return source.local_name
 
 
-def is_from_local_source(source: Source, *, only_allow_input=False):
+def is_from_local_source(source: Source, *, only_allow_input=False) -> bool:
     return get_local_source_name(source, only_allow_input=only_allow_input) is not None
 
 
@@ -943,12 +939,8 @@
     return source == target
 
 
-<<<<<<< HEAD
+@functools.lru_cache
 def is_from_unspecialized_nn_module_source(source: Source) -> bool:
-=======
-@functools.lru_cache
-def is_from_unspecialized_nn_module_source(source: Source):
->>>>>>> 38d11892
     if isinstance(source, UnspecializedNNModuleSource):
         return True
     if isinstance(source, ChainedSource):
@@ -956,11 +948,8 @@
     return False
 
 
-<<<<<<< HEAD
-def is_from_unspecialized_param_buffer_source(source: Source) -> bool:
-=======
 @functools.lru_cache
-def is_from_unspecialized_builtin_nn_module_source(source: Source):
+def is_from_unspecialized_builtin_nn_module_source(source: Source) -> bool:
     if isinstance(source, UnspecializedBuiltinNNModuleSource):
         return True
     if isinstance(source, ChainedSource):
@@ -969,8 +958,7 @@
 
 
 @functools.lru_cache
-def is_from_unspecialized_param_buffer_source(source: Source):
->>>>>>> 38d11892
+def is_from_unspecialized_param_buffer_source(source: Source) -> bool:
     if isinstance(source, UnspecializedParamBufferSource):
         return True
     if isinstance(source, ChainedSource):
@@ -978,12 +966,8 @@
     return False
 
 
-<<<<<<< HEAD
+@functools.lru_cache
 def is_from_flatten_script_object_source(source: Source) -> bool:
-=======
-@functools.lru_cache
-def is_from_flatten_script_object_source(source: Source):
->>>>>>> 38d11892
     if isinstance(source, FlattenScriptObjectSource):
         return True
     elif isinstance(source, ChainedSource):
@@ -991,12 +975,8 @@
     return False
 
 
-<<<<<<< HEAD
+@functools.lru_cache
 def is_from_optimizer_source(source: Source) -> bool:
-=======
-@functools.lru_cache
-def is_from_optimizer_source(source: Source):
->>>>>>> 38d11892
     if isinstance(source, OptimizerSource):
         return True
     if isinstance(source, ChainedSource):
@@ -1006,12 +986,8 @@
 
 # TODO: can probably write a generic "test this on everything in the chain"
 # helper
-<<<<<<< HEAD
+@functools.lru_cache
 def is_from_defaults(source: Source) -> bool:
-=======
-@functools.lru_cache
-def is_from_defaults(source: Source):
->>>>>>> 38d11892
     if isinstance(source, DefaultsSource):
         return True
 
