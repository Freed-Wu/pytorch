--- conflicted
+++ resolved
@@ -32,6 +32,7 @@
 import torch
 from torch._dynamo.utils import counters, set_feature_use
 from torch._environment import is_fbcode
+from torch._inductor import metrics
 from torch._prims_common import compute_required_storage_length
 from torch.utils._ordered_set import OrderedSet
 
@@ -377,7 +378,7 @@
         self.is_backward = False
 
         # Mode for launch grid calculation
-        self.grid_mode: Literal["python", "python_slow", "cpp"] = "python"
+        self.grid_mode: Literal["python", "cpp"] = "python"
 
     def is_statically_launchable(self):
         """
@@ -689,9 +690,17 @@
 
         return get_interface_for_device(self.device_props.type.replace("hip", "cuda"))
 
-    def _precompile_config(self, cfg: Config) -> CompileResult[_KernelType]:
-        """Ahead of time compile a given autotuner config."""
+    def _create_compile_meta(self, cfg: Config) -> dict[str, Any]:
+        """
+        Create compilation metadata for a given autotuner config. This involves
+        processing the Config kwargs so that the kwargs that are not part
+        of the triton signature are passed in as options to triton.compile
+        instead
+        """
         compile_meta = copy.deepcopy(self.triton_meta)
+        compile_meta["num_warps"] = cfg.num_warps
+        compile_meta["num_stages"] = cfg.num_stages
+
         cfg_kwargs = cfg.kwargs
         if self.device_props.type == "hip":
             cfg_kwargs = {**cfg_kwargs}
@@ -699,14 +708,13 @@
                 if k in cfg_kwargs:
                     compile_meta[k] = cfg_kwargs.pop(k)
         compile_meta["constants"].update(cfg_kwargs)
+
         for i in self.fn.constexprs:
             arg_name = self.fn.arg_names[i]
             if arg_name not in compile_meta["constants"] and (
                 arg_name == "num_warps" or arg_name == "num_stages"
             ):
                 compile_meta["constants"][arg_name] = getattr(cfg, arg_name)
-        compile_meta["num_warps"] = cfg.num_warps
-        compile_meta["num_stages"] = cfg.num_stages
         if HAS_WARP_SPEC:
             compile_meta["num_consumer_groups"] = getattr(cfg, "num_consumer_groups", 0)
             compile_meta["num_buffers_warp_spec"] = getattr(
@@ -720,38 +728,15 @@
         compile_meta["device_type"] = self.device_props.type
         compile_meta["cc"] = self.device_props.cc
 
-        if self.device_props.type == "cpu":
-            triton_helpers.set_driver_to_cpu()
-        else:
-            triton_helpers.set_driver_to_gpu()
-
-        if not ASTSource:
-            raise RuntimeError("Installed triton version too old, please upgrade")
-
-        compile_args = (
-            ASTSource(
-                self.fn,
-                compile_meta["signature"],
-                compile_meta["constants"],
-                compile_meta["configs"][0],
-            ),
-        )
-
-        if self.device_props.type == "mtia":
-            from mtia.host_runtime.torch_mtia.acc_flags import (  # type: ignore[import-not-found]
-                build_codename,
-            )
-
-            arch = build_codename()
-        else:
-            arch = compile_meta["cc"]
-
-        target = GPUTarget(
-            compile_meta["device_type"],
-            arch,
-            cc_warp_size(compile_meta["cc"]),
-        )
-
+        return compile_meta
+
+    def _create_compile_options(
+        self, cfg: Config, compile_meta: dict[str, Any]
+    ) -> dict[str, Any]:
+        """
+        Create options to pass to triton.compile based on the compile metadata
+        and the given config.
+        """
         options = {
             "num_warps": compile_meta["num_warps"],
             "num_stages": compile_meta["num_stages"],
@@ -783,6 +768,47 @@
                 options["waves_per_eu"] = compile_meta["waves_per_eu"]
             if "matrix_instr_nonkdim" in compile_meta:
                 options["matrix_instr_nonkdim"] = compile_meta["matrix_instr_nonkdim"]
+
+        return options
+
+    def _precompile_config(self, cfg: Config) -> CompileResult[_KernelType]:
+        """Ahead of time compile a given autotuner config."""
+        compile_meta = self._create_compile_meta(cfg)
+
+        if self.device_props.type == "cpu":
+            triton_helpers.set_driver_to_cpu()
+        else:
+            triton_helpers.set_driver_to_gpu()
+
+        if not ASTSource:
+            raise RuntimeError("Installed triton version too old, please upgrade")
+
+        compile_args = (
+            ASTSource(
+                self.fn,
+                compile_meta["signature"],
+                compile_meta["constants"],
+                compile_meta["configs"][0],
+            ),
+        )
+
+        if self.device_props.type == "mtia":
+            from mtia.host_runtime.torch_mtia.acc_flags import (  # type: ignore[import-not-found]
+                build_codename,
+            )
+
+            arch = build_codename()
+        else:
+            arch = compile_meta["cc"]
+
+        target = GPUTarget(
+            compile_meta["device_type"],
+            arch,
+            cc_warp_size(compile_meta["cc"]),
+        )
+
+        options = self._create_compile_options(cfg, compile_meta)
+
         compile_kwargs = {
             "target": target,
             "options": options,
@@ -1064,6 +1090,18 @@
                         k.n_regs,
                         k.n_spills,
                         k.shared,
+                    )
+
+            if metrics.is_metric_table_enabled("kernel_autotune"):
+                if self.fn.fn is None:
+                    self.fn = self._reload_kernel().fn
+
+                kernel_path = self.fn.fn.__code__.co_filename
+                kernel_name = self.fn.__name__
+
+                for k, v in timings.items():
+                    metrics.log_kernel_autotune_result(
+                        kernel_path, kernel_name, k.config, v
                     )
 
             self.reset_to_zero_args(*args, **kwargs)
@@ -3103,23 +3141,12 @@
     if "y" in size_hints:
         pass
     # TODO(jansel): we should be able to improve these heuristics
-<<<<<<< HEAD
-    elif reduction_hint == ReductionHint.INNER:
-=======
     elif reduction_hint == ReductionHint.INNER and rnumel >= 256:
->>>>>>> 801e282f
         if rnumel > 1024:
             configs = configs[:1]
         else:
             x_block = 8
-<<<<<<< HEAD
-            if xnumel // x_block < 128 or (loads_and_stores >= 5 and rnumel >= 256):
-                # If loads/stores greater than 5, a lot of register pressure
-                # rnumel < 256 means no vectorized loads if we split up r dim
-                # so xblock still needs to be larger
-=======
             if xnumel // x_block < 128 or loads_and_stores >= 5:
->>>>>>> 801e282f
                 x_block = 1
 
             configs = [
@@ -3353,14 +3380,14 @@
     """Generate code for grid size expressions in launcher"""
 
     inductor_meta: dict[str, Any]
-    mode: Literal["python", "cpp", "python_slow"] = "python"
+    mode: Literal["python", "cpp"] = "python"
     prefix: list[str] = dataclasses.field(default_factory=list)
     x_grid: Union[str, int] = 1
     y_grid: Union[str, int] = 1
     z_grid: Union[str, int] = 1
 
     def __post_init__(self) -> None:
-        assert self.mode in ("python", "cpp", "python_slow")
+        assert self.mode in ("python", "cpp")
 
     def generate(self, meta: dict[str, int]) -> None:
         raise NotImplementedError
@@ -3376,10 +3403,6 @@
         # negative integer division is floored
         if self.mode == "python":
             return f"-(({numel}) // -({block}))"
-        # This is more generic than above, and works in languages where
-        # positive integer division is floored/truncated
-        elif self.mode == "python_slow":
-            return f"(({numel} + {block} - 1) // ({block}))"
         # For cpp code gen
         return f"(({numel} + ({block} - 1)) / ({block}))"
 
@@ -3388,7 +3411,7 @@
         items = self._constant_fold(max, seq)
         if len(items) <= 1:
             return items[0]
-        if self.mode in ("python", "python_slow"):
+        if self.mode == "python":
             return f"max({', '.join(map(str, items))})"
         return functools.reduce(lambda x, y: f"std::max({x}, {y})", items)
 
@@ -3411,7 +3434,7 @@
 
     def assign_tmp(self, name: str, expr: Union[str, int]) -> str:
         # Grid functions are one per kernel, so name collisions are fine
-        if self.mode in ("python", "python_slow"):
+        if self.mode == "python":
             return f"{name} = {expr}"
         if self.mode == "cpp":
             return f"uint32_t {name} = {expr};"
@@ -3421,7 +3444,7 @@
     def from_meta(
         inductor_meta: dict[str, Any],
         cfg: Union[Config, dict[str, int]],
-        mode: Literal["python", "cpp", "python_slow"] = "python",
+        mode: Literal["python", "cpp"] = "python",
     ) -> GridExpr:
         grid_cls = globals()[inductor_meta["grid_type"]]
         assert issubclass(grid_cls, GridExpr)
