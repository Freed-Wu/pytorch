--- conflicted
+++ resolved
@@ -32,6 +32,7 @@
 import torch
 from torch._dynamo.utils import counters, set_feature_use
 from torch._environment import is_fbcode
+from torch._inductor import metrics
 from torch._prims_common import compute_required_storage_length
 from torch.utils._ordered_set import OrderedSet
 
@@ -1089,6 +1090,18 @@
                         k.n_regs,
                         k.n_spills,
                         k.shared,
+                    )
+
+            if metrics.is_metric_table_enabled("kernel_autotune"):
+                if self.fn.fn is None:
+                    self.fn = self._reload_kernel().fn
+
+                kernel_path = self.fn.fn.__code__.co_filename
+                kernel_name = self.fn.__name__
+
+                for k, v in timings.items():
+                    metrics.log_kernel_autotune_result(
+                        kernel_path, kernel_name, k.config, v
                     )
 
             self.reset_to_zero_args(*args, **kwargs)
@@ -3128,23 +3141,12 @@
     if "y" in size_hints:
         pass
     # TODO(jansel): we should be able to improve these heuristics
-<<<<<<< HEAD
-    elif reduction_hint == ReductionHint.INNER:
-=======
     elif reduction_hint == ReductionHint.INNER and rnumel >= 256:
->>>>>>> 1fc71d1b
         if rnumel > 1024:
             configs = configs[:1]
         else:
             x_block = 8
-<<<<<<< HEAD
-            if xnumel // x_block < 128 or (loads_and_stores >= 5 and rnumel >= 256):
-                # If loads/stores greater than 5, a lot of register pressure
-                # rnumel < 256 means no vectorized loads if we split up r dim
-                # so xblock still needs to be larger
-=======
             if xnumel // x_block < 128 or loads_and_stores >= 5:
->>>>>>> 1fc71d1b
                 x_block = 1
 
             configs = [
