# mypy: allow-untyped-decorators
# mypy: allow-untyped-defs
import copy
import functools
import itertools
import math
import operator
from typing import Any, Callable

import torch
from torch._dynamo.utils import counters
from torch.fx.experimental.symbolic_shapes import has_free_symbols
from torch.fx.node import map_arg

from .. import config
from ..lowering import lowerings as L, require_channels_last
from ..pattern_matcher import (
    Arg,
    CallFunction,
    filter_nodes,
    KeywordArg,
    ListOf,
    Match,
    stable_topological_sort,
)
from ..utils import pad_listlike
from .freezing_patterns import register_freezing_graph_pattern
from .post_grad import register_lowering_pattern


aten = torch.ops.aten
prims = torch.ops.prims
quantized_decomposed = torch.ops.quantized_decomposed
quantized = torch.ops.quantized

# Only for per tensor quant since permute may changes the channel idx
_PER_TENSOR_QUANTIZE_OPS = [
    quantized_decomposed.quantize_per_tensor.default,
    quantized_decomposed.quantize_per_tensor.tensor,
]

_VIEW_OPS = [
    aten.transpose.int,
    aten.permute.default,
    aten.view.default,
]

"""
The quantization.py file primarily incorporates passes related to quantization fusion
in inductor, includes:
1. Dequant Promotion;
2. Conv/GEMM weight prepack with oneDNN Library;
3. Conv/GEMM quantization fusion with output quant node (if have);
4. Other pointwise operators' quantization fusion like: qmaxpool2d, qcat and more;

It also involves int8-mixed-fp32 and int8-mixed-bf16 quantization. The main difference
of patterns for int8-mixed-bf16, comparing with int8-mixed-fp32, is
1. There is to(dtype=torch.bfloat16) node at the inputs of activation and weight for Conv/GEMM.
2. There is to(dtype=torch.float32) node at the outputs of Conv/GEMM before inputs to next quant node.
Refer to: https://github.com/pytorch/pytorch/issues/111640 for detail design of int8-mixed-bf16
quantization.
"""


def _get_pattern_output_dtype(match: Match):
    """
    Get the pattern's output dtype from node's meta
    Assume only 1 output node in this matched pattern.
    """
    pattern_output_nodes = match.output_nodes()
    assert len(pattern_output_nodes) == 1
    output_node = pattern_output_nodes[0]
    assert isinstance(output_node, torch.fx.Node)
    output_dtype = output_node.meta["val"].dtype
    assert output_dtype in [
        torch.int8,
        torch.uint8,
        torch.float32,
        torch.bfloat16,
        torch.float8_e4m3fn,
    ]
    return output_dtype


def _may_generate_pattern_with_dtype_convert(
    pattern, dtype=Arg(), with_dtype_convert=True, users=1
):
    if with_dtype_convert:
        return CallFunction(
            prims.convert_element_type.default,
            pattern,
            dtype,
            _users=users,
        )
    else:
        return pattern


def _may_generate_pattern_with_reshape(pattern, reshape_size=Arg(), with_reshape=True):
    if with_reshape:
        return CallFunction(
            torch.ops.aten.reshape.default,
            pattern,
            reshape_size,
        )
    else:
        return pattern


def _generate_linear_t_pattern(
    _dequant_per_channel_pattern,
    dtype,
):
    assert dtype in [torch.float32, torch.bfloat16]
    t_pattern = CallFunction(
        aten.permute.default,
        _may_generate_pattern_with_dtype_convert(
            _dequant_per_channel_pattern,
            KeywordArg("autocast_wgt_dtype"),
            dtype == torch.bfloat16,
        ),
        KeywordArg("permute_axes"),
    )
    return t_pattern


def _unary_fusion_pattern(unary_fusion, call_fn, users, is_bf16):
    # only insert to_dtype if is_bf16 is True
    computation_call = _may_generate_pattern_with_dtype_convert(
        call_fn, dtype=KeywordArg("to_float"), with_dtype_convert=is_bf16, users=users
    )
    return unary_fusion(computation_call)


def get_dequantize_per_tensor_activation_pattern(is_tensor_overload=False):
    dequantize_per_tensor_activation_pattern = CallFunction(
        quantized_decomposed.dequantize_per_tensor.tensor
        if is_tensor_overload
        else quantized_decomposed.dequantize_per_tensor.default,
        KeywordArg("x"),
        KeywordArg("x_scale"),
        KeywordArg("x_zp"),
        KeywordArg("x_quant_min"),
        KeywordArg("x_quant_max"),
        KeywordArg("x_dq_dtype"),
    )
    return dequantize_per_tensor_activation_pattern


dequantize_per_channel_weight_pattern = CallFunction(
    quantized_decomposed.dequantize_per_channel.default,
    KeywordArg("q_weight"),
    KeywordArg("w_scale"),
    KeywordArg("w_zp"),
    KeywordArg("w_axis"),
    KeywordArg("w_quant_min"),
    KeywordArg("w_quant_max"),
    KeywordArg("w_dtype"),
)

dequantize_per_channel_to_bf16_weight_pattern = (
    _may_generate_pattern_with_dtype_convert(
        dequantize_per_channel_weight_pattern,
        KeywordArg("autocast_wgt_dtype"),
    )
)

dequantize_per_channel_clone_weight_pattern = CallFunction(
    aten.clone.default,
    dequantize_per_channel_weight_pattern,
    memory_format=KeywordArg("memory_format"),
)

dequantize_per_channel_to_bf16_clone_weight_pattern = CallFunction(
    aten.clone.default,
    dequantize_per_channel_to_bf16_weight_pattern,
    memory_format=KeywordArg("memory_format"),
)


def get_qconv_pt2e_pattern(users=1):
    return CallFunction(
        torch.ops.onednn.qconv_pointwise.default,
        KeywordArg("x"),
        KeywordArg("x_scale"),
        KeywordArg("x_zp"),
        KeywordArg("packed_weight"),
        KeywordArg("w_scale"),
        KeywordArg("w_zp"),
        KeywordArg("b"),
        KeywordArg("stride"),
        KeywordArg("padding"),
        KeywordArg("dilation"),
        KeywordArg("groups"),
        KeywordArg("output_scale"),
        KeywordArg("output_zero_point"),
        KeywordArg("output_dtype"),
        KeywordArg("postop_name"),
        KeywordArg("postop_args"),
        KeywordArg("postop_algorithm"),
        _users=users,
    )


def get_qconv2d_binary_pt2e_pattern(users=1):
    return CallFunction(
        torch.ops.onednn.qconv2d_pointwise.binary,
        KeywordArg("x"),
        KeywordArg("x_scale"),
        KeywordArg("x_zp"),
        KeywordArg("packed_weight"),
        KeywordArg("w_scale"),
        KeywordArg("w_zp"),
        KeywordArg("accum"),
        KeywordArg("b"),
        KeywordArg("stride"),
        KeywordArg("padding"),
        KeywordArg("dilation"),
        KeywordArg("groups"),
        KeywordArg("output_scale"),
        KeywordArg("output_zero_point"),
        KeywordArg("output_dtype"),
        KeywordArg("accum_scale"),
        KeywordArg("accum_zero_point"),
        KeywordArg("binary_op_name"),
        KeywordArg("alpha"),
        KeywordArg("unary_op_name"),
        KeywordArg("unary_op_args"),
        KeywordArg("unary_op_algorithm"),
        _users=users,
    )


def get_qlinear_pt2e_pattern(x_scale_zp_are_tensors, users=1):
    qlinear_op = (
        torch.ops.onednn.qlinear_pointwise.tensor
        if x_scale_zp_are_tensors
        else torch.ops.onednn.qlinear_pointwise.default
    )
    return CallFunction(
        qlinear_op,
        KeywordArg("x"),
        KeywordArg("x_scale"),
        KeywordArg("x_zp"),
        KeywordArg("packed_weight"),
        KeywordArg("w_scale"),
        KeywordArg("w_zp"),
        KeywordArg("b"),
        KeywordArg("output_scale"),
        KeywordArg("output_zero_point"),
        KeywordArg("output_dtype"),
        KeywordArg("postop_name"),
        KeywordArg("postop_args"),
        KeywordArg("postop_algorithm"),
        _users=users,
    )


def get_qlinear_binary_pt2e_pattern(x_scale_zp_are_tensors, users=1):
    qlinear_op = (
        torch.ops.onednn.qlinear_pointwise.binary_tensor
        if x_scale_zp_are_tensors
        else torch.ops.onednn.qlinear_pointwise.binary
    )
    return CallFunction(
        qlinear_op,
        KeywordArg("x"),
        KeywordArg("x_scale"),
        KeywordArg("x_zp"),
        KeywordArg("packed_weight"),
        KeywordArg("w_scale"),
        KeywordArg("w_zp"),
        KeywordArg("x_2"),
        KeywordArg("b"),
        KeywordArg("output_scale"),
        KeywordArg("output_zero_point"),
        KeywordArg("output_dtype"),
        KeywordArg("x2_scale"),
        KeywordArg("x2_zp"),
        KeywordArg("binary_op_name"),
        KeywordArg("alpha"),
        KeywordArg("unary_op_name"),
        KeywordArg("unary_op_args"),
        KeywordArg("unary_op_algorithm"),
        _users=users,
    )


dequantize_accum_pattern = CallFunction(
    quantized_decomposed.dequantize_per_tensor.default,
    KeywordArg("accum"),
    KeywordArg("accum_scale"),
    KeywordArg("accum_zp"),
    Arg(),
    Arg(),
    KeywordArg("accum_dq_dtype"),
)


def generate_pattern_with_binary(
    binary_post_op,
    computation_call,
    extra_input_pattern,
    dtype_convert=False,
    swap_inputs=False,
):
    binary_pattern = (
        CallFunction(
            binary_post_op,
            extra_input_pattern,
            computation_call,
        )
        if swap_inputs
        else CallFunction(
            binary_post_op,
            computation_call,
            extra_input_pattern,
        )
    )
    return _may_generate_pattern_with_dtype_convert(
        binary_pattern,
        KeywordArg("convert_dtype_after_inplace_add"),
        dtype_convert,
    )


def generate_pattern_with_unary(computation_call, unary_post_op):
    if unary_post_op is not None:
        return CallFunction(
            unary_post_op,
            computation_call,
        )
    return computation_call


def generate_pattern_with_output_quant(computation_call, with_dtype_convert=False):
    quantized_op_output_pattern_pt2e = CallFunction(
        quantized_decomposed.quantize_per_tensor.default,
        _may_generate_pattern_with_dtype_convert(
            computation_call,
            Arg(),
            with_dtype_convert,
        ),
        KeywordArg("o_inv_scale"),
        KeywordArg("o_zp"),
        KeywordArg("o_qmin"),
        KeywordArg("o_qmax"),
        KeywordArg("o_dtype"),
    )
    return quantized_op_output_pattern_pt2e


def _check_node_kwarg_arg_value(check_node, kwarg_name, args_index, expected_value):
    if kwarg_name in check_node.kwargs:
        actual_value = check_node.kwargs[kwarg_name]
        return actual_value == expected_value
    else:
        assert len(check_node.args) >= (args_index + 1)
        actual_value = check_node.args[args_index]
        return actual_value == expected_value


def _is_valid_quantized_conv_optimization_pattern() -> Callable[[Match], bool]:
    def fn(match: Match) -> bool:
        output_dtype = _get_pattern_output_dtype(match)
        if output_dtype in [torch.float32, torch.bfloat16]:
            # Only keep matched pattern with same output_dtype
            qconv_node_after_weight_prepack = filter_nodes(
                match.nodes, torch.ops.onednn.qconv_pointwise
            )[0]
            return _check_node_kwarg_arg_value(
                qconv_node_after_weight_prepack, "output_dtype", 13, output_dtype
            )
        return True

    return fn


def _is_valid_qconv_post_op_fusion_pattern(
    has_binary_post_op=False,
) -> Callable[[Match], bool]:
    return (
        _is_valid_qconv_binary_optimization_pattern()
        if has_binary_post_op
        else _is_valid_quantized_conv_optimization_pattern()
    )


def _is_valid_qconv_lowering_pattern() -> Callable[[Match], bool]:
    def fn(match: Match) -> bool:
        if len(match.nodes) != 1:
            return False
        return match.nodes[0].target in (
            torch.ops.onednn.qconv_pointwise.default,
            torch.ops.onednn.qconv_pointwise.tensor,
            torch.ops.onednn.qconv2d_pointwise.binary,
            torch.ops.onednn.qconv2d_pointwise.binary_tensor,
        )

    return fn


def _register_quantized_conv_lowering(
    pattern,
    pass_number,
    computation_op,
):
    @register_lowering_pattern(
        pattern,
        extra_check=_is_valid_qconv_lowering_pattern(),
        pass_number=pass_number,
    )
    def qconv(match: Match, *args, **kwargs):
        # Activation QParams
        x, x_scale, x_zp = (
            kwargs["x"],
            kwargs["x_scale"],
            kwargs["x_zp"],
        )
        # Weight QParams
        packed_weight, w_scale, w_zp = (
            kwargs["packed_weight"],
            kwargs["w_scale"],
            kwargs["w_zp"],
        )
        # Conv Params
        b, stride, padding, dilation, groups = (
            kwargs["b"],
            kwargs["stride"],
            kwargs["padding"],
            kwargs["dilation"],
            kwargs["groups"],
        )
        output_dtype = _get_pattern_output_dtype(match)
        assert output_dtype in [torch.int8, torch.uint8, torch.float32, torch.bfloat16]
        # Output QParams
        o_inv_scale = kwargs["output_scale"]
        o_zero_point = kwargs["output_zero_point"]
        output_dtype = kwargs["output_dtype"]
        # post op
        postop_name = kwargs["postop_name"]
        postop_args = kwargs["postop_args"]
        postop_algorithm = kwargs["postop_algorithm"]

        computation_args = (
            x,
            x_scale,
            x_zp,
            packed_weight,
            w_scale,
            w_zp,
            b,
            stride,
            padding,
            dilation,
            groups,
            o_inv_scale,
            o_zero_point,
            output_dtype,
            postop_name,
            postop_args,
            postop_algorithm,
        )
        counters["inductor"]["qconv_unary_lower_count"] += 1
        counters["inductor"]["qconv_unary_lower_nodes"] += len(match.nodes)
        return L[computation_op](*computation_args)

    return qconv


def _is_valid_quantized_linear_optimization_pattern() -> Callable[[Match], bool]:
    def fn(match: Match) -> bool:
        output_dtype = _get_pattern_output_dtype(match)
        if output_dtype in [torch.float32, torch.bfloat16]:
            # Only keep matched pattern with same output_dtype
            qlinear_node_after_weight_prepack = filter_nodes(
                match.nodes, torch.ops.onednn.qlinear_pointwise
            )[0]
            return _check_node_kwarg_arg_value(
                qlinear_node_after_weight_prepack, "output_dtype", 9, output_dtype
            )
        return True

    return fn


def _is_valid_qlinear_post_op_fusion_pattern(
    has_binary_post_op=False,
) -> Callable[[Match], bool]:
    return (
        _is_valid_qlinear_binary_optimization_pattern()
        if has_binary_post_op
        else _is_valid_quantized_linear_optimization_pattern()
    )


def _is_valid_qlinear_lowering_pattern() -> Callable[[Match], bool]:
    def fn(match: Match) -> bool:
        if len(match.nodes) != 1:
            return False
        return match.nodes[0].target in (
            torch.ops.onednn.qlinear_pointwise.default,
            torch.ops.onednn.qlinear_pointwise.tensor,
            torch.ops.onednn.qlinear_pointwise.binary,
            torch.ops.onednn.qlinear_pointwise.binary_tensor,
        )

    return fn


def _register_quantized_linear_unary_lowering(
    pattern,
    pass_number,
    computation_op,
):
    @register_lowering_pattern(
        pattern,
        extra_check=_is_valid_qlinear_lowering_pattern(),
        pass_number=pass_number,
    )
    def qlinear(match: Match, *args, **kwargs):
        output_dtype = _get_pattern_output_dtype(match)
        # Activation QParams
        x, x_scale, x_zp = (
            kwargs["x"],
            kwargs["x_scale"],
            kwargs["x_zp"],
        )
        # Weight QParams
        packed_weight, w_scale, w_zp = (
            kwargs["packed_weight"],
            kwargs["w_scale"],
            kwargs["w_zp"],
        )

        # bias
        b = kwargs["b"] if "b" in kwargs else None

        # Output QParams
        o_inv_scale = kwargs["output_scale"]
        o_zero_point = kwargs["output_zero_point"]

        # post op
        postop_name = kwargs["postop_name"]
        postop_args = kwargs["postop_args"]
        postop_algorithm = kwargs["postop_algorithm"]

        computation_args = (
            x,
            x_scale,
            x_zp,
            packed_weight,
            w_scale,
            w_zp,
            b,
            o_inv_scale,
            o_zero_point,
            output_dtype,
            postop_name,
            postop_args,
            postop_algorithm,
        )
        counters["inductor"]["qlinear_unary_lower_count"] += 1
        counters["inductor"]["qlinear_unary_lower_nodes"] += len(match.nodes)
        return L[computation_op](*computation_args)

    return qlinear


def _register_quantized_linear_binary_lowering(
    pattern,
    pass_number,
    computation_op,
):
    @register_lowering_pattern(
        pattern,
        extra_check=_is_valid_qlinear_lowering_pattern(),
        pass_number=pass_number,
    )
    def qlinear_binary(match: Match, *args, **kwargs):
        output_dtype = _get_pattern_output_dtype(match)
        assert output_dtype is not None
        # Activation QParams
        x, x_scale, x_zp = (
            kwargs["x"],
            kwargs["x_scale"],
            kwargs["x_zp"],
        )
        x2 = kwargs["x_2"]
        x2_scale = kwargs["x2_scale"]
        x2_zp = kwargs["x2_zp"]
        # Weight QParams
        packed_weight, w_scale, w_zp = (
            kwargs["packed_weight"],
            kwargs["w_scale"],
            kwargs["w_zp"],
        )
        # bias
        b = kwargs["b"] if "b" in kwargs else None
        # Output QParams
        o_inv_scale = kwargs["output_scale"]
        o_zero_point = kwargs["output_zero_point"]

        x2.realize()
        from .mkldnn_fusion import _can_be_inplace

        binary_op_name = kwargs["binary_op_name"]
        alpha = kwargs["alpha"]
        unary_op_name = kwargs["unary_op_name"]
        unary_op_args = kwargs["unary_op_args"]
        unary_op_algorithm = kwargs["unary_op_algorithm"]

        if binary_op_name == "sum" and not _can_be_inplace(x2):
            # When we enable the GEMM Template, the output of QLinear
            # will be reshaped from 2D back to 3D if the input is 3D.
            # This causes _can_be_inplace(x2) to return False if x2 happens
            # to be the output of QLinear in this scenario.
            # Change the post op from sum to binary add for this case.
            # Refer to test case:
            #   test_mkldnn_pattern_matcher.py::test_qlinear_dequant_promotion_cpu_input_dim_exceeds_2
            binary_op_name = "add"

        computation_args = (
            x,
            x_scale,
            x_zp,
            packed_weight,
            w_scale,
            w_zp,
            x2,
            b,
            o_inv_scale,
            o_zero_point,
            output_dtype,
            x2_scale,
            x2_zp,
            binary_op_name,
            alpha,
            unary_op_name,
            unary_op_args,
            unary_op_algorithm,
        )
        counters["inductor"]["qlinear_binary_lower_count"] += 1
        counters["inductor"]["qlinear_binary_lower_nodes"] += len(match.nodes)
        return L[computation_op](*computation_args)

    return qlinear_binary


def _is_valid_qconv_binary_optimization_pattern() -> Callable[[Match], bool]:
    return _is_valid_quantized_op_binary_optimization_pattern(
        torch.ops.onednn.qconv_pointwise
    )


def _is_valid_qlinear_binary_optimization_pattern() -> Callable[[Match], bool]:
    return _is_valid_quantized_op_binary_optimization_pattern(
        torch.ops.onednn.qlinear_pointwise,
        # we don't insert q-dq for extra input due to accuracy issues
        extra_input_from_dequant=False,
    )


def _is_valid_quantized_op_binary_optimization_pattern(
    qop, extra_input_from_dequant=True
):
    # Check if it's a valid Binary Pattern for qconv2d and qlinear:
    # * qop_pointwise should only has one users
    # * If extra_input_from_dequant is True, extra input of binary node should come from dequant pattern
    # * the two inputs of binary node should have attribute "meta" and should be tensors
    # * the two inputs of binary node should have the same shape
    # * All users of the extra input in this pattern should be
    #   ancestor nodes of the compute node, except for the binary node
    #   connected to the compute node.
    def fn(match):
        output_dtype = _get_pattern_output_dtype(match)
        compute_node = filter_nodes(match.nodes, qop)[0]
        # qop_pointwise should only have one user
        if len(compute_node.users) != 1:
            return False
        binary_node_inputs = next(iter(compute_node.users)).args
        assert len(binary_node_inputs) == 2, "Expects binary node with 2 inputs"
        if output_dtype in [torch.float32, torch.bfloat16]:
            extra_input_of_binary_node = None
            for arg in binary_node_inputs:
                if arg != compute_node:
                    extra_input_of_binary_node = arg
                    break
            assert extra_input_of_binary_node is not None
            # Extra input of binary node comes from dequant pattern
            if extra_input_from_dequant and (
                (not isinstance(extra_input_of_binary_node, torch.fx.Node))
                or (
                    extra_input_of_binary_node.target
                    != quantized_decomposed.dequantize_per_tensor.default
                )
            ):
                return False

        # the two inputs of binary node should have attribute "meta" and should be tensors
        if not (
            hasattr(binary_node_inputs[0], "meta")
            and isinstance(binary_node_inputs[0].meta.get("val", None), torch.Tensor)  # type: ignore[union-attr]
        ) or not (
            hasattr(binary_node_inputs[1], "meta")
            and isinstance(binary_node_inputs[1].meta.get("val", None), torch.Tensor)  # type: ignore[union-attr]
        ):
            return False
        # the two inputs of binary node should have the same shape
        if (
            binary_node_inputs[0].meta["val"].size()  # type: ignore[union-attr]
            != binary_node_inputs[1].meta["val"].size()  # type: ignore[union-attr]
        ):
            return False

        # All users of the extra input in this pattern should be
        # ancestor nodes of the compute node, except for the binary node
        # connected to the compute node.

        from .mkldnn_fusion import _get_remaining_users

        extra_input_of_pattern = (
            match.kwargs["other"]
            if "other" in match.kwargs
            else (
                match.kwargs["accum"]
                if (output_dtype in [torch.uint8, torch.int8])
                or (not extra_input_from_dequant)
                else match.kwargs["accum_after_dequant"]
            )
        )
        if (
            len(_get_remaining_users(extra_input_of_pattern, compute_node)) > 1
            or extra_input_of_pattern == compute_node.args[0]
        ):
            return False
        return True

    return fn


def _register_quantized_conv_binary_lowering(
    pattern,
    pass_number,
    computation_op,
):
    @register_lowering_pattern(
        pattern,
        extra_check=_is_valid_qconv_lowering_pattern(),
        pass_number=pass_number,
    )
    def qconv_binary(match: Match, *args, **kwargs):
        output_dtype = _get_pattern_output_dtype(match)
        assert output_dtype is not None
        x, x_scale, x_zp = kwargs["x"], kwargs["x_scale"], kwargs["x_zp"]
        accum = kwargs["accum"]
        accum_scale = kwargs["accum_scale"]
        accum_zp = kwargs["accum_zero_point"]
        packed_weight, w_scale, w_zp = (
            kwargs["packed_weight"],
            kwargs["w_scale"],
            kwargs["w_zp"],
        )
        b, stride, padding, dilation, groups = (
            kwargs["b"],
            kwargs["stride"],
            kwargs["padding"],
            kwargs["dilation"],
            kwargs["groups"],
        )
        # Output QParams
        output_scale = kwargs["output_scale"]
        output_zero_point = kwargs["output_zero_point"]

        # post ops
        binary_op_name = kwargs["binary_op_name"]
        alpha = kwargs["alpha"]
        unary_op_name = kwargs["unary_op_name"]
        unary_op_args = kwargs["unary_op_args"]
        unary_op_algorithm = kwargs["unary_op_algorithm"]

        accum.realize()
        from .mkldnn_fusion import _can_be_inplace

        assert _can_be_inplace(accum), (
            "QConv Binary Inplace Fusion requires accum is not an alias or mutation."
        )

        computation_args = (
            x,
            x_scale,
            x_zp,
            packed_weight,
            w_scale,
            w_zp,
            accum,
            b,
            stride,
            padding,
            dilation,
            groups,
            output_scale,
            output_zero_point,
            output_dtype,
            accum_scale,
            accum_zp,
            binary_op_name,
            alpha,
            unary_op_name,
            unary_op_args,
            unary_op_algorithm,
        )
        counters["inductor"]["qconv2d_binary_lower_count"] += 1
        counters["inductor"]["qconv2d_binary_lower_nodes"] += len(match.nodes)
        return L[computation_op](*computation_args)

    return qconv_binary


def _register_quantization_unary_lowering():
    # QConv2d
    for users in [1, 2]:
        qconv_pattern = get_qconv_pt2e_pattern(users)
        _register_quantized_conv_lowering(
            qconv_pattern,
            2,  # pass_number
            torch.ops.onednn.qconv_pointwise.default,  # computation_op
        )

    # QLinear
    for x_scale_zp_are_tensors in (False, True):
        qlinear_pattern = get_qlinear_pt2e_pattern(x_scale_zp_are_tensors)
        computation_op = (
            torch.ops.onednn.qlinear_pointwise.tensor
            if x_scale_zp_are_tensors
            else torch.ops.onednn.qlinear_pointwise.default
        )
        _register_quantized_linear_unary_lowering(
            qlinear_pattern,
            2,  # pass_number
            computation_op,
        )


def _register_quantization_binary_lowering():
    # QConv2d
    for users in (1, 2):
        qconv_pattern = get_qconv2d_binary_pt2e_pattern(users)
        _register_quantized_conv_binary_lowering(
            qconv_pattern,
            2,  # pass_number
            torch.ops.onednn.qconv2d_pointwise.binary,  # computation_op
        )

    # QLinear
    for x_scale_zp_are_tensors in (False, True):
        qlinear_pattern = get_qlinear_binary_pt2e_pattern(x_scale_zp_are_tensors)
        computation_op = (
            torch.ops.onednn.qlinear_pointwise.binary_tensor
            if x_scale_zp_are_tensors
            else torch.ops.onednn.qlinear_pointwise.binary
        )
        _register_quantized_linear_binary_lowering(
            qlinear_pattern,
            2,  # pass_number
            computation_op,
        )


def _is_valid_quantized_maxpool2d_optimization_pattern() -> Callable[[Match], bool]:
    def fn(match: Match) -> bool:
        # Only match the pattern which max_pool2d_with_indices returns value
        # instead of indices.
        get_item_node = filter_nodes(match.nodes, operator.getitem)[0]
        arg = get_item_node.args[1]
        assert not isinstance(arg, torch.Tensor)
        return arg == 0

    return fn


def _register_quantized_maxpool2d_lowering(
    pattern,
    computation_op,
):
    @register_lowering_pattern(
        pattern,
        extra_check=_is_valid_quantized_maxpool2d_optimization_pattern(),
    )
    def qmaxpool2d(match: Match, *args, **kwargs):
        x = kwargs["x"]
        kernel_size = kwargs["kernel_size"]
        stride = kwargs["stride"] if ("stride" in kwargs) else None
        padding = kwargs["padding"] if ("padding" in kwargs) else 0
        dilation = kwargs["dilation"] if ("dilation" in kwargs) else 1
        ceil_mode = kwargs["ceil_mode"] if ("ceil_mode" in kwargs) else False

        if padding == 0:
            padding = [0, 0]
        if dilation == 1:
            dilation = [1, 1]
        if not stride:
            stride = kernel_size
        kernel_size = pad_listlike(kernel_size, 2)
        stride = pad_listlike(stride, 2)
        padding = pad_listlike(padding, 2)
        dilation = pad_listlike(dilation, 2)

        assert len(kernel_size) == 2
        assert len(stride) == 2
        assert len(padding) == 2
        assert len(dilation) == 2

        computation_args = (
            x,
            kernel_size,
            stride,
            padding,
            dilation,
            ceil_mode,
        )
        computation_args, _ = require_channels_last(computation_op, *computation_args)
        counters["inductor"]["qmaxpool2d_matcher_count"] += 1
        counters["inductor"]["qmaxpool2d_matcher_nodes"] += len(match.nodes)
        return L[computation_op](*computation_args)

    return qmaxpool2d


def _register_quantization_maxpool2d():
    # Currently, the default parameters are not in FX Graph generated by Dynamo export.
    # So, if user defines nn.MaxPool2d with different assignment of default parameter,
    # it will generate graph with different number of input nodes and hence
    # different pattern to be matched.
    # Refer to the issue: https://github.com/pytorch/pytorch/issues/105901
    max_pool2d_args_list = [
        [
            KeywordArg("stride"),
        ],
        [
            KeywordArg("stride"),
            KeywordArg("padding"),
        ],
        [
            KeywordArg("stride"),
            KeywordArg("padding"),
            KeywordArg("dilation"),
        ],
        [
            KeywordArg("stride"),
            KeywordArg("padding"),
            KeywordArg("dilation"),
            KeywordArg("ceil_mode"),
        ],
    ]
    for max_pool2d_args in max_pool2d_args_list:
        dequantize_maxpool2d_pattern = CallFunction(
            aten.max_pool2d_with_indices.default,
            get_dequantize_per_tensor_activation_pattern(),
            KeywordArg("kernel_size"),
            *max_pool2d_args,
        )
        dequantize_lowmem_maxpool2d_pattern = CallFunction(
            prims._low_memory_max_pool_with_offsets.default,
            get_dequantize_per_tensor_activation_pattern(),
            KeywordArg("kernel_size"),
            *max_pool2d_args,
            KeywordArg("offset_dtype"),
        )
        dequantize_maxpool2d_get_item_pattern = CallFunction(
            operator.getitem,
            dequantize_maxpool2d_pattern,
            Arg(),
        )
        dequantize_lowmem_maxpool2d_get_item_pattern = CallFunction(
            operator.getitem,
            dequantize_lowmem_maxpool2d_pattern,
            Arg(),
        )
        _register_quantized_maxpool2d_lowering(
            generate_pattern_with_output_quant(dequantize_maxpool2d_get_item_pattern),
            quantized.max_pool2d.default,
        )
        _register_quantized_maxpool2d_lowering(
            generate_pattern_with_output_quant(
                dequantize_lowmem_maxpool2d_get_item_pattern
            ),
            quantized.max_pool2d.default,
        )


def _is_input_output_same_scale_zp(check_node) -> Callable[[Match], bool]:
    def fn(match: Match) -> bool:
        # Ensure all the inputs and output has same scale and zero point
        # Step 1: Check inputs/output zero point
        # Get dequant nodes at input
        dequant_nodes = filter_nodes(
            match.nodes, quantized_decomposed.dequantize_per_tensor.default
        )
        zero_points = [node.args[2] for node in dequant_nodes]
        # Get quant nodes at output
        quant_nodes = filter_nodes(
            match.nodes, quantized_decomposed.quantize_per_tensor.default
        )
        assert len(quant_nodes) == 1, "expect only 1 add node at output quant pattern"
        zero_points.append(quant_nodes[0].args[2])
        if not all(zero_point == zero_points[0] for zero_point in zero_points):
            return False

        # Step 2: Check inputs/output scale
        scales = [node.args[1] for node in dequant_nodes]
        scales.append(quant_nodes[0].args[1])
        if not all(math.isclose(scale, scales[0], rel_tol=1e-5) for scale in scales):  # type: ignore[arg-type]
            return False

        return True

    return fn


def _register_quantized_cat_lowering(
    pattern,
    computation_op,
):
    @register_lowering_pattern(
        pattern,
        extra_check=_is_input_output_same_scale_zp(aten.cat.default),
    )
    def qcat(match: Match, inputs, dim, **kwargs):
        # inputs is with format: [[x1, x1_dq_dtype, x1_zp, x1_scale], ...]
        uint8_inputs = [input[0] for input in inputs]
        counters["inductor"]["qcat_matcher_count"] += 1
        counters["inductor"]["qcat_matcher_nodes"] += len(match.nodes)
        return L[computation_op](uint8_inputs, dim)

    return qcat


_raw_dequantize_per_tensor_activation_pattern = CallFunction(
    quantized_decomposed.dequantize_per_tensor.default,
    Arg(),
    Arg(),
    Arg(),
    Arg(),
    Arg(),
    Arg(),
)


def _register_quantization_cat():
    dequantize_cat_pattern = CallFunction(
        aten.cat.default,
        ListOf(_raw_dequantize_per_tensor_activation_pattern),
        KeywordArg("dim"),
    )
    _register_quantized_cat_lowering(
        generate_pattern_with_output_quant(dequantize_cat_pattern),
        aten.cat,
    )


def _register_quantized_reshape_lowering(
    pattern,
    computation_op,
):
    @register_lowering_pattern(
        pattern,
        extra_check=_is_input_output_same_scale_zp(aten.reshape.default),
    )
    def qreshape(match: Match, *args, **kwargs):
        qx = kwargs["x"]
        shape = kwargs["shape"]
        counters["inductor"]["qreshape_matcher_count"] += 1
        counters["inductor"]["qreshape_matcher_nodes"] += len(match.nodes)
        return L[computation_op](qx, shape)

    return qreshape


def _register_quantization_reshape():
    dequantize_reshape_pattern = CallFunction(
        torch.ops.aten.reshape.default,
        get_dequantize_per_tensor_activation_pattern(),
        KeywordArg("shape"),
    )
    _register_quantized_reshape_lowering(
        generate_pattern_with_output_quant(dequantize_reshape_pattern),
        aten.reshape,
    )


<<<<<<< HEAD
def _is_valid_woq_optimization_pattern() -> Callable[[Match], bool]:
    def fn(match: Match) -> bool:
=======
def _is_valid_concat_linear_int8_woq_optimization_pattern():
    def fn(match):
        if not config.cpp.enable_concat_linear:
            return False
        assert all(k in match.kwargs for k in ("x", "w1", "w2", "w3", "scales"))
        if not all(
            hasattr(match.kwargs[key], "meta")
            for key in ["x", "w1", "w2", "w3", "scales"]
        ):
            return False
        x = match.kwargs["x"].meta["val"]
        w1 = match.kwargs["w1"].meta["val"]
        w2 = match.kwargs["w2"].meta["val"]
        w3 = match.kwargs["w3"].meta["val"]
        scales = match.kwargs["scales"].meta["val"]
        if len(match.kwargs["scales"].meta["val"].size()) > 1:
            return False
        num_scales = match.kwargs["scales"].meta["val"].numel()
        w1_cols = match.kwargs["w1"].meta["val"].size()[0]
        w2_cols = match.kwargs["w2"].meta["val"].size()[0]
        w3_cols = match.kwargs["w3"].meta["val"].size()[0]
        # Technically, the shapes of the three weights need not be equal.
        # But currently, we only enable replacement in this case.
        if w1_cols != w2_cols or w2_cols != w3_cols:
            return False
        if 3 * w1_cols != num_scales:
            return False
        return (
            # For now, we only support woq mm kernels
            # with x.type=bfloat16 and w.type=int8
            x.dtype == torch.bfloat16
            and w1.dtype == torch.int8
            and w2.dtype == torch.int8
            and w3.dtype == torch.int8
            and scales.dtype == torch.bfloat16
            # _weight_int8pack_mm kernel only supports cpu now
            # TODO: add cuda kernel support instead of calling mul+sum
            and x.device.type == "cpu"
            and x.device == w1.device
            and w1.device == w2.device
            and w2.device == w3.device
            and x.device == scales.device
        )

    return fn


def _is_valid_woq_optimization_pattern():
    def fn(match):
>>>>>>> 0e18a3be
        assert all(k in match.kwargs for k in ("x", "weight", "scales"))
        if not all(
            hasattr(match.kwargs[key], "meta") for key in ["x", "weight", "scales"]
        ):
            return False
        x = match.kwargs["x"].meta["val"]
        weight = match.kwargs["weight"].meta["val"]
        scales = match.kwargs["scales"].meta["val"]
        return (
            # For now, we only support woq mm kernels
            # with x.type=bfloat16 and w.type=int8
            x.dtype == torch.bfloat16
            and weight.dtype == torch.int8
            and scales.dtype == torch.bfloat16
            # _weight_int8pack_mm kernel only supports cpu now
            # TODO: add cuda kernel support instead of calling mul+sum
            and x.device.type == "cpu"
            and x.device == weight.device
            and x.device == scales.device
        )

    return fn


def _register_concat_linear_int8_woq_lowering(
    pattern, computation_woq, computation_reshape
):
    @register_freezing_graph_pattern(
        pattern,
        extra_check=_is_valid_concat_linear_int8_woq_optimization_pattern(),
        pass_number=4,
    )
    def woq(match: Match, *args, **kwargs):
        x = kwargs["x"]
        w1 = kwargs["w1"]
        w2 = kwargs["w2"]
        w3 = kwargs["w3"]
        scales = kwargs["scales"]
        counters["inductor"]["woq_matcher_count"] += 1
        counters["inductor"]["woq_matcher_nodes"] += len(match.nodes)
        out_features = (
            w1.meta["val"].size()[0]
            + w2.meta["val"].size()[0]
            + w3.meta["val"].size()[0]
        )
        origin_x_size = tuple(x.meta["val"].size())
        x_shape = [-1, origin_x_size[-1]]
        out_shape = list(origin_x_size[:-1] + (out_features,))
        mm_node_of_x = None
        for candidate in iter(x.users.keys()):
            if (
                candidate.target == aten.mm.default
                and list(candidate._input_nodes)[1].target == aten.cat.default
            ):
                mm_node_of_x = candidate
                break
        assert mm_node_of_x is not None, "unable to find mm node"
        _, cat_wgt_node = mm_node_of_x._input_nodes
        scaling_node = next(iter(mm_node_of_x.users.keys()))
        user_of_scaling_node = next(iter(scaling_node.users.keys()))
        # Some other pass is making some changes that entails
        # adding a node before it's used, but it can only be found when
        # lint is run. stable_topological_sort() is being run before lint,
        # so that error was not being being discovered.
        # We call stable_topological_sort here as a workaround.
        stable_topological_sort(match.graph)
        with match.graph.inserting_before(user_of_scaling_node):
            new_cat_node = match.graph.call_function(
                aten.cat.default,
                args=([w1, w2, w3], 0),
            )
            x_reshape_node = match.graph.call_function(
                computation_reshape, args=(x, x_shape)
            )
            new_woq_node = match.graph.call_function(
                computation_woq,
                args=(x_reshape_node, new_cat_node, scales),
            )
            new_woq_node.meta = copy.copy(x.meta)
            output_reshape_node = match.graph.call_function(
                computation_reshape, args=(new_woq_node, out_shape)
            )
            scaling_node.replace_all_uses_with(output_reshape_node)
            match.graph.erase_node(scaling_node)
            match.graph.erase_node(mm_node_of_x)
            match.graph.erase_node(cat_wgt_node)
            match.graph.lint()

    return woq


def _register_woq_lowering(pattern, computation_woq, computation_reshape):
    @register_lowering_pattern(
        pattern,
        extra_check=_is_valid_woq_optimization_pattern(),
    )
    def woq(match: Match, *args, **kwargs):
        x = kwargs["x"]
        weight = kwargs["weight"]
        scales = kwargs["scales"]
        counters["inductor"]["woq_matcher_count"] += 1
        counters["inductor"]["woq_matcher_nodes"] += len(match.nodes)
        out_features = weight.get_size()[0]
        origin_x_size = x.get_size()
        x_shape = [-1, origin_x_size[-1]]
        out_shape = origin_x_size[:-1] + [
            out_features,
        ]
        func1 = L[computation_reshape](x, x_shape)
        func2 = L[computation_woq](func1, weight, scales)
        return L[computation_reshape](func2, out_shape)

    return woq


def _register_woq_mm_int8_pattern1():
    # F.linear(x, weight.to(dtype=x.dtype)) * scales
    # case of dispatching to mm, with x reshape
    _woq_pattern = CallFunction(
        aten.mul.Tensor,
        CallFunction(
            aten.reshape.default,
            CallFunction(
                aten.mm.default,
                CallFunction(aten.reshape.default, KeywordArg("x"), Arg()),
                CallFunction(
                    aten.permute.default,
                    CallFunction(
                        prims.convert_element_type.default, KeywordArg("weight"), Arg()
                    ),
                    Arg(),
                ),
            ),
            Arg(),
        ),
        KeywordArg("scales"),
    )
    _register_woq_lowering(_woq_pattern, aten._weight_int8pack_mm.default, aten.reshape)


def _register_woq_mm_int8_pattern2():
    # F.linear(x, weight.to(dtype=x.dtype)) * scales
    # case of dispatching to mm, w/o x reshape
    _woq_pattern = CallFunction(
        aten.mul.Tensor,
        CallFunction(
            aten.reshape.default,
            CallFunction(
                aten.mm.default,
                KeywordArg("x"),
                CallFunction(
                    aten.permute.default,
                    CallFunction(
                        prims.convert_element_type.default, KeywordArg("weight"), Arg()
                    ),
                    Arg(),
                ),
            ),
            Arg(),
        ),
        KeywordArg("scales"),
    )
    _register_woq_lowering(_woq_pattern, aten._weight_int8pack_mm.default, aten.reshape)


def _register_woq_mm_int8_pattern3():
    # F.linear(x, weight.to(dtype=x.dtype)) * scales
    # case of dispatching to bmm
    _woq_pattern = CallFunction(
        aten.mul.Tensor,
        CallFunction(
            aten.bmm.default,
            CallFunction(aten.expand.default, KeywordArg("x"), Arg()),
            CallFunction(
                aten.expand.default,
                CallFunction(
                    aten.permute.default,
                    CallFunction(
                        prims.convert_element_type.default, KeywordArg("weight"), Arg()
                    ),
                    Arg(),
                ),
                Arg(),
            ),
        ),
        KeywordArg("scales"),
    )
    _register_woq_lowering(_woq_pattern, aten._weight_int8pack_mm.default, aten.reshape)


def _register_woq_mm_int8_pattern4():
    _woq_pattern = CallFunction(
        aten.mul.Tensor,
        CallFunction(
            aten.mm.default,
            KeywordArg("x"),
            CallFunction(
                prims.convert_element_type.default,
                CallFunction(
                    aten.permute.default,
                    KeywordArg("weight"),
                    Arg(),
                ),
                Arg(),
            ),
        ),
        KeywordArg("scales"),
    )
    _register_woq_lowering(_woq_pattern, aten._weight_int8pack_mm.default, aten.reshape)


def _register_int8_woq_concat_linear_pattern():
    def _create_wgt_node(wgt_node_name: str):
        return CallFunction(
            prims.convert_element_type.default,
            CallFunction(
                aten.permute.default,
                KeywordArg(wgt_node_name),
                Arg(),
            ),
            Arg(),
        )

    cat_wgt = CallFunction(
        aten.cat.default, [_create_wgt_node(wgt) for wgt in ["w1", "w2", "w3"]], 1
    )

    _woq_pattern = CallFunction(
        aten.mul.Tensor,
        CallFunction(aten.mm.default, KeywordArg("x"), cat_wgt),
        KeywordArg("scales"),
    )
    _register_concat_linear_int8_woq_lowering(
        _woq_pattern, aten._weight_int8pack_mm.default, aten.reshape
    )


def _register_quantization_lowerings():
    _register_quantization_unary_lowering()
    _register_quantization_binary_lowering()
    _register_quantization_maxpool2d()
    _register_quantization_cat()
    _register_quantization_reshape()


def _register_woq_lowerings():
    _register_woq_mm_int8_pattern1()
    _register_woq_mm_int8_pattern2()
    _register_woq_mm_int8_pattern3()
    _register_woq_mm_int8_pattern4()


def _is_valid_dequant_promotion_pattern(dtype=torch.float32) -> Callable[[Match], bool]:
    def _inner(match: Match) -> bool:
        assert dtype in [torch.float32, torch.bfloat16]
        dequant_pattern_end_node = match.output_node()
        if dequant_pattern_end_node.target not in [
            quantized_decomposed.dequantize_per_tensor.default,
            quantized_decomposed.dequantize_per_tensor.tensor,
            prims.convert_element_type.default,
            aten.reshape.default,
        ]:
            return False

        if dequant_pattern_end_node.target is aten.reshape.default:
            dequant_node = (
                dequant_pattern_end_node.args[
                    0
                ]  # pattern: linear <- reshape <- dequant
                if dtype == torch.float32
                else dequant_pattern_end_node.args[0].args[  # type: ignore[union-attr]
                    0
                ]  # pattern: linear <- reshape <- to_bf16 <- dequant
            )
        else:
            dequant_node = (
                dequant_pattern_end_node  # pattern: linear <- dequant
                if dtype == torch.float32
                else dequant_pattern_end_node.args[
                    0
                ]  # pattern: linear <- to_bf16 <- dequant
            )

        if (
            dequant_node.target  # type: ignore[union-attr]
            in [
                quantized_decomposed.dequantize_per_tensor.default,
                quantized_decomposed.dequantize_per_tensor.tensor,
            ]
            and len(list(dequant_pattern_end_node.users)) > 1
        ):
            # If dequant pattern has more than 1 users, then do dequant promoted
            return True
        return False

    return _inner


def _register_dequant_promotion_pass(pattern, pass_number, dtype=torch.float32):
    @register_freezing_graph_pattern(
        pattern,
        extra_check=_is_valid_dequant_promotion_pattern(dtype),
        pass_number=pass_number,
    )
    def dequant_promotion(match: Match, *args, **kwargs):
        # Dequant_promotion will transform
        # graph 1:
        #            quant
        #      + - - - | - - - +
        #      |    dequant    |
        #      |    /     \    |
        #      |  node1  node2 |
        #      + - | - - - | - +
        #        quant   quant
        # into:
        # graph 2:
        #            quant
        #      + - - / - \ - - +
        #      |dequant dequant|
        #      |    |      |   |
        #      | node1 node2   |
        #      + - | - - - | - +
        #        quant   quant
        # In graph 1, the dequant node is shared by node1 and node2,
        # as a result, neither node1 nor node2 could form an int8
        # fusion pattern.
        # After this transformation, the graph 2 could hit the int8
        # fusion pattern: dequant-node-quant, respectively for
        # node1 and node2.
        assert dtype in [torch.float32, torch.bfloat16]

        def clone_to_new_node(graph, source_node, user_node):
            # Clone the source_node to a new node
            # Replace user_node's input from source_node to new_node
            assert source_node.op == "call_function", (
                "clone_to_new_node only support node.op call_function"
            )
            with graph.inserting_before(user_node):
                new_node = graph.call_function(
                    source_node.target,
                    args=source_node.args,
                    kwargs=source_node.kwargs,
                )
                new_node.meta = copy.copy(source_node.meta)
                user_node.replace_input_with(source_node, new_node)
            return new_node

        # Find the start node and end node of a dequant pattern
        # * End node should be the match.output_node()
        # * Start node should be the node of dequantize_per_tensor
        dequant_pattern_end_node = match.output_node()
        assert dequant_pattern_end_node.target in [
            quantized_decomposed.dequantize_per_tensor.default,
            quantized_decomposed.dequantize_per_tensor.tensor,
            prims.convert_element_type.default,
            aten.reshape.default,
        ]

        # For a dequant pattern, we should expect see the node list as:
        # * OPT(aten.reshape.default)
        # * OPT(prims.convert_element_type.default) (to_bf16)
        # * dequantize_per_tensor
        def _find_first_node_in_dequant_pattern(_node):
            if _node.target in [
                quantized_decomposed.dequantize_per_tensor.default,
                quantized_decomposed.dequantize_per_tensor.tensor,
            ]:
                # For a dequant pattern, we expect the start node is a dequantize_per_tensor node
                return _node
            else:
                assert len(_node.args) >= 1, (
                    "In in dequant pattern, each node should have more than 1 arg."
                )
                return _find_first_node_in_dequant_pattern(_node.args[0])

        dequant_pattern_start_node = _find_first_node_in_dequant_pattern(
            dequant_pattern_end_node
        )

        assert dequant_pattern_start_node.target in [
            quantized_decomposed.dequantize_per_tensor.default,
            quantized_decomposed.dequantize_per_tensor.tensor,
        ]

        # Clone the dequant pattern for each user node
        graph = match.graph
        user_node_list = list(dequant_pattern_end_node.users)
        for user_node in user_node_list[1:]:
            _source_node = dequant_pattern_end_node
            _user_node = user_node
            while _source_node != dequant_pattern_start_node.args[0]:
                _user_node = clone_to_new_node(graph, _source_node, _user_node)
                _source_node = _source_node.args[0]  # type: ignore[assignment]

        counters["inductor"]["dequant_promotion_matcher_count"] += 1
        counters["inductor"]["dequant_promotion_matcher_nodes"] += len(match.nodes)


def _is_valid_dequant_conv_pattern(dtype) -> Callable[[Match], bool]:
    def _inner(match: Match) -> bool:
        # Here we do some further check to ensure:
        # 1. It's a conv2d node with dim of 4, since we only support lowering of conv2d now.
        # 2. The dequant pattern has only 1 user of conv2d node.
        # If these conditions don't meet, we will not
        # insert weight prepack node into the matched pattern.
        conv_node = match.output_node()
        assert conv_node.target is aten.convolution.default
        input_meta_value = conv_node.args[0].meta.get("val")  # type: ignore[union-attr]
        weight_meta_value = conv_node.args[1].meta.get("val")  # type: ignore[union-attr]
        for meta_value in [input_meta_value, weight_meta_value]:
            if (
                meta_value is None
                or (meta_value.device.type != "cpu" and meta_value.device.type != "xpu")
                or meta_value.dim() not in [3, 4]
            ):
                # Only support conv1d/2d now
                return False

        assert dtype in [torch.float32, torch.bfloat16]

        if dtype == torch.float32:
            dequant_node = conv_node.args[0]
        else:
            convert_to_bf16 = conv_node.args[0]
            dequant_node = convert_to_bf16.args[0]  # type: ignore[union-attr]

        if len(list(dequant_node.users)) != 1:  # type: ignore[union-attr]
            # Ensure the dequant pattern only has 1 user
            # since we will delete the dequant pattern here
            return False
        return True

    return _inner


def _register_qconv_weight_prepack_pass(pattern, pass_number, dtype=torch.float32):
    @register_freezing_graph_pattern(
        pattern,
        extra_check=_is_valid_dequant_conv_pattern(dtype),
        pass_number=pass_number,
    )
    def qconv_weight_prepack(match: Match, *args, **kwargs):
        """
        Match the pattern:
        int8 activation
          |
        dequant_per_tensor
          |
        Conv2d <- optional(aten.clone.default) <- dequant_per_channel <- int8_weight

        Insert weight prepack node and change the pattern to:
        int8 activation
          |
        onednn.qconv_pointwise <- onednn.qconv_prepack <- int8_weight
        """
        assert dtype in [torch.float32, torch.bfloat16]
        conv_node = match.output_node()
        assert conv_node.target is aten.convolution.default
        if dtype == torch.float32:
            dequant_node = conv_node.args[0]
        else:
            convert_to_bf16 = conv_node.args[0]
            dequant_node = convert_to_bf16.args[0]  # type: ignore[union-attr]
        has_clone_to_channel_last_node_in_pattern = (
            conv_node.args[1].target is aten.clone.default  # type: ignore[union-attr]
        )
        clone_node = (
            conv_node.args[1] if has_clone_to_channel_last_node_in_pattern else None
        )

        if dtype == torch.float32:
            dequant_per_channel = (
                clone_node.args[0]  # type: ignore[union-attr]
                if has_clone_to_channel_last_node_in_pattern
                else conv_node.args[1]
            )
        else:
            weight_to_bf16_node = (
                clone_node.args[0]  # type: ignore[union-attr]
                if has_clone_to_channel_last_node_in_pattern
                else conv_node.args[1]
            )
            dequant_per_channel = weight_to_bf16_node.args[0]  # type: ignore[union-attr]

        assert (
            dequant_per_channel.target  # type: ignore[union-attr]
            is quantized_decomposed.dequantize_per_channel.default
        )

        # Activation QParams
        qx, x_zp, x_scale = (
            kwargs["x"],
            kwargs["x_zp"],
            kwargs["x_scale"],
        )

        # Weight QParams
        qw, w_scale, w_zp = (
            kwargs["q_weight"],
            kwargs["w_scale"],
            kwargs["w_zp"],
        )

        # Conv Params
        bias, stride, padding, dilation, groups = (
            kwargs["b"],
            kwargs["stride"],
            kwargs["padding"],
            kwargs["dilation"],
            kwargs["groups"],
        )

        x_shape = qx.meta.get("tensor_meta").shape
        if has_free_symbols(x_shape):
            # For dynamic shape case, we can't get activation shape ahead of runtime.
            x_shape = None
        graph = match.graph
        with graph.inserting_before(conv_node):
            # Insert weight prepack node and the QConv node
            packed_weight_inputs = (
                qw,
                w_scale,
                x_scale,
                x_zp,
                stride,
                padding,
                dilation,
                groups,
                x_shape,
            )
            packed_weight_op = torch.ops.onednn.qconv_prepack
            prepack_weight_node = graph.call_function(
                packed_weight_op, args=packed_weight_inputs
            )

            new_args: tuple[Any, ...] = (
                qx,
                x_scale,
                x_zp,
                prepack_weight_node,
                w_scale,
                w_zp,
                bias,
                stride,
                padding,
                dilation,
                groups,
                1.0,  # output_scale
                0,  # output_zero_point
                dtype,  # output_dtype
                "none",  # attr
                [],  # scalars
                "",  # algorithm
            )
            new_conv_node = graph.call_function(
                torch.ops.onednn.qconv_pointwise.default, args=new_args
            )
            conv_node.replace_all_uses_with(new_conv_node)
            new_conv_node.meta.update(conv_node.meta)

            # Erase the original conv node
            graph.erase_node(conv_node)
            # Erase the dequant pattern
            if dtype == torch.bfloat16:
                graph.erase_node(convert_to_bf16)  # type: ignore[possibly-undefined, arg-type]
            graph.erase_node(dequant_node)  # type: ignore[arg-type]
            # Erase the dequant per channel pattern
            if clone_node is not None:
                graph.erase_node(clone_node)  # type: ignore[arg-type]
            if dtype == torch.bfloat16:
                graph.erase_node(weight_to_bf16_node)  # type: ignore[possibly-undefined, arg-type]
            graph.erase_node(dequant_per_channel)  # type: ignore[arg-type]
            counters["inductor"]["qconv_weight_prepack_matcher_count"] += 1
            counters["inductor"]["qconv_weight_prepack_matcher_nodes"] += len(
                match.nodes
            )


def _generate_dequant_convolution_node_pattern(
    _dequant_per_channel_pattern, dtype=torch.float32
):
    assert dtype in [torch.float32, torch.bfloat16]
    dequant_convolution_node_pattern = CallFunction(
        aten.convolution.default,
        _may_generate_pattern_with_dtype_convert(
            get_dequantize_per_tensor_activation_pattern(),
            KeywordArg("autocast_act_dtype"),
            dtype == torch.bfloat16,
        ),
        _dequant_per_channel_pattern,
        KeywordArg("b"),
        KeywordArg("stride"),
        KeywordArg("padding"),
        KeywordArg("dilation"),
        KeywordArg("is_transposed"),
        KeywordArg("out_padding"),
        KeywordArg("groups"),
    )
    return dequant_convolution_node_pattern


def _generate_qconv_weight_prepack_patterns(dtype=torch.float32):
    assert dtype in [torch.float32, torch.bfloat16]
    return (
        _generate_dequant_convolution_node_pattern(
            dequantize_per_channel_weight_pattern
            if dtype == torch.float32
            else dequantize_per_channel_to_bf16_weight_pattern,
            dtype,
        ),
        # There is another pattern due to the pass of convert_conv_weights_to_channels_last
        # https://github.com/pytorch/pytorch/blob/07107919297db3f8ab37f11c12666b6d6d5f692e/torch/_inductor/freezing.py#L338-L362.
        # Depend on some heuristics, it may or may not insert to(channel_last) node
        # between convolution and dequant_per_channel node
        _generate_dequant_convolution_node_pattern(
            dequantize_per_channel_clone_weight_pattern
            if dtype == torch.float32
            else dequantize_per_channel_to_bf16_clone_weight_pattern,
            dtype,
        ),
    )


def _get_linear_node(match, input_dim_exceeds_two, input_contiguous):
    output_reshape_node = None
    if input_dim_exceeds_two:
        if input_contiguous:
            output_reshape_node = match.output_node()
            assert output_reshape_node.target is aten.reshape.default
            linear_node = output_reshape_node.args[0]
        else:
            linear_nodes = filter_nodes(match.nodes, aten.bmm.default)
            assert len(linear_nodes) == 1
            linear_node = linear_nodes[0]
    else:
        linear_node = match.output_node()

    assert linear_node.target in (
        aten.addmm.default,
        aten.mm.default,
        aten.bmm.default,
    )
    return linear_node, output_reshape_node


def _get_linear_dq_node(
    linear_node, input_index, dtype, input_dim_exceeds_two, input_contiguous
):
    act_reshape_node = None
    activation_to_bf16_node = None
    act_expand_node = None
    if input_dim_exceeds_two:
        if input_contiguous:
            act_reshape_node = linear_node.args[input_index]
            assert act_reshape_node.target is aten.reshape.default
            if dtype == torch.float32:
                # pattern: linear -> reshape -> dequant
                dequant_node = act_reshape_node.args[0]
            else:
                # pattern: linear -> reshape -> to_bf16 -> dequant
                activation_to_bf16_node = act_reshape_node.args[0]
                dequant_node = activation_to_bf16_node.args[0]
        else:
            # bmm pattern decomposed from linear when input dim exceeds 2 and not contiguous
            act_expand_node = linear_node.args[input_index]
            assert act_expand_node.target is aten.expand.default
            if dtype == torch.float32:
                dequant_node = act_expand_node.args[0]
            else:
                activation_to_bf16_node = act_expand_node.args[0]
                dequant_node = activation_to_bf16_node.args[0]
    else:
        if dtype == torch.float32:
            # pattern: linear -> dequant
            dequant_node = linear_node.args[input_index]
        else:
            # pattern: linear -> to_bf16 -> dequant
            activation_to_bf16_node = linear_node.args[input_index]
            dequant_node = activation_to_bf16_node.args[0]
    return dequant_node, act_reshape_node, activation_to_bf16_node, act_expand_node


def _is_valid_dequant_linear_pattern(
    dtype, input_dim_exceeds_two, input_contiguous
) -> Callable[[Match], bool]:
    def _inner(match: Match) -> bool:
        # Check dequant pattern has only 1 user.
        (
            linear_node,
            _,
        ) = _get_linear_node(match, input_dim_exceeds_two, input_contiguous)

        input_index = 1 if linear_node.target is aten.addmm.default else 0
        assert dtype in [torch.float32, torch.bfloat16]
        (
            dequant_node,
            _,
            _,
            _,
        ) = _get_linear_dq_node(
            linear_node, input_index, dtype, input_dim_exceeds_two, input_contiguous
        )

        assert dequant_node.target in [
            quantized_decomposed.dequantize_per_tensor.default,
            quantized_decomposed.dequantize_per_tensor.tensor,
        ]

        if len(list(dequant_node.users)) != 1:
            # Ensure the dequant pattern only has 1 user
            # since we will delete the dequant pattern here
            return False

        # Extra check for bmm pattern
        if input_dim_exceeds_two and not input_contiguous:
            # Check for act
            # Act expand size should be exactly same as act size
            act_expand_size = match.kwargs["act_expand_size"]
            act_node = match.kwargs["x"]
            if not (
                hasattr(act_node, "meta")
                and isinstance(act_node.meta.get("val", None), torch.Tensor)
                and (act_node.meta["val"].size() == torch.Size(act_expand_size))
            ):
                return False

            # Check for wgt
            # wgt permute dims should be [1, 0]
            wgt_permute_dims = match.kwargs["permute_axes"]
            if wgt_permute_dims != [1, 0]:
                return False

            # Check below wgt size items:
            # wgt before expand should with dim 2
            # Expand size should with dim 3
            # Expand size[0] should same as act size[0]
            # Expand size[1] should same as wgt size[1]
            # Expand size[2] should same as wgt size[0]
            qweight_node = match.kwargs["q_weight"]
            wgt_expand_size = match.kwargs["wgt_expand_size"]
            if not (
                hasattr(qweight_node, "meta")
                and isinstance(qweight_node.meta.get("val", None), torch.Tensor)
                and len(qweight_node.meta["val"].size()) == 2
                and len(wgt_expand_size) == 3
                and wgt_expand_size[0] == act_node.meta["val"].size()[0]
                and wgt_expand_size[1] == qweight_node.meta["val"].size()[1]
                and wgt_expand_size[2] == qweight_node.meta["val"].size()[0]
            ):
                return False

        return True

    return _inner


def _register_qlinear_weight_prepack_pass(
    pattern,
    pass_number,
    dtype=torch.float32,
    input_dim_exceeds_two=False,
    input_contiguous=True,
):
    @register_freezing_graph_pattern(
        pattern,
        extra_check=_is_valid_dequant_linear_pattern(
            dtype, input_dim_exceeds_two, input_contiguous
        ),
        pass_number=pass_number,
    )
    def qlinear_weight_prepack(match: Match, *args, **kwargs):
        """
        Match the pattern:
        int8 activation
          |
        dequant_per_tensor
          |
        mm/addmm <- t <- dequant_per_channel <- int8_weight

        Insert weight prepack node and change the pattern to:
        int8 activation
          |
        onednn.qlinear_pointwise <- onednn.qlinear_prepack <- int8_weight
        """
        assert dtype in [torch.float32, torch.bfloat16]
        (
            linear_node,
            output_reshape_node,
        ) = _get_linear_node(match, input_dim_exceeds_two, input_contiguous)
        input_index = 1 if linear_node.target is aten.addmm.default else 0
        weight_index = input_index + 1

        (
            dequant_node,
            act_reshape_node,
            activation_to_bf16_node,
            act_expand_node,
        ) = _get_linear_dq_node(
            linear_node, input_index, dtype, input_dim_exceeds_two, input_contiguous
        )

        if input_dim_exceeds_two and not input_contiguous:
            wgt_expand_node = linear_node.args[weight_index]
            assert wgt_expand_node.target is aten.expand.default
            t_node = wgt_expand_node.args[0]
        else:
            t_node = linear_node.args[weight_index]

        if dtype == torch.float32:
            dequant_per_channel = t_node.args[0]
        else:
            weight_to_bf16_node = t_node.args[0]
            dequant_per_channel = weight_to_bf16_node.args[0]
        assert (
            dequant_per_channel.target
            is quantized_decomposed.dequantize_per_channel.default
        )

        # Activation QParams
        qx, x_zp, x_scale = (
            kwargs["x"],
            kwargs["x_zp"],
            kwargs["x_scale"],
        )

        # Weight QParams
        qw, w_scale, w_zp = (
            kwargs["q_weight"],
            kwargs["w_scale"],
            kwargs["w_zp"],
        )

        # Params
        bias = kwargs["b"] if "b" in kwargs else None

        x_shape = qx.meta.get("tensor_meta").shape
        if has_free_symbols(x_shape):
            # For dynamic shape case, we can't get activation shape ahead of runtime.
            x_shape = None
        graph = match.graph
        with graph.inserting_before(linear_node):
            # Insert weight prepack node and the qlinear node
            packed_weight_inputs = (
                qw,
                x_shape,
            )
            packed_weight_op = torch.ops.onednn.qlinear_prepack
            prepack_weight_node = graph.call_function(
                packed_weight_op, args=packed_weight_inputs
            )

            new_args: tuple[Any, ...] = (
                qx,
                x_scale,
                x_zp,
                prepack_weight_node,
                w_scale,
                w_zp,
                bias,
                1.0,  # output_scale
                0,  # output_zero_point
                dtype,  # output_dtype
                "none",  # post op name
                [],  # post op args
                "",  # post op algorithm
            )
            Node = torch.fx.node.Node
            if isinstance(x_scale, Node) and isinstance(x_zp, Node):
                new_linear_node = graph.call_function(
                    torch.ops.onednn.qlinear_pointwise.tensor, args=new_args
                )
            else:
                new_linear_node = graph.call_function(
                    torch.ops.onednn.qlinear_pointwise.default, args=new_args
                )
            if input_dim_exceeds_two:
                if input_contiguous:
                    output_reshape_node.replace_all_uses_with(new_linear_node)
                    new_linear_node.meta.update(output_reshape_node.meta)
                else:
                    if bias:
                        output_add_node_for_bias = match.output_node()
                        assert output_add_node_for_bias.target is aten.add.Tensor
                        output_add_node_for_bias.replace_all_uses_with(new_linear_node)
                        new_linear_node.meta.update(output_add_node_for_bias.meta)
                    else:
                        linear_node.replace_all_uses_with(new_linear_node)
                        new_linear_node.meta.update(linear_node.meta)
            else:
                linear_node.replace_all_uses_with(new_linear_node)
                new_linear_node.meta.update(linear_node.meta)

            # Erase the original linear node
            if input_dim_exceeds_two:
                if input_contiguous:
                    graph.erase_node(output_reshape_node)
                elif not input_contiguous and bias:
                    graph.erase_node(output_add_node_for_bias)  # type: ignore[possibly-undefined]
            graph.erase_node(linear_node)
            if input_dim_exceeds_two:
                if input_contiguous:
                    graph.erase_node(act_reshape_node)
                else:
                    graph.erase_node(act_expand_node)
                    graph.erase_node(wgt_expand_node)  # type: ignore[possibly-undefined]
            if dtype == torch.bfloat16:
                graph.erase_node(activation_to_bf16_node)
            # Erase the dequant pattern
            graph.erase_node(dequant_node)
            # Erase the dequant per channel pattern
            graph.erase_node(t_node)
            if dtype == torch.bfloat16:
                graph.erase_node(weight_to_bf16_node)  # type: ignore[possibly-undefined]
            graph.erase_node(dequant_per_channel)

            counters["inductor"]["qlinear_weight_prepack_matcher_count"] += 1
            counters["inductor"]["qlinear_weight_prepack_matcher_nodes"] += len(
                match.nodes
            )


def _generate_dequant_linear_node_pattern(
    _dequant_per_channel_pattern,
    dtype=torch.float32,
    input_dim_exceeds_two=False,
    is_tensor_overload=False,
):
    assert dtype in [torch.float32, torch.bfloat16]
    t_pattern = _generate_linear_t_pattern(_dequant_per_channel_pattern, dtype)
    dequant_linear_bias_pattern = _may_generate_pattern_with_reshape(
        CallFunction(
            aten.addmm.default,
            KeywordArg("b"),
            _may_generate_pattern_with_reshape(
                _may_generate_pattern_with_dtype_convert(
                    get_dequantize_per_tensor_activation_pattern(is_tensor_overload),
                    KeywordArg("autocast_act_dtype"),
                    dtype == torch.bfloat16,
                ),
                KeywordArg("act_reshape_size"),
                input_dim_exceeds_two,
            ),
            t_pattern,
        ),
        KeywordArg("output_reshape_size"),
        input_dim_exceeds_two,
    )
    dequant_linear_no_bias_pattern = _may_generate_pattern_with_reshape(
        CallFunction(
            aten.mm.default,
            _may_generate_pattern_with_reshape(
                _may_generate_pattern_with_dtype_convert(
                    get_dequantize_per_tensor_activation_pattern(is_tensor_overload),
                    KeywordArg("autocast_act_dtype"),
                    dtype == torch.bfloat16,
                ),
                KeywordArg("act_reshape_size"),
                input_dim_exceeds_two,
            ),
            t_pattern,
        ),
        KeywordArg("output_reshape_size"),
        input_dim_exceeds_two,
    )
    return dequant_linear_bias_pattern, dequant_linear_no_bias_pattern


def _generate_dequant_bmm_node_pattern(
    _dequant_per_channel_pattern,
    dtype=torch.float32,
    with_bias=False,
    is_tensor_overload=False,
):
    # When activation of linear dim exceed 2 and not contiguous
    t_pattern = _generate_linear_t_pattern(_dequant_per_channel_pattern, dtype)

    assert dtype in [torch.float32, torch.bfloat16]
    dequant_bmm_pattern = CallFunction(
        aten.bmm.default,
        CallFunction(
            aten.expand.default,
            _may_generate_pattern_with_dtype_convert(
                get_dequantize_per_tensor_activation_pattern(is_tensor_overload),
                KeywordArg("autocast_act_dtype"),
                dtype == torch.bfloat16,
            ),
            KeywordArg("act_expand_size"),
        ),
        CallFunction(
            aten.expand.default,
            t_pattern,
            KeywordArg("wgt_expand_size"),
        ),
    )

    def _generate_pattern_with_output_add(_dequant_bmm_pattern, _with_bias):
        if _with_bias:
            return CallFunction(
                aten.add.Tensor,
                _dequant_bmm_pattern,
                KeywordArg("b"),
            )
        else:
            return _dequant_bmm_pattern

    return _generate_pattern_with_output_add(dequant_bmm_pattern, with_bias)


def _generate_qlinear_weight_prepack_patterns(
    dtype=torch.float32,
    input_dim_exceeds_two=False,
    input_contiguous=True,
    with_bias=False,
    is_tensor_overload=False,
):
    if input_dim_exceeds_two and not input_contiguous:
        return _generate_dequant_bmm_node_pattern(
            dequantize_per_channel_weight_pattern,
            dtype,
            with_bias,
            is_tensor_overload,
        )
    else:
        return _generate_dequant_linear_node_pattern(
            dequantize_per_channel_weight_pattern,
            dtype,
            input_dim_exceeds_two,
            is_tensor_overload,
        )


def _generate_linear_dynamic_fp16_pattern(
    _dequant_weight_pattern,
    input_dim_exceeds_two=False,
    input_contiguous=True,
    relu_fused=False,
):
    dtype = torch.float32
    t_pattern = _generate_linear_t_pattern(_dequant_weight_pattern, dtype)

    if input_dim_exceeds_two and not input_contiguous:
        # pattern is
        #                   x -> expand -> bmm (-> add) (-> relu)
        # w -> dequant -> permute -> expand /
        pattern_no_bias = CallFunction(
            aten.bmm.default,
            CallFunction(
                aten.expand.default,
                KeywordArg("x"),
                KeywordArg("act_expand_size"),
            ),
            CallFunction(
                aten.expand.default,
                t_pattern,
                KeywordArg("wgt_expand_size"),
            ),
        )
        pattern_with_bias = CallFunction(
            aten.add.Tensor,
            pattern_no_bias,
            KeywordArg("b"),
        )
        if relu_fused:
            pattern_with_bias = CallFunction(aten.relu.default, pattern_with_bias)
            pattern_no_bias = CallFunction(aten.relu.default, pattern_no_bias)
        return pattern_with_bias, pattern_no_bias

    x_pattern_with_reshape = _may_generate_pattern_with_reshape(
        KeywordArg("x"),
        KeywordArg("act_reshape_size"),
        input_dim_exceeds_two,
    )
    dequant_linear_bias_pattern = generate_pattern_with_unary(
        _may_generate_pattern_with_reshape(
            CallFunction(
                aten.addmm.default,
                KeywordArg("b"),
                x_pattern_with_reshape,
                t_pattern,
            ),
            KeywordArg("output_reshape_size"),
            input_dim_exceeds_two,
        ),
        aten.relu.default if relu_fused else None,
    )
    dequant_linear_no_bias_pattern = generate_pattern_with_unary(
        _may_generate_pattern_with_reshape(
            CallFunction(
                aten.mm.default,
                x_pattern_with_reshape,
                t_pattern,
            ),
            KeywordArg("output_reshape_size"),
            input_dim_exceeds_two,
        ),
        aten.relu.default if relu_fused else None,
    )
    return dequant_linear_bias_pattern, dequant_linear_no_bias_pattern


def _register_dequant_promotion():
    dequant_pattern_cases = itertools.product(
        [torch.float32, torch.bfloat16], [True, False], [True, False]
    )
    for dtype, input_dim_exceeds_two, is_tensor_overload in dequant_pattern_cases:
        # 4 dequantization patterns will be matched based on the dtype and input dimension size.
        # Case 1: int8-mixed-fp32, input dim size is 2
        # Case 2: int8-mixed-fp32, input dim size exceeds 2
        # Case 3: int8-mixed-bf16, input dim size is 2
        # Case 4: int8-mixed-bf16, input dim size exceeds 2
        #           quant
        #   + - - - - | - - - - +
        #   |      dequant      |
        #   |         |         |
        #   |    OPT(to_bf16)   |
        #   |         |         |
        #   |    OPT(reshape)   |
        #   |      /     \      |
        #   |    node1  node2   |
        #   + - - | - - - | - - +
        #  OPT(reshape) OPT(reshape)
        #   + - - | - - - | - - +
        #  OPT(to_fp32) OPT(to_fp32)
        #   + - - | - - - | - - +
        #       quant   quant
        _register_dequant_promotion_pass(
            _may_generate_pattern_with_reshape(
                _may_generate_pattern_with_dtype_convert(
                    get_dequantize_per_tensor_activation_pattern(
                        is_tensor_overload=is_tensor_overload
                    ),
                    KeywordArg("autocast_act_dtype"),
                    dtype == torch.bfloat16,
                ),
                KeywordArg("act_reshape_size"),
                with_reshape=input_dim_exceeds_two,
            ),
            pass_number=0,
            dtype=dtype,
        )  # pass_number=0 to run before weight prepack


def _register_qconv_weight_prepack():
    for dtype in [torch.float32, torch.bfloat16]:
        weight_prepack_patterns = _generate_qconv_weight_prepack_patterns(dtype)
        for weight_prepack_pattern in weight_prepack_patterns:
            # Register to pass_number 1, so we can do dequant promotion in pass_number 0.
            _register_qconv_weight_prepack_pass(
                weight_prepack_pattern, pass_number=1, dtype=dtype
            )


def _register_qlinear_weight_prepack():
    # 6 Linear related patterns will be matched based on the dtype, input dimension size and input contiguous.
    # Then convert the pattern into a QLinear node with int8_fp32/bf16.
    # Case 1: int8-mixed-fp32, input dim size is 2
    # Case 2: int8-mixed-fp32, input dim size exceeds 2 and contiguous
    # Case 3: int8-mixed-bf16, input dim size is 2
    # Case 4: int8-mixed-bf16, input dim size exceeds 2 and contiguous

    #   + - - - - | - - - - - - | - - - - - +
    #   |    dq_per_tensor  dq_per_channel  |
    #   |         |              |          |
    #   |    OPT(to_bf16)    OPT(to_bf16)   |
    #   |         |              |          |
    #   |     OPT(reshape)   permute        |
    #   |            \        /             |
    #   |             addmm/mm              |
    #   |                |                  |
    #   |           OPT(reshape)            |

    # Case 5: int8-mixed-fp32, input dim size exceeds 2 and not contiguous
    # Case 6: int8-mixed-bf16, input dim size exceeds 2 and not contiguous

    #   + - - - - | - - - - - - | - - - - - +
    #   |    dq_per_tensor  dq_per_channel  |
    #   |         |              |          |
    #   |    OPT(to_bf16)    OPT(to_bf16)   |
    #   |         |              |          |
    #   |       expand       permute        |
    #   |          \             |          |
    #   |                    expand         |
    #   |                    /              |
    #   |               bmm                 |
    #   |                |                  |
    #   |            OPT(add)               |

    linear_weight_prepack_cases = itertools.product(
        [torch.float32, torch.bfloat16], [True, False], [True, False]
    )

    # Step 1: register patterns from mm and addmm
    for dtype, input_dim_exceeds_two, is_tensor_overload in linear_weight_prepack_cases:
        weight_prepack_patterns = _generate_qlinear_weight_prepack_patterns(
            dtype,
            input_dim_exceeds_two,
            is_tensor_overload=is_tensor_overload,
        )
        for weight_prepack_pattern in weight_prepack_patterns:
            # Register to pass_number 1, so we can do dequant promotion in pass_number 0.
            _register_qlinear_weight_prepack_pass(
                weight_prepack_pattern,
                pass_number=1,
                dtype=dtype,
                input_dim_exceeds_two=input_dim_exceeds_two,
            )

    # Step 2: register patterns from bmm
    # Linear might be decomposed into bmm when input dim exceeds 2 and not contiguous
    # refer to:
    # https://github.com/pytorch/pytorch/blob/80c07df659362a95da7cd4f3ec367abfdace38c4/torch/_decomp/decompositions.py#L3965-L3968
    # in this case, we can convert it back to qlinear
    for dtype, with_bias, is_tensor_overload in itertools.product(
        [torch.float32, torch.bfloat16], [True, False], [True, False]
    ):
        bmm_pattern = _generate_qlinear_weight_prepack_patterns(
            dtype=dtype,
            input_dim_exceeds_two=True,
            input_contiguous=False,
            with_bias=with_bias,
            is_tensor_overload=is_tensor_overload,
        )
        _register_qlinear_weight_prepack_pass(
            bmm_pattern,
            pass_number=1
            if with_bias
            else 2,  # if with_bias, there is an output add, so we should try to match it firstly
            dtype=dtype,
            input_dim_exceeds_two=True,
            input_contiguous=False,
        )


def _register_linear_dynamic_fp16_weight_prepack_pass(
    pattern,
    pass_number,
    input_dim_exceeds_two=False,
    input_contiguous=True,
    relu_fused=False,
):
    def _extra_check_fn(match: Match):
        return match.kwargs["dtype_fp16"] == torch.float16

    @register_freezing_graph_pattern(
        pattern,
        extra_check=_extra_check_fn,
        pass_number=pass_number,
    )
    def linear_dynamic_fp16_weight_prepack(match: Match, *args, **kwargs):
        """
        Match the pattern:
        fp32 activation
          |
        mm/addmm <- t <- to_fp32 <- to_fp16 <- weight
          |
        (reshape) <- (relu)

        OR

        fp32 activation
          |
        expand
          |
         bmm <- expand <- t <- to_fp32 <- to_fp16 <- weight
          |
        (add) <- (relu)

        Insert weight prepack node and change the pattern to:
        fp32 activation
          |
        onednn.linear_dynamic_fp16 <- onednn.linear_prepack_fp16 <- weight
        (or onednn.linear_relu_dynamic_fp16)
        """
        # find params
        x = kwargs["x"]
        w = kwargs["w"]
        bias = kwargs["b"] if "b" in kwargs else None

        # find linear node
        nodes_to_find = [aten.addmm.default, aten.mm.default, aten.bmm.default]
        linear_nodes = []
        for node in nodes_to_find:
            linear_nodes.extend(filter_nodes(match.nodes, node))
        assert len(linear_nodes) == 1
        linear_node = linear_nodes[0]
        assert isinstance(linear_node, torch.fx.node.Node)
        input_index = 1 if linear_node.target is aten.addmm.default else 0
        weight_index = input_index + 1

        # find relu node
        relu_node = None
        if relu_fused:
            relu_node = match.output_node()
            assert isinstance(relu_node, torch.fx.node.Node)

        # find reshape node, expand node and add node
        (
            act_reshape_node,
            output_reshape_node,
            expand_x_node,
            expand_w_node,
            add_bias_node,
        ) = (None, None, None, None, None)
        t_node = None
        if input_dim_exceeds_two:
            if input_contiguous:
                act_reshape_node = linear_node.args[input_index]
                t_node = linear_node.args[weight_index]
                output_reshape_node = next(iter(linear_node.users))
                assert output_reshape_node.target is aten.reshape.default
            else:
                expand_x_node = linear_node.args[input_index]
                expand_w_node = linear_node.args[weight_index]
                assert isinstance(expand_w_node, torch.fx.node.Node)
                t_node = expand_w_node.args[0]
                if bias:
                    add_bias_node = next(iter(linear_node.users))
                    assert add_bias_node.target is aten.add.Tensor
        else:
            t_node = linear_node.args[weight_index]
        assert isinstance(t_node, torch.fx.node.Node)

        w_to_fp32_node = t_node.args[0]
        assert (
            isinstance(w_to_fp32_node, torch.fx.node.Node)
            and w_to_fp32_node.target
            is quantized_decomposed.convert_element_type.no_fuse
        )
        w_to_fp16_node = w_to_fp32_node.args[0]
        assert (
            isinstance(w_to_fp16_node, torch.fx.node.Node)
            and w_to_fp16_node.target
            is quantized_decomposed.convert_element_type.no_fuse
        )

        x_shape = x.meta.get("tensor_meta").shape
        if has_free_symbols(x_shape):
            # For dynamic shape case, we can't get activation shape ahead of runtime.
            x_shape = None
        graph = match.graph
        with graph.inserting_before(linear_node):
            # Insert weight prepack node and the qlinear node
            packed_weight_inputs = (
                w,
                x_shape,
            )
            packed_weight_op = torch.ops.onednn.linear_prepack_fp16
            prepack_weight_node = graph.call_function(
                packed_weight_op, args=packed_weight_inputs
            )

            # create new linear node and insert on graph
            new_args: tuple[Any, ...] = (
                x,
                prepack_weight_node,
                bias,
            )
            linear_op = (
                torch.ops.onednn.linear_relu_dynamic_fp16.default
                if relu_fused
                else torch.ops.onednn.linear_dynamic_fp16.default
            )
            new_linear_node = graph.call_function(linear_op, args=new_args)
            out_node = match.output_node()
            out_node.replace_all_uses_with(new_linear_node)

            # Erase the original nodes in the reverse order
            new_linear_node.meta.update(out_node.meta)
            if relu_node is not None:
                graph.erase_node(relu_node)
            if output_reshape_node is not None:
                graph.erase_node(output_reshape_node)
            if add_bias_node is not None:
                graph.erase_node(add_bias_node)
            graph.erase_node(linear_node)
            if act_reshape_node is not None:
                assert isinstance(act_reshape_node, torch.fx.node.Node)
                graph.erase_node(act_reshape_node)
            if expand_x_node is not None:
                assert isinstance(expand_x_node, torch.fx.node.Node)
                graph.erase_node(expand_x_node)
            if expand_w_node is not None:
                assert isinstance(expand_w_node, torch.fx.node.Node)
                graph.erase_node(expand_w_node)
            graph.erase_node(t_node)
            graph.erase_node(w_to_fp32_node)
            graph.erase_node(w_to_fp16_node)

            counters["inductor"]["qlinear_weight_prepack_matcher_count"] += 1
            counters["inductor"]["qlinear_weight_prepack_matcher_nodes"] += len(
                match.nodes
            )


def _register_linear_dynamic_fp16_weight_prepack():
    to_dtype_op = torch.ops.quantized_decomposed.convert_element_type.no_fuse
    weight_pattern = CallFunction(
        to_dtype_op,
        CallFunction(
            to_dtype_op,
            KeywordArg("w"),
            KeywordArg("dtype_fp16"),
        ),
        KeywordArg("dtype_fp32"),
    )
    cases = itertools.product(
        [False, True],  # input_dim_exceeds_two
        [True, False],  # input_contiguous
        [False, True],  # relu fused
    )
    for input_dim_exceeds_two, input_contiguous, relu_fused in cases:
        patterns = _generate_linear_dynamic_fp16_pattern(
            weight_pattern,
            input_dim_exceeds_two,
            input_contiguous,
            relu_fused,
        )
        for pattern in patterns:
            _register_linear_dynamic_fp16_weight_prepack_pass(
                pattern,
                pass_number=0 if relu_fused else 1,
                input_dim_exceeds_two=input_dim_exceeds_two,
                input_contiguous=input_contiguous,
                relu_fused=relu_fused,
            )


def _register_smooth_quant_int_mm_pattern():
    """
    The pattern is:
      (no bias) reshape -> _int_mm -> convert_element_type -> (expand ->) mul -> mul -> reshape
    or
      (with bias) pattern_no_bias -> add (-> reshape -> reshape)
    """

    # When torch.compile'ing with dynamic=True, the expand node and the two tailing reshape nodes exist
    # When torch.compile'ing with dynamic=False, they don't exist
    def get_pattern_no_bias(expand_a_scale: bool, reshape_a: bool = True):
        return CallFunction(
            aten.mul.Tensor,
            CallFunction(
                aten.mul.Tensor,
                CallFunction(
                    prims.convert_element_type.default,
                    CallFunction(
                        aten._int_mm.default,
                        CallFunction(
                            aten.reshape.default,
                            KeywordArg("a"),
                            KeywordArg("in_shape"),
                        )
                        if reshape_a
                        else KeywordArg("a"),
                        KeywordArg("b"),
                    ),
                    KeywordArg("dtype"),
                ),
                (
                    CallFunction(
                        aten.expand.default,
                        KeywordArg("x_scale"),
                        Arg(),
                    )
                    if expand_a_scale
                    else KeywordArg("x_scale")
                ),
            ),
            KeywordArg("w_scale"),
        )

    def _with_outer_reshape(pattern):
        return CallFunction(
            aten.reshape.default, pattern, KeywordArg("out_shape_no_bias")
        )

    # for torch.compile(dynamic=False)
    pattern_no_bias_1 = _with_outer_reshape(get_pattern_no_bias(expand_a_scale=False))
    pattern_with_bias_1 = CallFunction(
        aten.add.Tensor,
        pattern_no_bias_1,
        KeywordArg("bias"),
    )
    # for torch.compile(dynamic=True)
    pattern_no_bias_2 = _with_outer_reshape(get_pattern_no_bias(expand_a_scale=True))
    pattern_with_bias_2 = CallFunction(
        aten.reshape.default,
        CallFunction(
            aten.reshape.default,
            CallFunction(
                aten.add.Tensor,
                pattern_no_bias_2,
                KeywordArg("bias"),
            ),
            Arg(),
        ),
        KeywordArg("out_shape_with_bias"),
    )

    # The following patterns are for torchao int8_dynamic_activation_int8_weight linear,
    # when both activation and weights are symmetrically quantized.
    # In practice, though, they may also match smooth-quant pattern when a 2D input shape would be used.
    # Since add is not currently being used as a oneDNN post-op, but is unfused, we don't need these patterns with bias.
    # Ideally, we should add mul + add post-op support in ATen int8 oneDNN linear op.
    pattern1_with_no_outer_or_act_reshape = get_pattern_no_bias(
        expand_a_scale=False, reshape_a=False
    )
    pattern2_with_no_outer_or_act_reshape = get_pattern_no_bias(
        expand_a_scale=True, reshape_a=False
    )

    def _validate_pattern(match: Match):
        if len(match.nodes) not in [4, 5, 6, 7, 10]:
            return False
        # Make sure weight is a constant
        aten_int_mm_node = filter_nodes(match.nodes, aten._int_mm.default)[0]
        if not isinstance(aten_int_mm_node.args[1], torch.fx.node.Node):
            return False
        if aten_int_mm_node.args[1].op != "get_attr":
            return False

        if len(match.nodes) == 10:
            # Check the two tailing reshape nodes can be fused
            if match.nodes[9].args[1] != match.nodes[6].args[1]:
                return False
        if len(match.nodes) == 10 or (
            len(match.nodes) == 7 and match.nodes[6].target is aten.add.Tensor
        ):
            bias_idx = 7 if len(match.nodes) == 10 else 6
            # Check bias shape
            bias_node = match.nodes[bias_idx].args[1]
            if not isinstance(bias_node, torch.fx.node.Node):
                return False
            if len(bias_node.meta.get("tensor_meta").shape) != 1:  # type: ignore[union-attr]
                return False
        return True

    pattern_to_pass_number = {
        pattern_no_bias_2: 0,
        pattern_with_bias_2: 0,
        pattern_no_bias_1: 1,
        pattern_with_bias_1: 1,
        pattern1_with_no_outer_or_act_reshape: 2,
        pattern2_with_no_outer_or_act_reshape: 2,
    }
    for pattern, pass_number in pattern_to_pass_number.items():

        @register_freezing_graph_pattern(
            pattern,
            extra_check=_validate_pattern,
            pass_number=pass_number,
        )
        def _int_mm_weight_prepack(match: Match, *args, **kwargs):
            bias = kwargs.get("bias", None)
            x = kwargs["a"]
            weight = kwargs["b"]
            dtype = kwargs["dtype"]
            x_scale = kwargs["x_scale"]
            w_scale = kwargs["w_scale"]
            x_shape = x.meta.get("tensor_meta").shape
            if has_free_symbols(x_shape):
                # For dynamic shape case, we can't get activation shape ahead of runtime.
                x_shape = None

            out_node = match.output_node()
            with match.graph.inserting_before(out_node):
                transpose_node = match.graph.call_function(
                    aten.permute.default, args=(weight, [1, 0])
                )
                contig_node = match.graph.call_function(
                    aten.contiguous.default, args=(transpose_node,)
                )
                packed_weight_inputs = (
                    contig_node,
                    x_shape,
                )
                packed_weight_op = torch.ops.onednn.qlinear_prepack
                prepack_weight_node = match.graph.call_function(
                    packed_weight_op, args=packed_weight_inputs
                )

                dummy_zp = None
                w_scale = match.graph.call_function(
                    prims.convert_element_type.default, args=(w_scale, torch.float32)
                )

                x_scale_shape = x_scale.meta.get("tensor_meta").shape
                x_scale_is_scalar = False
                if not has_free_symbols(x_scale_shape):
                    prod = 1
                    for d in x_scale_shape:
                        prod *= d
                    x_scale_is_scalar = prod == 1

                new_args: tuple[Any, ...]
                if x_scale_is_scalar:
                    # in this case, we can call onednn.qlinear directly
                    new_args = (
                        x,
                        x_scale,
                        dummy_zp,  # x_zp
                        prepack_weight_node,
                        w_scale,
                        dummy_zp,  # w_zp
                        bias,
                        1.0,  # output_scale
                        0,  # output_zero_point
                        dtype,  # output_dtype
                        "none",  # post op name
                        [],  # post op args
                        "",  # post op algorithm
                    )
                    new_linear_node = match.graph.call_function(
                        torch.ops.onednn.qlinear_pointwise.tensor, args=new_args
                    )
                    out_node.replace_all_uses_with(new_linear_node)
                    new_linear_node.meta.update(out_node.meta)
                else:
                    # onednn.qlinear does not support per-channel quantization of x
                    # so in this case, we have to apply x scale and add bias ourselves after qlinear
                    in_shape = kwargs.get("in_shape", None)
                    if in_shape is None:
                        x_reshaped = x
                    else:
                        x_reshaped = match.graph.call_function(
                            aten.reshape.default, args=(x, in_shape)
                        )
                    new_args = (
                        x_reshaped,
                        1.0,  # x_scale
                        0,  # x_zp
                        prepack_weight_node,
                        w_scale,
                        dummy_zp,  # w_zp
                        None,  # bias
                        1.0,  # output_scale
                        0,  # output_zero_point
                        dtype,  # output_dtype
                        "none",  # post op name
                        [],  # post op args
                        "",  # post op algorithm
                    )
                    new_linear_node = match.graph.call_function(
                        torch.ops.onednn.qlinear_pointwise, args=new_args
                    )
                    # apply x scale
                    new_out_node = match.graph.call_function(
                        aten.mul.Tensor, args=(new_linear_node, x_scale)
                    )

                    # Add bias and reshape
                    has_outer_reshape = (
                        kwargs.get("out_shape_with_bias", None) is not None
                        or kwargs.get("out_shape_no_bias", None) is not None
                    )

                    if has_outer_reshape:
                        out_shape = kwargs.get(
                            "out_shape_with_bias", kwargs["out_shape_no_bias"]
                        )
                    if bias is not None:
                        new_out_node = match.graph.call_function(
                            aten.add.Tensor, args=(new_out_node, bias)
                        )
                        if has_outer_reshape:
                            new_out_node = match.graph.call_function(
                                aten.reshape.default,
                                args=(new_out_node, out_shape),  # type: ignore[possibly-undefined]
                            )
                    else:
                        if has_outer_reshape:
                            new_out_node = match.graph.call_function(
                                aten.reshape.default,
                                args=(new_out_node, out_shape),  # type: ignore[possibly-undefined]
                            )
                    out_node.replace_all_uses_with(new_out_node)
                    new_out_node.meta.update(out_node.meta)
                for node in reversed(match.nodes):
                    match.graph.erase_node(node)
                counters["inductor"]["qlinear_weight_prepack_matcher_count"] += 1
                counters["inductor"]["qlinear_weight_prepack_matcher_nodes"] += len(
                    match.nodes
                )


class PostOpAttr:
    def __init__(
        self,
        binary_op_name: str = "none",
        alpha=None,
        unary_op_name: str = "none",
        scalars_attr=None,
        algorithm_attr=None,
    ) -> None:
        self.binary_op_name = binary_op_name
        self.alpha = alpha if alpha else 1.0
        self.unary_op_name = unary_op_name
        self.scalars_attr = scalars_attr if scalars_attr else []
        self.algorithm_attr = algorithm_attr if algorithm_attr else ""


def _register_qconv_post_op_fusion_pass(
    pattern,
    pass_number,
    computation_op,
    post_op_attr,
):
    has_binary_post_op = post_op_attr.binary_op_name != "none"

    @register_freezing_graph_pattern(
        pattern,
        extra_check=_is_valid_qconv_post_op_fusion_pattern(has_binary_post_op),
        pass_number=pass_number,
    )
    def qconv(match: Match, *args, **kwargs):
        # Activation QParams
        x, x_scale, x_zp = (
            kwargs["x"],
            kwargs["x_scale"],
            kwargs["x_zp"],
        )
        # Weight QParams
        packed_weight, w_scale, w_zp = (
            kwargs["packed_weight"],
            kwargs["w_scale"],
            kwargs["w_zp"],
        )
        # Conv Params
        b, stride, padding, dilation, groups = (
            kwargs["b"],
            kwargs["stride"],
            kwargs["padding"],
            kwargs["dilation"],
            kwargs["groups"],
        )
        output_dtype = _get_pattern_output_dtype(match)
        assert output_dtype in [torch.int8, torch.uint8, torch.float32, torch.bfloat16]
        # Output QParams
        o_inv_scale = (
            kwargs["o_inv_scale"]
            if (output_dtype == torch.uint8 or output_dtype == torch.int8)
            else 1.0
        )
        o_zero_point = (
            kwargs["o_zp"]
            if (output_dtype == torch.uint8 or output_dtype == torch.int8)
            else 0
        )
        assert (
            kwargs["postop_name"] == "none"
        )  # Expected no post op fused in weight prepack phase
        if post_op_attr.unary_op_name == "hardtanh":
            min_value = kwargs.get("min_value")
            max_value = kwargs.get("max_value")
            post_op_attr.scalars_attr = [min_value, max_value]

        out_node = match.output_node()
        with match.graph.inserting_before(out_node):
            if not has_binary_post_op:
                computation_args: tuple[Any, ...] = (
                    x,
                    x_scale,
                    x_zp,
                    packed_weight,
                    w_scale,
                    w_zp,
                    b,
                    stride,
                    padding,
                    dilation,
                    groups,
                    o_inv_scale,
                    o_zero_point,
                    output_dtype,
                    post_op_attr.unary_op_name,
                    post_op_attr.scalars_attr,
                    post_op_attr.algorithm_attr,
                )
            else:
                accum = (
                    kwargs["accum"]
                    if output_dtype in [torch.uint8, torch.int8]
                    else kwargs["accum_after_dequant"]
                )
                accum_scale = (
                    kwargs["accum_scale"]
                    if output_dtype in [torch.uint8, torch.int8]
                    else 1.0
                )
                accum_zp = (
                    kwargs["accum_zp"]
                    if output_dtype in [torch.uint8, torch.int8]
                    else 0
                )
                computation_args = (
                    x,
                    x_scale,
                    x_zp,
                    packed_weight,
                    w_scale,
                    w_zp,
                    accum,
                    b,
                    stride,
                    padding,
                    dilation,
                    groups,
                    o_inv_scale,
                    o_zero_point,
                    output_dtype,
                    accum_scale,
                    accum_zp,
                    post_op_attr.binary_op_name,
                    post_op_attr.alpha,
                    post_op_attr.unary_op_name,
                    post_op_attr.scalars_attr,
                    post_op_attr.algorithm_attr,
                )
            new_conv_node = match.graph.call_function(
                computation_op, args=computation_args
            )
            out_node.replace_all_uses_with(new_conv_node)
            new_conv_node.meta.update(out_node.meta)
            for node in reversed(match.nodes):
                match.graph.erase_node(node)
        count_key = (
            "qconv2d_binary_matcher_count"
            if has_binary_post_op
            else "qconv_unary_matcher_count"
        )
        nodes_key = (
            "qconv2d_binary_matcher_nodes"
            if has_binary_post_op
            else "qconv_unary_matcher_nodes"
        )
        counters["inductor"][count_key] += 1
        counters["inductor"][nodes_key] += len(match.nodes)

    return qconv


def _register_qconv_unary_fusion():
    from .mkldnn_fusion import _hardswish_fusion, _hardtanh_fusion, _silu_fusion

    for original_pattern_output_dtype in [torch.float32, torch.bfloat16]:
        # Priority 1 to match: QConv2d Unary pattern with int8 output
        # If a pattern1 is a sub-set of pattern2, we should try to match pattern2 firstly.
        # For example: pattern1 is qconv_fp32 -> relu, pattern2 is qconv_fp32 -> relu -> quant
        is_bf16 = original_pattern_output_dtype == torch.bfloat16
        conv_unary_replace_patterns = {
            PostOpAttr(
                "none", None, "none", [], ""
            ): generate_pattern_with_output_quant(
                get_qconv_pt2e_pattern(1),
            ),
            PostOpAttr(
                "none", None, "relu", [], ""
            ): generate_pattern_with_output_quant(
                generate_pattern_with_unary(
                    get_qconv_pt2e_pattern(1), aten.relu.default
                ),
            ),
            PostOpAttr(
                "none", None, "hardtanh", [], ""
            ): generate_pattern_with_output_quant(
                _unary_fusion_pattern(
                    _hardtanh_fusion,
                    get_qconv_pt2e_pattern(1),
                    1,
                    is_bf16,
                ),
                with_dtype_convert=is_bf16,
            ),
            PostOpAttr(
                "none", None, "hardswish", [], ""
            ): generate_pattern_with_output_quant(
                _unary_fusion_pattern(
                    _hardswish_fusion,
                    get_qconv_pt2e_pattern(1 if is_bf16 else 2),
                    2,
                    is_bf16,
                ),
                with_dtype_convert=is_bf16,
            ),
            PostOpAttr(
                "none", None, "swish", [], ""
            ): generate_pattern_with_output_quant(
                _unary_fusion_pattern(
                    _silu_fusion,
                    get_qconv_pt2e_pattern(1 if is_bf16 else 2),
                    2,
                    is_bf16,
                ),
                with_dtype_convert=is_bf16,
            ),
        }

        for unary_attr, patterns in conv_unary_replace_patterns.items():
            # Register qconv2d pattern for ExternKernel Lowering
            _register_qconv_post_op_fusion_pass(
                patterns,
                3,  # pass_number
                torch.ops.onednn.qconv_pointwise.default,  # computation_op
                unary_attr,  # unary_attr
            )

        # Priority 2 to match: QConv2d Unary pattern with fp32/bfloat16 output
        conv_unary_replace_float_out_patterns = {
            PostOpAttr("none", None, "relu", [], ""): generate_pattern_with_unary(
                get_qconv_pt2e_pattern(1), aten.relu.default
            ),
            PostOpAttr(
                "none", None, "hardtanh", [], ""
            ): _may_generate_pattern_with_dtype_convert(
                _unary_fusion_pattern(
                    _hardtanh_fusion,
                    get_qconv_pt2e_pattern(1),
                    1,
                    is_bf16,
                ),
                Arg(),
                is_bf16,
            ),
            PostOpAttr(
                "none", None, "hardswish", [], ""
            ): _may_generate_pattern_with_dtype_convert(
                _unary_fusion_pattern(
                    _hardswish_fusion,
                    get_qconv_pt2e_pattern(1 if is_bf16 else 2),
                    2,
                    is_bf16,
                ),
                Arg(),
                is_bf16,
            ),
            PostOpAttr(
                "none", None, "swish", [], ""
            ): _may_generate_pattern_with_dtype_convert(
                _unary_fusion_pattern(
                    _silu_fusion,
                    get_qconv_pt2e_pattern(1 if is_bf16 else 2),
                    2,
                    is_bf16,
                ),
                Arg(),
                is_bf16,
            ),
        }

        for unary_attr, patterns in conv_unary_replace_float_out_patterns.items():
            # Register qconv2d pattern for ExternKernel Lowering
            _register_qconv_post_op_fusion_pass(
                patterns,
                4,  # pass_number
                torch.ops.onednn.qconv_pointwise.default,  # computation_op
                unary_attr,  # unary_attr
            )


def _register_qconv_binary_fusion():
    for int8_mixed_bf16_with_inplace_add in [False, True]:
        # Priority 1 to match: QConv2d Binary or Binary-Unary pattern with int8 output
        swap_binary_inputs_list = [False, True]
        binary_replace_patterns = {}
        for swap_inputs in swap_binary_inputs_list:
            binary_replace_patterns.update(
                {
                    PostOpAttr(
                        "sum", 1.0, "none", [], ""
                    ): generate_pattern_with_output_quant(
                        generate_pattern_with_binary(
                            aten.add.Tensor,
                            get_qconv_pt2e_pattern(1),
                            dequantize_accum_pattern,
                            int8_mixed_bf16_with_inplace_add,
                            swap_inputs=swap_inputs,
                        ),
                    ),
                    PostOpAttr(
                        "sum", 1.0, "relu", [], ""
                    ): generate_pattern_with_output_quant(
                        generate_pattern_with_unary(
                            generate_pattern_with_binary(
                                aten.add.Tensor,
                                get_qconv_pt2e_pattern(1),
                                dequantize_accum_pattern,
                                int8_mixed_bf16_with_inplace_add,
                                swap_inputs=swap_inputs,
                            ),
                            aten.relu.default,
                        ),
                    ),
                }
            )

        for binary_unary_attr, patterns in binary_replace_patterns.items():
            _register_qconv_post_op_fusion_pass(
                patterns,
                3,  # pass_number
                torch.ops.onednn.qconv2d_pointwise.binary,  # computation_op
                binary_unary_attr,  # binary_unary_attr
            )

        # Priority 2 to match: QConv2d Binary-Unary pattern with fp32/bfloat16 output
        binary_replace_float_out_patterns = {}
        for swap_inputs in swap_binary_inputs_list:
            binary_replace_float_out_patterns.update(
                {
                    PostOpAttr("sum", 1.0, "relu", [], ""): generate_pattern_with_unary(
                        generate_pattern_with_binary(
                            aten.add.Tensor,
                            get_qconv_pt2e_pattern(1),
                            KeywordArg("accum_after_dequant"),
                            int8_mixed_bf16_with_inplace_add,
                            swap_inputs=swap_inputs,
                        ),
                        aten.relu.default,
                    )
                }
            )

        for (
            binary_unary_attr,
            patterns,
        ) in binary_replace_float_out_patterns.items():
            if int8_mixed_bf16_with_inplace_add:
                _register_qconv_post_op_fusion_pass(
                    patterns,
                    3,  # pass_number
                    torch.ops.onednn.qconv2d_pointwise.binary,  # computation_op
                    binary_unary_attr,  # binary_unary_attr
                )
            else:
                _register_qconv_post_op_fusion_pass(
                    patterns,
                    4,  # pass_number
                    torch.ops.onednn.qconv2d_pointwise.binary,  # computation_op
                    binary_unary_attr,  # binary_unary_attr
                )

        # Priority 3: QConv2d Binary pattern with fp32/bfloat16 output
        binary_replace_float_out_patterns = {}
        for swap_inputs in swap_binary_inputs_list:
            binary_replace_float_out_patterns.update(
                {
                    PostOpAttr(
                        "sum", 1.0, "none", [], ""
                    ): generate_pattern_with_binary(
                        aten.add.Tensor,
                        get_qconv_pt2e_pattern(1),
                        KeywordArg("accum_after_dequant"),
                        int8_mixed_bf16_with_inplace_add,
                        swap_inputs=swap_inputs,
                    ),
                }
            )

        for (
            binary_unary_attr,
            patterns,
        ) in binary_replace_float_out_patterns.items():
            _register_qconv_post_op_fusion_pass(
                patterns,
                4 if int8_mixed_bf16_with_inplace_add else 5,  # pass_number
                torch.ops.onednn.qconv2d_pointwise.binary,  # computation_op
                binary_unary_attr,  # binary_unary_attr
            )


def _register_qlinear_post_op_fusion_pass(
    pattern,
    pass_number,
    computation_op,
    post_op_attr,
):
    has_binary_post_op = post_op_attr.binary_op_name != "none"

    @register_freezing_graph_pattern(
        pattern,
        extra_check=_is_valid_qlinear_post_op_fusion_pattern(has_binary_post_op),
        pass_number=pass_number,
    )
    def qlinear_post_op_fusion(match: Match, *args, **kwargs):
        """
        Match the pattern:
        qlinear - post op
        """
        output_dtype = _get_pattern_output_dtype(match)
        # Activation QParams
        x, x_scale, x_zp = (
            kwargs["x"],
            kwargs["x_scale"],
            kwargs["x_zp"],
        )
        # Weight QParams
        packed_weight, w_scale, w_zp = (
            kwargs["packed_weight"],
            kwargs["w_scale"],
            kwargs["w_zp"],
        )

        # bias
        b = kwargs["b"] if "b" in kwargs else None

        # Output QParams
        o_inv_scale = (
            kwargs["o_inv_scale"]
            if (output_dtype in [torch.uint8, torch.int8])
            else 1.0
        )
        o_zero_point = (
            kwargs["o_zp"] if (output_dtype in [torch.uint8, torch.int8]) else 0
        )
        assert (
            kwargs["postop_name"] == "none"
        )  # Expected no post op fused in weight prepack phase

        out_node = match.output_node()
        with match.graph.inserting_before(out_node):
            if not has_binary_post_op:
                computation_args: tuple[Any, ...] = (
                    x,
                    x_scale,
                    x_zp,
                    packed_weight,
                    w_scale,
                    w_zp,
                    b,
                    o_inv_scale,
                    o_zero_point,
                    output_dtype,
                    post_op_attr.unary_op_name,
                    post_op_attr.scalars_attr,
                    post_op_attr.algorithm_attr,
                )
            else:
                other = kwargs["other"] if "other" in kwargs else kwargs["accum"]
                x2_scale = 1.0
                x2_zp = 0
                computation_args = (
                    x,
                    x_scale,
                    x_zp,
                    packed_weight,
                    w_scale,
                    w_zp,
                    other,
                    b,
                    o_inv_scale,
                    o_zero_point,
                    output_dtype,
                    x2_scale,
                    x2_zp,
                    post_op_attr.binary_op_name,
                    post_op_attr.alpha,
                    post_op_attr.unary_op_name,
                    post_op_attr.scalars_attr,
                    post_op_attr.algorithm_attr,
                )
            new_linear_node = match.graph.call_function(
                computation_op, args=computation_args
            )
            out_node.replace_all_uses_with(new_linear_node)
            new_linear_node.meta.update(out_node.meta)
            for node in reversed(match.nodes):
                match.graph.erase_node(node)
        count_key = (
            "qlinear_binary_matcher_count"
            if has_binary_post_op
            else "qlinear_unary_matcher_count"
        )
        nodes_key = (
            "qlinear_binary_matcher_nodes"
            if has_binary_post_op
            else "qlinear_unary_matcher_nodes"
        )
        counters["inductor"][count_key] += 1
        counters["inductor"][nodes_key] += len(match.nodes)


def _register_qlinear_unary_fusion():
    from .mkldnn_fusion import (
        _gelu_fusion_1 as _gelu_fusion_erf,
        _gelu_fusion_2 as _gelu_fusion_tanh,
    )

    for original_pattern_output_dtype in [torch.float32, torch.bfloat16]:
        is_bf16 = original_pattern_output_dtype == torch.bfloat16
        for x_scale_zp_are_tensors in (False, True):
            qlinear_pattern = get_qlinear_pt2e_pattern(x_scale_zp_are_tensors)
            computation_op = (
                torch.ops.onednn.qlinear_pointwise.tensor
                if x_scale_zp_are_tensors
                else torch.ops.onednn.qlinear_pointwise.default
            )
            # Priority 1 to match: QLinear Unary pattern with int8 output
            linear_unary_replace_patterns = {
                PostOpAttr(
                    "none", None, "none", [], ""
                ): generate_pattern_with_output_quant(
                    qlinear_pattern,
                ),
                PostOpAttr(
                    "none", None, "relu", [], ""
                ): generate_pattern_with_output_quant(
                    generate_pattern_with_unary(qlinear_pattern, aten.relu.default),
                ),
                PostOpAttr(
                    "none", None, "gelu", [], "none"
                ): generate_pattern_with_output_quant(
                    _unary_fusion_pattern(
                        _gelu_fusion_erf,
                        get_qlinear_pt2e_pattern(
                            x_scale_zp_are_tensors, 1 if is_bf16 else 2
                        ),
                        2,
                        is_bf16,
                    ),
                    with_dtype_convert=is_bf16,
                ),
                PostOpAttr(
                    "none", None, "gelu", [], "tanh"
                ): generate_pattern_with_output_quant(
                    _unary_fusion_pattern(
                        _gelu_fusion_tanh,
                        get_qlinear_pt2e_pattern(
                            x_scale_zp_are_tensors, 1 if is_bf16 else 4
                        ),
                        4,
                        is_bf16,
                    ),
                    with_dtype_convert=is_bf16,
                ),
            }

            for unary_attr, patterns in linear_unary_replace_patterns.items():
                _register_qlinear_post_op_fusion_pass(
                    patterns,
                    3,  # pass_number
                    computation_op,
                    unary_attr,  # unary_attr
                )

            # Priority 2 to match: QLinear Unary pattern with FP32/BF16 output
            linear_unary_replace_float_out_patterns = {
                PostOpAttr("none", None, "relu", [], ""): generate_pattern_with_unary(
                    qlinear_pattern, aten.relu.default
                ),
                PostOpAttr(
                    "none", None, "gelu", [], "none"
                ): _may_generate_pattern_with_dtype_convert(
                    _unary_fusion_pattern(
                        _gelu_fusion_erf,
                        get_qlinear_pt2e_pattern(
                            x_scale_zp_are_tensors, 1 if is_bf16 else 2
                        ),
                        2,
                        is_bf16,
                    ),
                    Arg(),
                    is_bf16,
                ),
                PostOpAttr(
                    "none", None, "gelu", [], "tanh"
                ): _may_generate_pattern_with_dtype_convert(
                    _unary_fusion_pattern(
                        _gelu_fusion_tanh,
                        get_qlinear_pt2e_pattern(
                            x_scale_zp_are_tensors, 1 if is_bf16 else 4
                        ),
                        4,
                        is_bf16,
                    ),
                    Arg(),
                    is_bf16,
                ),
            }

            for unary_attr, patterns in linear_unary_replace_float_out_patterns.items():
                _register_qlinear_post_op_fusion_pass(
                    patterns,
                    4,  # pass_number
                    computation_op,
                    unary_attr,  # unary_attr
                )


def _register_qlinear_binary_fusion():
    r"""
    Supported linear-binary(-unary) patterns

        linear(X)   extra input
               \   /
                Add
                 |
            Optional(relu)
                 |
                 Y

    1. int8-mixed-fp32
    +---+---------------+-----------+------------------------------+---------+
    | # | Add type      | Quant out | Pattern                      | Post op |
    +---+---------------+-----------+------------------------------+---------+
    | 1 | In-/out-place | Yes       | linear + fp32 -> (relu) -> q | add     |
    +---+---------------+-----------+------------------------------+---------+
    | 2 | In-/out-place | No        | linear + fp32 -> (relu)      | sum     |
    +---+---------------+-----------+------------------------------+---------+

    2. int8-mixed-bf16
    +---+----------+---------------+-----------+-----------------------------------------+---------+
    | # | X2 dtype | Add type      | Quant out | Pattern                                 | Post op |
    +---+----------+---------------+-----------+-----------------------------------------+---------+
    | 1 | BF16     | In-/out-place | Yes       | linear + bf16 -> (relu) -> q            | add     |
    +---+----------+---------------+-----------+-----------------------------------------+---------+
    | 2 | BF16     | In-/out-place | No        | linear + bf16 -> (relu)                 | sum     |
    +---+----------+---------------+-----------+-----------------------------------------+---------+
    | 3 | FP32     | Out-place     | Yes       | linear + fp32 -> (relu) -> q            | add     |
    |   |          | In-place right|           |                                         |         |
    +---+----------+---------------+-----------+-----------------------------------------+---------+
    | 4 | FP32     | Out-place     | No        | linear + fp32 -> (relu)                 | sum     |
    |   |          | In-place right|           |                                         |         |
    +---+----------+---------------+-----------+-----------------------------------------+---------+
    | 5 | FP32     | In-place left | Yes       | linear + fp32 -> to_bf16 -> (relu) -> q | add     |
    +---+----------+---------------+-----------+-----------------------------------------+---------+
    | 6 | FP32     | In-place left | No        | linear + fp32 -> to_bf16 -> (relu)      | add     |
    +---+----------+---------------+-----------+-----------------------------------------+---------+

    Note
    (1) The positions of linear and the extra input can be swapped.
    (2) we don't insert q-dq before the extra input of linear-add by recipe. But if q-dq is found at the
    extra input, we don't match that pattern because we cannot match all these patterns in 3 passes.
    """
    for x_scale_zp_are_tensors in (False, True):
        qlinear_binary_op = (
            torch.ops.onednn.qlinear_pointwise.binary_tensor
            if x_scale_zp_are_tensors
            else torch.ops.onednn.qlinear_pointwise.binary
        )
        unary_postop_list = ["none", "relu"]
        unary_postop_dict = {
            "none": None,
            "relu": aten.relu.default,
        }
        convert_dtype_after_binary_list = [False, True]

        # Priority 1 to match: QLinear Binary or Binary-Unary pattern with int8 output
        # Covers case (1) of int8-mixed-fp32 and case (1)(3)(5) of int8-mixed-bf16,
        # totally 3 patterns (2 are identical)
        swap_binary_inputs_list = [False, True]
        int8_mixed_bf16_list = [False, True]
        combinations = itertools.product(
            unary_postop_list,
            int8_mixed_bf16_list,
            swap_binary_inputs_list,
            convert_dtype_after_binary_list,
        )
        qlinear_binary_replace_patterns = {}
        for unary_op, int8_mixed_bf16, swap_inputs, cvt_dtype_binary in combinations:
            if not int8_mixed_bf16 and cvt_dtype_binary:
                # No convert node after binary node if dtypes are all fp32
                continue
            qlinear_binary_replace_patterns.update(
                {
                    PostOpAttr(
                        "add", 1.0, unary_op, [], ""
                    ): generate_pattern_with_output_quant(
                        generate_pattern_with_unary(
                            generate_pattern_with_binary(
                                aten.add.Tensor,
                                get_qlinear_pt2e_pattern(x_scale_zp_are_tensors),
                                KeywordArg("other"),
                                # If fp32 extra input is inplace added to bf16 linear output,
                                # a to_bf16 node is inserted after binary
                                dtype_convert=cvt_dtype_binary,
                                swap_inputs=swap_inputs,
                            ),
                            unary_postop_dict[unary_op],
                        ),
                    )
                }
            )
        for binary_unary_attr, patterns in qlinear_binary_replace_patterns.items():
            _register_qlinear_post_op_fusion_pass(
                patterns,
                3,  # pass_number
                qlinear_binary_op,  # computation_op
                binary_unary_attr,
            )

        # Priority 2.1 to match: QLinear Binary-Unary pattern with fp32/bfloat16 output
        # Covers case (2) of int8-mixed-fp32 and case (2)(4) of int8-mixed-bf16,
        # totally 2 patterns (2 are identical)
        binary_replace_float_out_patterns = {}
        for swap_binary_inputs in swap_binary_inputs_list:
            binary_replace_float_out_patterns.update(
                {
                    PostOpAttr("sum", 1.0, "relu", [], ""): generate_pattern_with_unary(
                        generate_pattern_with_binary(
                            aten.add.Tensor,
                            get_qlinear_pt2e_pattern(x_scale_zp_are_tensors),
                            KeywordArg("accum"),
                            dtype_convert=False,
                            swap_inputs=swap_binary_inputs,
                        ),
                        aten.relu.default,
                    ),
                }
            )
        for (
            binary_unary_attr,
            patterns,
        ) in binary_replace_float_out_patterns.items():
            _register_qlinear_post_op_fusion_pass(
                patterns,
                4,  # pass_number
                qlinear_binary_op,  # computation_op
                binary_unary_attr,
            )
        # Priority 2.2 to match: QLinear Binary-Unary pattern with fp32/bfloat16 output
        # Covers case (6) of int8-mixed-bf16
        binary_replace_float_out_patterns = {}
        for swap_binary_inputs in swap_binary_inputs_list:
            binary_replace_float_out_patterns.update(
                {
                    PostOpAttr("add", 1.0, "relu", [], ""): generate_pattern_with_unary(
                        generate_pattern_with_binary(
                            aten.add.Tensor,
                            get_qlinear_pt2e_pattern(x_scale_zp_are_tensors),
                            KeywordArg("other"),
                            dtype_convert=True,
                            swap_inputs=swap_binary_inputs,
                        ),
                        aten.relu.default,
                    ),
                }
            )
        for (
            binary_unary_attr,
            patterns,
        ) in binary_replace_float_out_patterns.items():
            _register_qlinear_post_op_fusion_pass(
                patterns,
                4,  # pass_number
                qlinear_binary_op,  # computation_op
                binary_unary_attr,
            )

        # Priority 3.1: QLinear Binary pattern with fp32/bfloat16 output
        # Covers case (2) of int8-mixed-fp32 and case (2)(4) of int8-mixed-bf16,
        # totally 2 patterns (2 are identical)
        binary_replace_float_out_patterns = {}
        for swap_binary_inputs in swap_binary_inputs_list:
            binary_replace_float_out_patterns.update(
                {
                    PostOpAttr(
                        "sum", 1.0, "none", [], ""
                    ): generate_pattern_with_binary(
                        aten.add.Tensor,
                        get_qlinear_pt2e_pattern(x_scale_zp_are_tensors),
                        KeywordArg("accum"),
                        dtype_convert=False,
                        swap_inputs=swap_binary_inputs,
                    ),
                }
            )
        for (
            binary_unary_attr,
            patterns,
        ) in binary_replace_float_out_patterns.items():
            _register_qlinear_post_op_fusion_pass(
                patterns,
                5,  # pass_number
                qlinear_binary_op,  # computation_op
                binary_unary_attr,
            )
        # Priority 3.2: QLinear Binary pattern with fp32/bfloat16 output
        # Covers (6) of int8-mixed-bf16
        binary_replace_float_out_patterns = {}
        for swap_binary_inputs in swap_binary_inputs_list:
            binary_replace_float_out_patterns.update(
                {
                    PostOpAttr(
                        "add", 1.0, "none", [], ""
                    ): generate_pattern_with_binary(
                        aten.add.Tensor,
                        get_qlinear_pt2e_pattern(x_scale_zp_are_tensors),
                        KeywordArg("other"),
                        dtype_convert=True,
                        swap_inputs=swap_binary_inputs,
                    ),
                }
            )
        for (
            binary_unary_attr,
            patterns,
        ) in binary_replace_float_out_patterns.items():
            _register_qlinear_post_op_fusion_pass(
                patterns,
                5,  # pass_number
                qlinear_binary_op,  # computation_op
                binary_unary_attr,
            )


@functools.cache
def _register_quantization_weight_pack_pass():
    # Step 1: Dequant promotion for int8-mixed-fp32/bf16
    _register_dequant_promotion()

    # Step 2: QConv weight prepack
    _register_qconv_weight_prepack()

    # Step 3: QLinear weight prepack
    _register_qlinear_weight_prepack()
    _register_linear_dynamic_fp16_weight_prepack()

    # Step 4: weight prepack for SmoothQuant from Torchao
    _register_smooth_quant_int_mm_pattern()

    # Step 5: QLinear post op Fusion
    if not torch.ops.mkldnn._is_mkldnn_acl_supported():
        # skip fusion on ARM
        _register_qconv_unary_fusion()
        _register_qconv_binary_fusion()
        _register_qlinear_unary_fusion()
        _register_qlinear_binary_fusion()


def _is_valid_concat_linear_woq_int4_fusion(computation_nodes):
    computation_op = torch.ops.aten._weight_int4pack_mm_for_cpu.default
    act = computation_nodes[0].args[0]
    wgt = computation_nodes[0].args[1]
    in_feature_size = wgt.meta.get("val").size(1)  # type: ignore[union-attr]
    group_size = computation_nodes[0].args[2]
    return len(computation_nodes) >= 2 and all(
        (
            node.target == computation_op
            and node.args[0] == act  # share same activation
            and (
                node.args[1].meta.get("val").size(1) == in_feature_size
            )  # same in feature size
            and (node.args[1] != wgt or gemm_idx == 0)
            and node.args[1].op == "get_attr"  # wgt are all constants
            and node.args[2] == group_size  # same group size
        )
        for gemm_idx, node in enumerate(computation_nodes)
    )


def concat_linear_woq_int4(gm: torch.fx.GraphModule):
    """
    Concat Linear optimization pass for WOQ int4
    This pass fuses the original pattern:
    def ...
        return (woq_int4(x, w1, group_size, scale_zp1), woq_int4(x, w2, group_size, scale_zp1) ...)
    into a single operation:
    def ...
        concat_res = woq_int4(x, concat_w, group_size, concat_scale_zp)
        return split(concat_res, split_size_list)
    """

    def concat_wgt(packed_wgts, scale_zps, group_size, act_dtype):
        # Concat the wgts and scale_zps, and repack the wgt
        unpacked_wgts = []
        for packed_wgt in packed_wgts:
            # Get the unpacked weight list
            # Same as https://github.com/pytorch/pytorch/pull/156174
            K = packed_wgt.size(1) * 2
            N = packed_wgt.size(0)
            x = torch.eye(K).to(dtype=act_dtype)
            qscales_and_zeros = (
                torch.tensor([1.0, 8.0])
                .to(dtype=act_dtype)
                .expand(K // group_size, N, 2)
                .contiguous()
            )
            unpacked_wgts.append(
                torch.ops.aten._weight_int4pack_mm_for_cpu(
                    x,
                    packed_wgt,
                    group_size,
                    qscales_and_zeros,
                )
                .t()
                .contiguous()
                .to(torch.int32)  # N, K
            )
        concat_unpacked_wgt = torch.cat(unpacked_wgts, dim=0)
        repack_w = torch.ops.aten._convert_weight_to_int4pack_for_cpu(
            concat_unpacked_wgt, 1
        )
        concat_scale_zp = torch.cat(scale_zps, dim=1).contiguous()
        return repack_w, concat_scale_zp

    graph = gm.graph
    computation_op = torch.ops.aten._weight_int4pack_mm_for_cpu.default
    for node in graph.find_nodes(op="call_function", target=computation_op):
        if (
            not node._erased
            and isinstance(node.meta.get("val"), torch.Tensor)
            and node.meta["val"].device.type == "cpu"
        ):
            act = node.args[0]
            users = list(act.users)
            if _is_valid_concat_linear_woq_int4_fusion(users):
                with graph.inserting_before(node):
                    assert all(user.args[1].op == "get_attr" for user in users)
                    computation_node_0 = users[0]
                    packed_wgts = [getattr(gm, user.args[1].target) for user in users]
                    group_size = computation_node_0.args[2]
                    scale_zps = [getattr(gm, user.args[3].target) for user in users]
                    out_feature_size_list = [
                        packed_wgt.size(0) for packed_wgt in packed_wgts
                    ]
                    repack_w, concat_scale_zp = concat_wgt(
                        packed_wgts, scale_zps, group_size, act.meta.get("val").dtype
                    )
                    repack_w_node_name = computation_node_0.args[1].target + "_concat"
                    concat_scale_zp_node_name = (
                        computation_node_0.args[3].target + "_concat"
                    )
                    gm.register_buffer(repack_w_node_name, repack_w)
                    setattr(gm, repack_w_node_name, repack_w)
                    gm.register_buffer(concat_scale_zp_node_name, concat_scale_zp)
                    setattr(gm, concat_scale_zp_node_name, concat_scale_zp)

                    repack_w_node = graph.create_node(
                        "get_attr", repack_w_node_name, (), {}
                    )
                    with graph.inserting_after(repack_w_node):
                        concat_scale_zp_node = graph.create_node(
                            "get_attr", concat_scale_zp_node_name, (), {}
                        )

                    with graph.inserting_after(concat_scale_zp_node):
                        concat_int4_gemm_node = graph.create_node(
                            "call_function",
                            computation_op,
                            (
                                act,
                                repack_w_node,
                                group_size,
                                concat_scale_zp_node,
                            ),
                        )
                    with graph.inserting_after(concat_int4_gemm_node):
                        split_node = graph.create_node(
                            "call_function",
                            torch.ops.aten.split_with_sizes.default,
                            (
                                concat_int4_gemm_node,
                                out_feature_size_list,
                                1,  # split dim
                            ),
                        )
                    with graph.inserting_after(split_node):
                        for gemm_idx, user in enumerate(users):
                            assert user.target == computation_op
                            get_item = graph.create_node(
                                "call_function",
                                operator.getitem,
                                (
                                    split_node,
                                    gemm_idx,
                                ),
                            )
                            with graph.inserting_after(get_item):
                                clone_node = graph.create_node(
                                    "call_function",
                                    torch.ops.aten.clone.default,
                                    (get_item,),
                                    {"memory_format": torch.contiguous_format},
                                )
                                user.replace_all_uses_with(clone_node)
                                graph.erase_node(user)


def quant_lift_up(graph_module: torch.fx.GraphModule):
    """
    Lift up the quant node before view like nodes. It can benefit performance
    of Attention like block. For example, we have the pattern as:

             DQ
    DQ       LINEAR
    LINEAR   VIEW
    VIEW     PERMUTE
    PERMUTE  TRANSPOSE
    Q        Q
    DQ       DQ
       Matmul
        DIV
        ADD
      SOFTMAX

    We want to lift up the the quant nodes from matmul before view like nodes
    as the output of Linear node.

             DQ
    DQ       LINEAR
    LINEAR   Q
    Q        VIEW
    VIEW     PERMUTE
    PERMUTE  TRANSPOSE
    DQ       DQ
       Matmul
        DIV
        ADD
      SOFTMAX

    It produces a DQ->LINEAR->Q pattern which can be fused by backend.
    """

    def is_view_op(node) -> bool:
        return node.op == "call_function" and node.target in _VIEW_OPS

    for node in graph_module.graph.nodes:
        # <TODO> Leslie: Here we verify that the quant node has exactly
        # one input FX node, with constant scalar value for scale and zero point.
        # For the case input of quant node has more than one input FX nodes,
        # extend the implementation to lift up all the connected nodes
        # before the view nodes to keep the topological order.
        if (
            node.op == "call_function"
            and node.target in _PER_TENSOR_QUANTIZE_OPS
            and len(node.all_input_nodes) == 1
            and is_view_op(node.all_input_nodes[0])
        ):
            quant_node = node
            input_node_of_quant = quant_node.args[0]

            # Check the nodes along lift up path has only 1 user node
            # Propagate view like node to find where to insert the new quant node
            could_lift_up = True
            current_node = quant_node
            input_node = current_node.args[0]
            while is_view_op(input_node):
                if len(input_node.users) != 1:
                    could_lift_up = False
                    break
                current_node = input_node
                input_node = current_node.args[0]

            # Further check the input node of the first view node has only 1 user node
            if could_lift_up and len(input_node.users) == 1:
                # Replace dequant's input from quant to quant's input
                quant_node.replace_all_uses_with(input_node_of_quant)
                # Insert the new quant node
                with graph_module.graph.inserting_before(current_node):
                    new_quant_node = graph_module.graph.node_copy(quant_node)
                    input_node.replace_all_uses_with(new_quant_node)

                    # Update inputs of new_quant_node
                    def maybe_replace_node(n: torch.fx.Node) -> torch.fx.Node:
                        if n == input_node_of_quant:
                            return input_node
                        else:
                            return n

                    new_args = map_arg(new_quant_node.args, maybe_replace_node)
                    new_kwargs = map_arg(new_quant_node.kwargs, maybe_replace_node)
                    new_quant_node.args = new_args  # type: ignore[assignment]
                    new_quant_node.kwargs = new_kwargs  # type: ignore[assignment]
                    graph_module.graph.erase_node(quant_node)

    graph_module.graph.lint()
    graph_module.recompile()<|MERGE_RESOLUTION|>--- conflicted
+++ resolved
@@ -1089,10 +1089,6 @@
     )
 
 
-<<<<<<< HEAD
-def _is_valid_woq_optimization_pattern() -> Callable[[Match], bool]:
-    def fn(match: Match) -> bool:
-=======
 def _is_valid_concat_linear_int8_woq_optimization_pattern():
     def fn(match):
         if not config.cpp.enable_concat_linear:
@@ -1142,7 +1138,6 @@
 
 def _is_valid_woq_optimization_pattern():
     def fn(match):
->>>>>>> 0e18a3be
         assert all(k in match.kwargs for k in ("x", "weight", "scales"))
         if not all(
             hasattr(match.kwargs[key], "meta") for key in ["x", "weight", "scales"]
