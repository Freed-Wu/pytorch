from __future__ import annotations

import collections
import dataclasses
import functools
import inspect
import itertools
import logging
import math
import operator
import os
import pprint
import textwrap
import traceback
import typing
from collections import Counter, defaultdict
from typing import Any, Callable, Generic, Optional, TYPE_CHECKING, TypeVar, Union
from typing_extensions import ParamSpec, TypeAlias


if TYPE_CHECKING:
    from collections.abc import Sequence
    from types import ModuleType

import sympy

import torch
import torch._inductor.async_compile  # noqa: F401 required to warm up AsyncCompile pools
from torch._dynamo.utils import counters, dynamo_timed
from torch._inductor.codecache import LambdaFuture, PyCodeCache
from torch._inductor.ir import TritonTemplateCallerBase
from torch._inductor.metrics import get_metric_table, is_metric_table_enabled
from torch.fx.experimental.symbolic_shapes import free_symbols
from torch.utils._ordered_set import OrderedSet
from torch.utils._sympy.symbol import free_symbol_is_type, symbol_is_type, SymT
from torch.utils._triton import has_triton

from . import comms, config, dependencies, ir, metrics
from .analyze_preserves_zero_mask import can_codegen_without_upcasts
from .codegen.common import BackendFeature, get_scheduling_for_device, Kernel
from .comm_analysis import estimate_nccl_collective_runtime
from .dependencies import Dep, MemoryDep, StarDep, WeakDep
from .exc import GPUTooOldForTriton, TritonMissing
from .fx_utils import count_flops_fx
from .ir import (
    get_device_type,
    GraphPartitionSignature,
    MultiOutput,
    MultiOutputLayout,
    NoneLayout,
)
from .loop_body import LoopBody
from .memory import MemoryPlanningInfoForBuffer, MemoryPlanningInfoForNode
from .runtime.runtime_utils import green_text, red_text
from .sizevars import SimplifyIndexing
from .utils import (
    _unstable_customized_partition_wrapper,
    cache_on_self,
    cmp,
    device_need_guard,
    get_device_tflops,
    get_dtype_size,
    get_gpu_dram_gbps,
    GraphPartitionMap,
    IndentedBuffer,
    is_collective,
    is_cudagraph_unsafe_op,
    is_gpu,
    is_multi_outputs_template,
    is_output_of_multi_outputs_template,
    is_wait,
    maybe_log_cudagraph_partition,
    sympy_product,
)
from .virtualized import V


log = logging.getLogger(__name__)
fusion_log = torch._logging.getArtifactLogger(__name__, "fusion")
loop_ordering_log = torch._logging.getArtifactLogger(__name__, "loop_ordering")
compute_dependencies_log = torch._logging.getArtifactLogger(
    __name__, "compute_dependencies"
)

PartitionType: TypeAlias = list["BaseSchedulerNode"]
_T = TypeVar("_T")
_P = ParamSpec("_P")


@dataclasses.dataclass
class SchedulerBuffer:
    scheduler: Scheduler
    node: ir.Buffer
    defining_op: Optional[BaseSchedulerNode]
    users: list[NodeUser] = dataclasses.field(default_factory=list)
    mpi_buffer: MemoryPlanningInfoForBuffer = dataclasses.field(
        default_factory=MemoryPlanningInfoForBuffer
    )

    def defining_op_name(self) -> str:
        op = self.defining_op
        assert op is not None
        return op.get_name()

    def __hash__(self) -> int:
        return hash(self.node.name)

    def debug_str(self) -> str:
        result = IndentedBuffer()
        name = self.get_name()
        result.writeline(f"{name}: {type(self.node).__name__}")
        result.writeline(f"{name}.layout = {self.node.layout}")
        if self.get_aliases():
            result.writeline(f"{name}.aliases = {pformat(self.get_aliases())}")
        if self.get_mutations():
            result.writeline(f"{name}.mutations = {pformat(self.get_mutations())}")

        if len(self.users) <= 1:
            result.writeline(f"{name}.users = {self.users}")
        else:
            result.writeline(f"{name}.users = [")
            with result.indent(1):
                for user in self.users:
                    result.writeline(f"{user},")
            result.writeline("]")
        return result.getrawvalue()

    def get_name(self) -> str:
        return self.node.get_name()

    def allocate(self) -> None:
        assert self.node is not None
        if not self.node.should_allocate():
            return

        if (
            self.node.get_inputs_that_alias_output()
            or self.node.get_mutation_names()
            or isinstance(self.node.get_output_spec(), ir.CommBufferLayout)
        ):
            V.graph.wrapper_code.codegen_allocation(self.node)
            return

        # hacky check for if V.kernel is a real kernel or NullHandler
        if (
            hasattr(V.kernel, "args")
            and self.get_name() in V.kernel.inplace_update_buffers
        ):
            input_buffer: Union[ir.DonatedBuffer, ir.Buffer]
            input_buffer_name = V.kernel.inplace_update_buffers[self.get_name()]
            if input_buffer_name in self.scheduler.name_to_donated_buffer:
                input_buffer = self.scheduler.name_to_donated_buffer[
                    input_buffer_name
                ].node
            else:
                input_buffer = self.scheduler.name_to_buf[input_buffer_name].node
            V.graph.wrapper_code.codegen_inplace_reuse(
                input_buffer,
                self.node,
            )
        else:
            V.graph.wrapper_code.codegen_allocation(self.node)

    def can_free(self) -> bool:
        # There's no real allocated buffer, no need to free it
        assert self.node is not None
        if isinstance(self.node.layout, ir.NoneLayout) or is_multi_outputs_template(
            self.node
        ):
            return False
        for use in self.users:
            if isinstance(use.node, OutputNode):
                return False
        return True

    def set_users(self, users: list[NodeUser]) -> None:
        # deduplicate
        result: dict[int, NodeUser] = {}
        for use in users:
            if id(use.node) in result:
                result[id(use.node)] = use.merge(result[id(use.node)])
            else:
                result[id(use.node)] = use
        self.users = list(result.values())

    def get_aliases(self) -> Sequence[str]:
        assert self.node is not None
        return self.node.get_inputs_that_alias_output()

    def get_mutations(self) -> Sequence[str]:
        assert self.node is not None
        return self.node.get_mutation_names()

    def get_device(self) -> Optional[torch.device]:
        return self.node.get_output_spec().get_device()


@dataclasses.dataclass
class SchedulerDonatedBuffer(SchedulerBuffer):
    defining_op: Optional[BaseSchedulerNode] = None


class BaseSchedulerNode:
    group: tuple[torch.device, tuple[tuple[sympy.Expr, ...], ...]]
    read_writes: dependencies.ReadWrites
    unmet_dependencies: OrderedSet[Dep]
    # .min_order and .max_order are only relevant for "grouped" nodes such as FusedSchedulerNode.
    # e.g. if the FusedSchedulerNode includes nodes (op_1, op_2, op_3), and op_X is X-th node
    # in `self.scheduler.nodes`, then for this FusedSchedulerNode, .min_order is 1 and .max_order is 3.
    # For non-"grouped" nodes (i.e. regular SchedulerNode),
    # .min_order = .max_order = X if this node is X-th node in `self.scheduler.nodes`.
    min_order: int
    max_order: int
    mpi_node: MemoryPlanningInfoForNode

    def __init__(self, scheduler: Scheduler) -> None:
        self.scheduler: Scheduler = scheduler
        self.debug_device_str: Callable[[BaseSchedulerNode], list[str]] = (
            lambda *args, **kwargs: []
        )

    def _init_from_node(self, node: ir.Operation) -> None:
        self.node: Optional[ir.Operation] = node
        self.ancestors: OrderedSet[str] = OrderedSet()
        self.last_usage = OrderedSet[
            str
        ]()  # buffers that won't be used after this kernel
        self.written = False
        self.outputs: list[SchedulerBuffer] = [
            SchedulerBuffer(
                scheduler=self.scheduler,
                node=output,
                defining_op=self,
            )
            for output in node.get_outputs()
        ]
        self.outputs_by_name: dict[str, SchedulerBuffer] = {
            buf.get_name(): buf for buf in self.outputs
        }

        # mutation_renames for the current node. Due to potential
        # more mutations happening later, this can be different
        # to Scheduler.mutation_renames. Also this dict should be small
        # since only mutation information relevant to the deps for this
        # node is stored here.
        self.mutation_renames: dict[str, str] = {}

    def __repr__(self) -> str:
        return f"{type(self).__name__}(name={self.get_name()!r})"

    def debug_str(self) -> str:
        """Longer form printout for trace logs"""
        name = self.get_name()
        buf = IndentedBuffer()
        buf.splice(
            f"""\
{name}: {type(self).__name__}({type(getattr(self, "node", None)).__name__})
{name}.writes = {pformat(self.read_writes.writes)}
{name}.unmet_dependencies = {pformat(self.unmet_dependencies)}
{name}.met_dependencies = {pformat(self.read_writes.reads - self.unmet_dependencies)}
{name}.outputs = [
        """
        )
        with buf.indent():
            for out in self.get_outputs():
                buf.splice(out.debug_str())
        buf.writeline("]")

        try:
            buf.splice(self.debug_str_extra())
        except Exception:
            log.warning("Ignoring error in debug_str()", exc_info=True)

        return buf.getrawvalue().rstrip()

    def debug_str_extra(self) -> str:
        return ""

    def _debug_str_for_device(self) -> list[str]:
        return self.debug_device_str(self)

    def debug_str_short(self) -> str:
        maybe_data = getattr(self.node, "data", None)
        data_str = ""
        if isinstance(maybe_data, torch._inductor.ir.Pointwise):
            data_str = ", " + maybe_data.str_helper(
                [maybe_data.get_size()], shorten=False, multiline=False
            )
        elif isinstance(maybe_data, torch._inductor.ir.Reduction):
            data_str = ", " + maybe_data.str_helper(
                [maybe_data.get_reduction_size(), maybe_data.get_reduction_type()],
                shorten=False,
                multiline=False,
            )
        return f"{self}{data_str}"

    def log_details(self) -> None:
        log.info(
            "%s: unmet_dependencies = %s, writes = %s",
            self,
            self.unmet_dependencies,
            self.read_writes.writes,
        )

    def reorder_loops_by_dep_pair(
        self, self_dep: MemoryDep, other_dep: MemoryDep
    ) -> bool:
        return False

    def update_mutated_names(self, renames: dict[str, str]) -> None:
        self.mutation_renames = {
            name: renames[name]
            for name in (dep.name for dep in self.read_writes.reads_and_writes())
            if name in renames
        }
        self.set_read_writes(self.read_writes.rename(self.mutation_renames))

    def add_fake_dep(self, dep: Dep) -> None:
        self.set_read_writes(self.read_writes.with_read(dep))

    def has_aliasing_or_mutation(self) -> bool:
        return any(
            buf.get_aliases() or buf.get_mutations() for buf in self.get_outputs()
        )

    def set_read_writes(self, rw: dependencies.ReadWrites) -> None:
        self.read_writes = rw
        self.unmet_dependencies = self.read_writes.reads
        self.prune_deps()

    def set_last_usage(
        self, future_used_buffers: OrderedSet[str], mutation_real_name: dict[str, str]
    ) -> None:
        used_buffers = self.used_or_aliased_buffer_names()
        used_buffers = OrderedSet(mutation_real_name.get(k, k) for k in used_buffers)
        self.last_usage = used_buffers - future_used_buffers

    def mark_run(self) -> None:
        for buf in self.outputs:
            buf.allocate()

    def used_buffer_names(self) -> OrderedSet[str]:
        return OrderedSet(
            dep.name
            for dep in itertools.chain(self.read_writes.reads, self.read_writes.writes)
        )

    def used_or_aliased_buffer_names(self) -> OrderedSet[str]:
        used_names: OrderedSet[str] = OrderedSet()

        deps = [
            dep.name
            for dep in itertools.chain(self.read_writes.reads, self.read_writes.writes)
        ]
        while len(deps) > 0:
            dep = deps.pop()
            used_names.add(dep)
            if V.graph.name_to_buffer.get(dep):
                deps.extend(
                    alias
                    for alias in V.graph.name_to_buffer[
                        dep
                    ].get_inputs_that_alias_output()
                    if alias not in used_names
                )
        return used_names

    def prune_deps(self) -> None:
        self.unmet_dependencies = OrderedSet(
            dep
            for dep in self.unmet_dependencies
            if dep.name not in self.scheduler.available_buffer_names
        )

    def prune_weak_deps(self) -> None:
        # Prune weak dependencies on operations that have been removed
        def should_prune(dep: Dep) -> bool:
            if not isinstance(dep, WeakDep):
                return False
            op_name = self.scheduler.name_to_buf[dep.name].defining_op_name()
            return op_name in V.graph.removed_operations

        to_remove = OrderedSet(
            dep for dep in self.read_writes.reads if should_prune(dep)
        )
        self.set_read_writes(self.read_writes.remove_reads(to_remove))

    def prune_redundant_deps(
        self, name_to_fused_node: dict[str, BaseSchedulerNode]
    ) -> None:
        _prune_redundant_deps(self, name_to_fused_node, self.scheduler.name_to_buf)

    def get_name(self) -> str:
        assert self.node is not None
        return self.node.get_operation_name()

    def get_first_name(self) -> str:
        return self.get_name()

    @cache_on_self
    def get_operation_names(self) -> OrderedSet[str]:
        return OrderedSet(node.get_name() for node in self.get_nodes())

    @cache_on_self
    def get_buffer_names(self) -> OrderedSet[str]:
        return OrderedSet(out.get_name() for out in self.outputs)

    @cache_on_self
    def can_codegen_in_low_precision(self) -> bool:
        return all(
            isinstance(n, SchedulerNode)
            and can_codegen_without_upcasts(n, disallow_fp32_ops=True)
            for n in self.get_nodes()
        )

    @cache_on_self
    def can_codegen_without_upcasts(self) -> bool:
        return all(
            isinstance(n, SchedulerNode) and can_codegen_without_upcasts(n)
            for n in self.get_nodes()
        )

    def get_nodes(self) -> Sequence[BaseSchedulerNode]:
        return [self]

    def get_outputs(self) -> Sequence[SchedulerBuffer]:
        return self.outputs

    def get_output(self, buf_name: str) -> SchedulerBuffer:
        return self.outputs_by_name[buf_name]

    def get_device(self) -> Optional[torch.device]:
        assert self.node is not None
        return self.node.get_device()

    def is_cpu(self) -> bool:
        device = self.get_device()
        return device is not None and device.type == "cpu"

    def is_gpu(self) -> bool:
        device = self.get_device()
        return device is not None and is_gpu(device.type)

    def is_reduction(self) -> bool:
        return False

    def is_split_scan(self) -> bool:
        return False

    def is_template(self) -> bool:
        return False

    def is_extern(self) -> bool:
        return False

    def is_foreach(self) -> bool:
        return False

    def can_inplace(self, read_dep: dependencies.Dep) -> bool:
        return False

    def has_side_effects(self) -> bool:
        return False

    def decide_inplace_update(self) -> None:
        """
        Decide if there should be inplace updates for the node
        and record the decision in the active kernel.
        """
        from .codegen.wrapper import can_match_buffer_size

        if not (
            isinstance(self, SchedulerNode)
            and config.inplace_buffers
            and V.graph.has_feature(self.get_device(), BackendFeature.INPLACE_BUFFERS)
            and (
                not isinstance(V.kernel, torch._inductor.codegen.simd.SIMDKernel)
                or getattr(V.kernel, "mutations", None) is not None
            )
            # hacky check for if V.kernel is a real kernel or NullHandler
            and hasattr(V.kernel, "args")
        ):
            return

        # NOTE remove V.graph.removed_operations once deps issue is fixed
        inconsequential_nodes = (
            self.ancestors
            | V.graph.removed_operations
            | self.scheduler.completed_operations
        )

        def single_index_in_fused_node(buf_to_be_inplaced: SchedulerBuffer) -> bool:
            # Inside of NodeUser, we track that the read and write are equivalent
            # before deciding if the use can be inplace.
            # But if that use is fused into a larger kernel, we need to check equivalence
            # of other accesses in fused scheduler node as well.
            fused_node = buf_to_be_inplaced.scheduler.get_fused_node(self)
            buf_name = buf_to_be_inplaced.get_name()
            # Dedup read/writes with equivalent indices
            # TODO - would be nice if we could just cache accesses on ReadWrites,
            # and enforce variant that this class & members are functional..
            deps: OrderedSet[Dep] = OrderedSet()
            for user in buf_to_be_inplaced.users:
                user_node = user.node
                if not isinstance(user_node, BaseSchedulerNode):
                    continue

                if (
                    user_node.get_first_name()
                    not in buf_to_be_inplaced.scheduler.name_to_fused_node
                    or buf_to_be_inplaced.scheduler.get_fused_node(user_node)
                    is not fused_node
                ):
                    continue

                deps |= (
                    o
                    for o in user_node.read_writes.reads_and_writes()
                    if o.name == buf_name
                )
                if len(deps) > 1:
                    return False

            return True

        for buf in self.get_outputs():
            buf_node = buf.node
            assert buf_node is not None
            if (
                not buf_node.should_allocate()
                or buf_node.get_inputs_that_alias_output()
                or buf_node.get_mutation_names()
                or buf.get_name() in V.graph.removed_buffers
            ):
                continue

            for read in self.read_writes.reads:
                input_buf: Optional[Union[SchedulerBuffer, SchedulerDonatedBuffer]]
                if read.name in self.scheduler.name_to_donated_buffer:
                    input_buf = self.scheduler.name_to_donated_buffer[read.name]
                else:
                    input_buf = self.scheduler.name_to_buf.get(read.name)

                if (
                    input_buf
                    and V.graph.wrapper_code.can_reuse(input_buf, self)
                    and not isinstance(input_buf.defining_op, NopKernelSchedulerNode)
                ):
                    assert input_buf.users is not None
                    remaining_uses = [
                        x
                        for x in input_buf.users
                        if x.node.get_name() not in inconsequential_nodes
                    ]
                    if (
                        len(remaining_uses) == 1
                        and remaining_uses[0].can_inplace
                        and remaining_uses[0].node is self
                        and input_buf.node is not None
                        and not isinstance(
                            input_buf.node.get_output_spec(),
                            (
                                ir.NoneLayout,
                                ir.MultiOutputLayout,
                                ir.MutationLayoutSHOULDREMOVE,
                            ),
                        )
                        and not (
                            input_buf.defining_op
                            and isinstance(
                                input_buf.defining_op.node,
                                (ir.FallbackKernel, ir.MultiOutput),
                            )
                            and len(input_buf.node.get_inputs_that_alias_output()) > 0
                        )
                        and can_match_buffer_size(input_buf.node, buf.node)
                        and single_index_in_fused_node(input_buf)
                    ):
                        # if there isn't a triton kernel, then we don't need to call triton-specific things.
                        # but TODO this might be a convenient place to signal to the Collective kernels to inplace
                        # (and, can we make "kernel" less generic of a name?)
                        V.kernel.args.make_inplace(input_buf.get_name(), buf.get_name())
                        # mutations not tracked in cpp kernels
                        if isinstance(
                            V.kernel, torch._inductor.codegen.simd.SIMDKernel
                        ):
                            V.kernel.mutations.add(input_buf.get_name())
                            V.kernel.mutations.add(buf.get_name())

                        V.kernel.inplace_update_buffers[buf.get_name()] = (
                            input_buf.get_name()
                        )
                        break

    def codegen_originating_info(
        self, buffer: IndentedBuffer, only_once: bool = True
    ) -> None:
        if not config.comment_origin:
            return

        if only_once and self.written:
            return
        assert self.node is not None
        origins = self.node.get_origins()
        out_lines = []

        for o in origins:
            if o.op == "output":
                # These are boring and samey
                continue

            out_lines.append("")
            # TODO(voz): Should the pragma be constant somewhere?
            out_lines.append("#pragma CMT ORIGIN:")
            op_info_str = f"#pragma CMT {o.op} {o.target}"
            if "seq_nr" in o.meta:
                op_info_str = op_info_str + f" seq_nr:{o.meta['seq_nr']}"
            out_lines.append(op_info_str)
            if "stack_trace" in o.meta:
                stack_trace = f"{o.meta['stack_trace']}"
                stack_trace_last_line = stack_trace.rsplit("|", maxsplit=1)[-1]
                out_lines.append(
                    "#pragma CMT "
                    + stack_trace_last_line.replace("{", "{{")
                    .replace("}", "}}")
                    .replace("\n", "\\")
                    .replace(
                        "\\", "\\\\"
                    )  # For windows safe path, avoid for example \x, \U.
                )
                out_lines.append("#pragma CMT END ORIGIN")
                out_lines.append("")

        if len(out_lines) == 0:
            return

        # TODO(voz): Ostensibly, we should not need this. But there are cases where C++ codegen does
        # not use BracesBuffer, so we have no good indicator of a C++ buffer atm.
        buffer.writelines(out_lines)
        self.written = True

    @cache_on_self
    def get_read_write_buffers_sizes(self) -> int:
        return self.get_read_write_buffers_sizes_impl(
            include_reads=True, include_writes=True
        )

    @cache_on_self
    def get_read_buffer_sizes(self) -> int:
        return self.get_read_write_buffers_sizes_impl(
            include_reads=True, include_writes=False
        )

    @cache_on_self
    def get_write_buffer_sizes(self) -> int:
        return self.get_read_write_buffers_sizes_impl(
            include_reads=False, include_writes=True
        )

    def get_read_write_buffers_sizes_impl(
        self, include_reads: bool, include_writes: bool
    ) -> int:
        return sum(
            self.get_read_write_buffer_accesses(
                include_reads=include_reads, include_writes=include_writes
            ).values(),
            start=0,
        )

    def get_read_write_buffer_accesses(
        self, include_reads: bool, include_writes: bool
    ) -> dict[str, int]:
        """
        Counting the number of bytes accessed for a kernel is
        surprisingly tricky. In particular, there is a differentiation
        between 'theoretical' memory accesses and practical memory
        accesses. For example, a layernorm kernel may actually access an
        input 3 times, but in theory, it only needs to access its input
        once (and may be optimized to do so through say, persistent
        reductions)

        Another example is that even though a buffer is passed in, we may
        not access the entire buffer. This may occur if we are accessing
        a slice of the buffer. Another tricky case is for indirect
        indexing, where the amount of bytes accessed depends on the
        values of the input.

        What this function aims to compute is the memory accesses for
        worst-case inputs, best-case optimization. What this means is
        that for each buffer we compute the amount of potential accesses in two ways and take the minimum.

        1. Numel in ranges multiplied by number of deps the buffer has
        2. The buffer size

        Returns memory accesses per buffer.
        """
        if isinstance(self, NopKernelSchedulerNode):
            return {}
        if isinstance(self, ExternKernelSchedulerNode) and isinstance(
            self.node, MultiOutput
        ):
            # todo: Calculate this - it's kinda annoying.
            return {}
        if (
            isinstance(self, ExternKernelSchedulerNode)
            and isinstance(self.node, ir.FallbackKernel)
            and self.node.op_overload
            is torch._prims.rng_prims.graphsafe_run_with_rng_state
        ):
            return {}

        def try_size_hint(s: sympy.Expr) -> int:
            return V.graph.sizevars.size_hint(s, fallback=0)

        if isinstance(self, SchedulerNode):
            node_numel = try_size_hint(
                sympy_product(self.get_ranges()[0])
                * sympy_product(self.get_ranges()[1]),
            )
        else:
            node_numel = int(1e9)
        buf_accesses = collections.defaultdict(list)

        if include_reads:
            for dep in self.read_writes.reads:
                buf_accesses[dep.name].append(dep)

        if include_writes:
            for dep in self.read_writes.writes:
                buf_accesses[dep.name].append(dep)

        reads = (
            OrderedSet(dep.name for dep in self.read_writes.reads)
            if include_reads
            else OrderedSet()
        )
        writes = (
            OrderedSet(dep.name for dep in self.read_writes.writes)
            if include_writes
            else OrderedSet()
        )

        def is_materialized(buf: str, snodes: Sequence[BaseSchedulerNode]) -> bool:
            users = self.scheduler.name_to_buf[buf].users
            buf_uses = OrderedSet(user.node for user in users)
            return len(buf_uses - OrderedSet(snodes)) > 0

        if isinstance(self, FusedSchedulerNode):
            removed_buffers = OrderedSet(
                dep for dep in writes if not is_materialized(dep, self.snodes)
            )
            writes = writes - removed_buffers
            reads = reads - removed_buffers

        buf_byte_accesses: dict[str, int] = {}

        for buf_name in reads | writes:
            buf_accessed_elems = sum(node_numel for dep in buf_accesses[buf_name])
            buf: Union[ir.Buffer, ir.TensorBox, ir.TorchBindObject]
            if buf_name in V.graph.name_to_buffer:
                buf = V.graph.name_to_buffer[buf_name]
            elif buf_name in V.graph.graph_inputs:
                buf = V.graph.graph_inputs[buf_name]
            else:
                continue

            def get_buf_bytes(
                buf: Optional[Union[ir.Buffer, ir.TensorBox, ir.TorchBindObject]],
            ) -> int:
                if not buf:
                    return 0

                if isinstance(buf, ir.TorchBindObject):
                    return buf.get_buf_bytes()
                elif isinstance(buf.layout, MultiOutputLayout):
                    # Kind of a lazy way to get the MultiOutput nodes corresponding to
                    # a MultiOutputLayout
                    users = self.scheduler.name_to_buf[buf.get_name()].users
                    tot = 0
                    for user in users:
                        assert isinstance(user.node, BaseSchedulerNode)
                        if isinstance(user.node.node, MultiOutput):
                            for sched_buf in user.node.get_outputs():
                                tot += get_buf_bytes(sched_buf.node)
                        else:
                            # Buf is a MultiOutputLayout but not all of its
                            # users are MultiOutputs...
                            # TODO: Figure out what's going on
                            return 0
                    return tot
                elif isinstance(buf.layout, ir.NoneLayout):
                    return sum(
                        get_buf_bytes(V.graph.get_buffer(mut_name))
                        for mut_name in buf.get_mutation_names()
                    )
                else:
                    buf_elems = try_size_hint(sympy_product(buf.get_size()))
                    return get_dtype_size(buf.get_dtype()) * min(
                        buf_accessed_elems, buf_elems
                    )

            buf_bytes = get_buf_bytes(buf)
            if buf_name not in buf_byte_accesses:
                buf_byte_accesses[buf_name] = buf_bytes
            else:
                buf_byte_accesses[buf_name] += buf_bytes

        return buf_byte_accesses

    @cache_on_self
    def estimate_flops(self) -> int | None:
        if self.node is None:
            return None
        fx_node = self.node.get_origin_node()
        if fx_node is None:
            return None

        flops = count_flops_fx(fx_node)
        if flops is None:
            return None

        resolved_flops = V.graph.sizevars.size_hint(flops, fallback=0)
        counters["inductor"]["flop_count"] += resolved_flops
        return resolved_flops

    @cache_on_self
    def get_estimated_runtime(self) -> float:
        """
        Returns estimated op runtime in nanoseconds (ns)
        """
        buf = self.get_nodes()[0].get_outputs()[0]
        layout = buf.node.get_output_spec()
        if not is_gpu(get_device_type(layout)):
            # default to no reordering based on runtime
            return 0

        # Collective kernels
        if is_collective(self.node):
            assert isinstance(self.node, ir.IRNode)
            try:
                return estimate_nccl_collective_runtime(self.node)
            except ValueError as e:
                # We don't know how to estimate runtime for this collective,
                # falling back to 0
                log.info(e)
                return 0
            except TypeError as e:
                # this happens when the collective is not of type ir._CollectiveKernel
                log.info(e)
                return 0

        elif is_wait(self.node):
            # ir.Wait is only used for collective ops.
            # The time needed for the collective op is already estimated and considered
            # when we are processing the collective op IR node, so ir.Wait takes 0 time
            # since it doesn't take extra time to get the result after the collective is completed.
            return 0

        dtype = buf.node.maybe_get_dtype()
        try:
            gpu_memory_bandwidth = get_gpu_dram_gbps()
            gpu_flops = get_device_tflops(dtype) * 10**12
            # If cudaGetDeviceProperties returns 0 for gpu_memory_bandwidth or gpu_flops
            # there is a chance to continue execution successfully. Otherwise, it would fail with
            # ZeroDivisionError below.
            if gpu_memory_bandwidth <= 0:
                raise AssertionError(
                    f"gpu_memory_bandwidth cannot be <= 0, but got {gpu_memory_bandwidth}"
                )
            if gpu_flops <= 0:
                raise AssertionError(f"gpu_flops cannot be <= 0, but got {gpu_flops}")
        except Exception:
            return 0

        flops_est = self.estimate_flops()

        if flops_est == 0 or flops_est is None:
            # no flops estimate, so fall back to memory estimate
            return self.get_read_write_buffers_sizes() / gpu_memory_bandwidth

        # TODO(xmfan): find a better heuristic to model FLOPS/latency relationship
        factor = 1.0
        counted_bytes = self.get_read_write_buffers_sizes()
        counted_bytes = 0 if counted_bytes is None else counted_bytes
        compute_time = (factor * flops_est / gpu_flops) * 1e9
        transfer_time = counted_bytes / gpu_memory_bandwidth

        # Return estimated runtime in nanoseconds
        return max(compute_time, transfer_time)

    def get_template_node(self) -> Optional[ir.TemplateBuffer]:
        return None

    def get_template_node_or_throw(self) -> ir.TemplateBuffer:
        template = self.get_template_node()
        assert template is not None
        return template

    @staticmethod
    def get_prologue_template_epilogue(
        nodes: list[BaseSchedulerNode],
    ) -> tuple[list[BaseSchedulerNode], BaseSchedulerNode, list[BaseSchedulerNode]]:
        """
        For the list of nodes, get the prologue, template, and epilogue
        """
        template_index = next(i for i, n in enumerate(nodes) if n.is_template())

        prologue = nodes[:template_index]
        template_node = nodes[template_index]
        epilogue = nodes[template_index + 1 :]
        return prologue, template_node, epilogue


class WhyNoFuse:
    # TODO when we drop support for Python < 3.10, we can use
    # @dataclass(slots=True) instead of manually specifying __slots__.
    __slots__ = ["name1", "name2", "reason", "args"]
    reason: str
    args: tuple[Any, ...]

    def __init__(self, node1: BaseSchedulerNode, node2: BaseSchedulerNode) -> None:
        self.name1 = node1.get_name()
        self.name2 = node2.get_name()

    def __call__(self, reason: str, *args: Any) -> None:
        self.reason = reason
        self.args = args
        fusion_log.debug(self)

    def __str__(self) -> str:
        return f"cannot fuse {self.name1} with {self.name2}: " + (
            self.reason % self.args
        )


def pformat(obj: Any) -> str:
    if isinstance(obj, (OrderedSet, set)):  # noqa: set_linter
        # pformat has trouble with sets of sympy exprs
        obj = sorted(obj, key=str)
    result = pprint.pformat(obj, indent=4)
    if "\n" in result:
        return f"\n{textwrap.indent(result, ' ' * 4)}"
    return result


class OutputNode:
    def __init__(self, dep: StarDep) -> None:
        self.unmet_dependencies = OrderedSet([dep])

    def is_reduction(self) -> bool:
        return False

    def get_inputs_that_alias_output(self) -> Sequence[str]:
        return ()

    def get_name(self) -> str:
        return "OUTPUT"

    __repr__ = get_name


def _prune_redundant_deps(
    node: BaseSchedulerNode,
    name_to_fused_node: dict[str, BaseSchedulerNode],
    name_to_buf: dict[str, SchedulerBuffer],
) -> None:
    """
    Prunes weakdeps intended for mutation ordering
    on an upstream fused node if after fusion there is another dependency
    on the fused upstream node, making the weakdep redundant

    In essence this enforces an ordering on fusions. As fusions occur, weakdeps will
    be incrementally removed, enabling other fusions, ensuring they are fused in order.
    """
    name_to_dep_count: Counter[str] = collections.Counter()

    for dep in node.unmet_dependencies:
        if not isinstance(dep, WeakDep):
            op_name = name_to_buf[dep.name].defining_op_name()
            name_to_dep_count[name_to_fused_node[op_name].get_name()] += 1

    def should_prune(dep: Dep) -> bool:
        if isinstance(dep, WeakDep):
            op_name = name_to_buf[dep.name].defining_op_name()
            is_redundant = name_to_dep_count[name_to_fused_node[op_name].get_name()] > 0
            # These can occur because fused nodes always gather deps from their snodes
            # If B has a weakdep on A
            # B gets fused with C, then any time BC is fused, the weakdep will reappear
            is_self_dep = name_to_fused_node[op_name] == node
            return is_redundant or is_self_dep
        else:
            return False

    deps_to_prune = OrderedSet(
        dep for dep in node.unmet_dependencies if should_prune(dep)
    )

    if deps_to_prune:
        node.unmet_dependencies = node.unmet_dependencies - deps_to_prune
        node.set_read_writes(node.read_writes.remove_reads(deps_to_prune))


class ExternKernelSchedulerNode(BaseSchedulerNode):
    def __init__(self, scheduler: Scheduler, node: ir.Operation) -> None:
        super().__init__(scheduler)
        self._init_from_node(node)
        self.set_read_writes(node.get_read_writes())

    def debug_str_extra(self) -> str:
        return f"{self.get_name()}.node.kernel = {getattr(self.node, 'python_kernel_name', None)}"

    def is_extern(self) -> bool:
        return True

    def has_side_effects(self) -> bool:
        assert self.node is not None
        return hasattr(self.node, "has_side_effects") and self.node.has_side_effects()


class NopKernelSchedulerNode(BaseSchedulerNode):
    def __init__(self, scheduler: Scheduler, node: ir.Operation) -> None:
        super().__init__(scheduler)
        self._init_from_node(node)
        self.set_read_writes(node.get_read_writes())


class SchedulerNode(BaseSchedulerNode):
    """
    A SchedulerNode is a node for scheduling that encapsulates either
    a ComputedBuffer or a TemplateBuffer.
    """

    _sizes: tuple[Sequence[sympy.Expr], ...]
    _body: LoopBody

    def __init__(
        self,
        scheduler: Scheduler,
        node: Union[ir.ComputedBuffer, ir.TemplateBuffer],
    ) -> None:
        super().__init__(scheduler)
        self._init_from_node(node)
        self._compute_attrs()

    def _compute_attrs(
        self,
        extra_indexing_constraints: Optional[tuple[dict[Any, Any], list[Any]]] = None,
        recompute_sizes_body_func: Optional[Callable[_P, _T]] = None,
    ) -> None:
        assert isinstance(self.node, (ir.ComputedBuffer, ir.TemplateBuffer))
        self._sizes, body = self.node.simplify_and_reorder(
            extra_indexing_constraints=extra_indexing_constraints,
            recompute_sizes_body_func=recompute_sizes_body_func,
        )
        self._body = body  # type: ignore[assignment]

        device = self.node.get_device_or_error()
        group_fn = self.scheduler.get_backend(device).group_fn
        self.group = (device, group_fn(self._sizes))

        # Don't normalize since normalization will merge loops which
        # makes it hard to decide new loop orders.
        should_normalize = not config.loop_ordering_after_fusion or not is_gpu(
            device.type
        )

        if isinstance(self.node, ir.TemplateBuffer):
            self.set_read_writes(
                self.node.extract_read_writes(normalize=should_normalize)
            )
        else:
            self.set_read_writes(
                dependencies.extract_read_writes(
                    self._body, *self._sizes, normalize=should_normalize
                )
            )

    def recompute_size_and_body(
        self,
        extra_indexing_constraints: Optional[tuple[dict[Any, Any], list[Any]]] = None,
        recompute_sizes_body_func: Optional[Callable[..., Any]] = None,
    ) -> None:
        self._compute_attrs(
            extra_indexing_constraints=extra_indexing_constraints,
            recompute_sizes_body_func=recompute_sizes_body_func,
        )

    def refresh_dependencies(
        self, normalize: bool, need_clear_tiling_cache: bool
    ) -> None:
        # Fake dependencies are added manually. They can not be analyzed from
        # extract_read_writes. Find them out and apply manually.
        fake_deps: OrderedSet[Dep] = OrderedSet(
            dep for dep in self.read_writes.reads if isinstance(dep, (WeakDep, StarDep))
        )

        # don't normalize since the loop order may need to be further changed
        # later
        self.set_read_writes(
            dependencies.extract_read_writes(
                self._body, *self._sizes, normalize=normalize
            )
            .with_read(fake_deps)
            .rename(self.mutation_renames)
        )

        self.pointwise_read_writes.clear_cache(self)

        if need_clear_tiling_cache:
            from .codegen.simd import SIMDScheduling

            # TODO(shunting) if this cause compilation time increase when
            # enabling LOAF by default, try just clearing the specific cache
            # entry by using a customized cache implementation rather than
            # lru_cache.
            SIMDScheduling.candidate_tilings.cache_clear()

    def apply_new_loop_order(self, new_order: Sequence[int]) -> None:
        self._body = self._body.reorder_iter_loops(
            new_order,
        )
        self._sizes = self._body.sizes

        self.refresh_dependencies(normalize=False, need_clear_tiling_cache=True)

    def expand_dimension_for_pointwise_node(
        self, dimension: int, new_range: int
    ) -> None:
        assert isinstance(self.node, (ir.ComputedBuffer, ir.TemplateBuffer))

        self._body = self._body.expand_dimension_for_pointwise_node(
            dimension, new_range
        )
        self._sizes = self._body.sizes

        device = self.node.get_device_or_error()
        group_fn = self.scheduler.get_backend(device).group_fn
        self.group = (device, group_fn(self._sizes))

        # Need normalize the prefix name to facilitate finding common dependencies
        self.refresh_dependencies(normalize=True, need_clear_tiling_cache=True)

    def merge_loops(self) -> None:
        self._body = self._body.merge_loops()
        self._sizes = self._body.sizes

        # merge_loops is called after loop reordering.
        # We still need retain fake dependencies since codegen the
        # estimated amount of memory access rely on them.
        #
        # Merge loops does not affect the tiling decision. So we
        # don't need clear the tiling cache.
        self.refresh_dependencies(normalize=True, need_clear_tiling_cache=False)

    def reorder_loops_by_dep_pair(
        self, self_dep: MemoryDep, other_dep: MemoryDep
    ) -> bool:
        new_order = None
        self_sizes = self._sizes[0]
        if len(self_sizes) == self_dep.num_vars == other_dep.num_vars:
            new_order = self_dep.decide_loop_order_to_match(other_dep)

        if new_order:
            metrics.num_loop_reordering += 1
            loop_ordering_log.debug(
                "Reorder loops for %s with order %s", self.get_name(), new_order
            )
            self.apply_new_loop_order(new_order)
            return True
        else:
            loop_ordering_log.debug(
                "Don't reordering %s because we can not decide the suitable loop order",
                self.get_name(),
            )
            return False

    def debug_str_extra(self) -> str:
        name = self.get_name()
        lines = [
            f"{name}.group.device = {self.group[0]}",
            f"{name}.group.iteration = {self.group[1]}",
            f"{name}.sizes = {self._sizes}",
        ]
        for dep in self.read_writes.reads_and_writes():
            if not isinstance(dep, WeakDep):
                buf_name = dep.name
                buf = V.graph.get_buffer(buf_name)
                if not isinstance(buf, ir.TorchBindObject):
                    lines.append(f"{buf_name}_layout = {pformat(buf.layout)}")
        if isinstance(self._body, LoopBody):
            lines.append(f"class {name}_loop_body:")
            lines.append(textwrap.indent(self._body.debug_str(), "    "))

        assert self.node is not None
        lines.extend(self._debug_str_for_device())

        return "\n".join(lines)

    def get_ranges(self) -> Sequence[Sequence[sympy.Expr]]:
        return self._sizes

    def is_reduction(self) -> bool:
        assert isinstance(self.node, (ir.ComputedBuffer, ir.TemplateBuffer)), (
            f"{type(self.node)=}"
        )
        return bool(self.node.get_reduction_type())

    def is_split_scan(self) -> bool:
        assert isinstance(self.node, (ir.ComputedBuffer, ir.TemplateBuffer)), (
            f"{type(self.node)=}"
        )
        return isinstance(self.node, ir.ComputedBuffer) and isinstance(
            self.node.data, ir.SplitScan
        )

    def is_template(self) -> bool:
        return isinstance(self.node, ir.TemplateBuffer)

    def get_template_node(self) -> Optional[ir.TemplateBuffer]:
        return self.node if isinstance(self.node, ir.TemplateBuffer) else None

    def run(self, *index_vars: Sequence[sympy.Expr]) -> None:
        self.decide_inplace_update()
        self.mark_run()
        self.codegen(index_vars)

    def ranges_from_index_vars(
        self, index_vars: Sequence[Sequence[sympy.Expr]]
    ) -> dict[sympy.Expr, sympy.Expr]:
        sizes = self._sizes
        assert sum(map(len, sizes)) == sum(map(len, index_vars))
        var_ranges = dict(
            zip(
                itertools.chain.from_iterable(index_vars),
                itertools.chain.from_iterable(sizes),
            )
        )
        return var_ranges

    def codegen(self, index_vars: Sequence[Sequence[sympy.Expr]]) -> None:
        """
        Generate code for this node using the provided index variables.

        This method sets up the appropriate context for code generation, including
        simplifying indexing expressions based on the variable ranges, and then
        calls the node's body function with the index variables.

        Args:
            index_vars: A sequence of sequences of sympy expressions representing
                        the index variables for each dimension of the computation.
        """
        var_ranges = self.ranges_from_index_vars(index_vars)
        try:
            with (
                V.set_ops_handler(SimplifyIndexing(V.get_ops_handler(), var_ranges)),
                V.kernel.set_current_node(self),
            ):
                self._body(*index_vars)
        except Exception:
            log.fatal("Error in codegen for %s", self.node)
            raise

    def pointwise_or_reduction_read_writes(
        self, pointwise: bool = True
    ) -> dependencies.ReadWrites:
        """
        Get the memory dependencies in either the pointwise or the reduction axes.
        """
        keep_sizes, ignore_sizes = self._sizes if pointwise else reversed(self._sizes)
        return dependencies.extract_read_writes(
            self._body, keep_sizes, hidden_args=[[sympy.S.Zero] * len(ignore_sizes)]
        )

    @cache_on_self
    def pointwise_read_writes(self) -> dependencies.ReadWrites:
        """
        Get the memory dependencies in the non-reduction axes.
        """
        return self.pointwise_or_reduction_read_writes(pointwise=True)

    @cache_on_self
    def reduction_read_writes(self) -> dependencies.ReadWrites:
        """
        Get the memory dependencies in the reduction axes.
        """
        return self.pointwise_or_reduction_read_writes(pointwise=False)

    def can_inplace(self, read_dep: dependencies.Dep) -> bool:
        if self.is_template():
            return False
        if any(out.get_aliases() for out in self.get_outputs()):
            return False
        if len(self.read_writes.writes) == 1 and isinstance(
            read_dep, dependencies.MemoryDep
        ):
            write_dep = next(iter(self.read_writes.writes))
            assert isinstance(write_dep, dependencies.MemoryDep), f"{type(write_dep)=}"
            return read_dep.index == write_dep.index and read_dep.size == write_dep.size
        return False

    @cache_on_self
    def _get_atomic_add_buffers(self) -> OrderedSet[str]:
        buffers_store_as_atomic_add: OrderedSet[str] = OrderedSet()
        if isinstance(self._body, LoopBody):
            for node in self._body.get_nodes():
                if (
                    node.op == "call_method"
                    and node.target == "store"
                    and (
                        ("mode" in node.kwargs and node.kwargs["mode"] == "atomic_add")
                        or (len(node.args) == 5 and node.args[4] == "atomic_add")
                    )
                ):
                    buffers_store_as_atomic_add.add(
                        node.kwargs["name"]
                        if "name" in node.kwargs
                        else (node.args[1] if len(node.args) >= 2 else "")
                    )
        return buffers_store_as_atomic_add

    @cache_on_self
    def has_side_effects(self) -> bool:
        # self._body is None sometimes that's why this check was added
        if self._body is not None and self._body.has_op("device_assert_async"):
            return True
        return super().has_side_effects()


def refresh_group_node_dependencies(
    group_snode: Union[FusedSchedulerNode, GroupedSchedulerNode],
) -> None:
    snodes = group_snode.snodes
    group_snode.set_read_writes(
        dependencies.ReadWrites.merge_list([x.read_writes for x in snodes])
    )

    group_snode.unmet_dependencies = (
        OrderedSet(
            dep
            for dep in OrderedSet.union(*[x.unmet_dependencies for x in snodes])
            if dep.name not in group_snode.get_buffer_names()
        )
        - group_snode.read_writes.writes
    )


def init_group_node(
    group_snode: Union[FusedSchedulerNode, GroupedSchedulerNode],
    scheduler: Scheduler,
    snodes: list[BaseSchedulerNode],
) -> None:
    assert isinstance(group_snode, (FusedSchedulerNode, GroupedSchedulerNode))
    group_snode.snodes = snodes
    group_snode.scheduler = scheduler
    group_snode.node = None
    group_snode.ancestors = OrderedSet.union(
        *[x.ancestors for x in snodes if x.ancestors is not None]
    )

    refresh_group_node_dependencies(group_snode)

    group_snode.min_order = min(x.min_order for x in group_snode.snodes)
    group_snode.max_order = max(x.max_order for x in group_snode.snodes)
    group_snode.outputs_by_name = {
        buf.get_name(): buf for buf in group_snode.get_outputs()
    }


class FusedSchedulerNode(BaseSchedulerNode):
    """
    This is a "fake" scheduler node that represents a group of scheduler nodes
    that are meant to be fused together. The way it does this is by maintaining
    its unmet dependencies as the union of its constituent nodes.
    """

    snodes: list[BaseSchedulerNode]

    @classmethod
    def fuse(
        cls, node1: BaseSchedulerNode, node2: BaseSchedulerNode
    ) -> FusedSchedulerNode:
        assert node1.scheduler is node2.scheduler
        assert isinstance(node1, (SchedulerNode, FusedSchedulerNode))
        if node1.is_template() and isinstance(node2, ExternKernelSchedulerNode):
            # Fuse multi outputs template and its outputs
            #   * Node1 has memorydep of MultiOutput in reads
            #   * Node2 has StarDep of MultiOutput in writes
            # Rewrite the Node2' StarDep to MemoryDep, because calculate score_fusion_memory
            # of the template node and its epilogue requires the same type of dependencies
            assert isinstance(node2.node, MultiOutput)
            assert len(node2.read_writes.writes) == 1
            assert isinstance(next(iter(node2.read_writes.writes)), StarDep)
            name = next(iter(node2.read_writes.writes)).name
            template_nodes = [node for node in node1.get_nodes() if node.is_template()]
            assert len(template_nodes) == 1
            template_node = template_nodes[0]
            assert len(template_node.read_writes.writes) == 1
            write = next(iter(template_node.read_writes.writes))
            assert isinstance(write, MemoryDep)
            node2.read_writes.writes = OrderedSet(
                [
                    MemoryDep(
                        name, write.index, write.var_names, write.size, write.mode
                    ),
                ]
            )
        else:
            assert isinstance(node2, (SchedulerNode, FusedSchedulerNode))
        nodes = list(itertools.chain(node1.get_nodes(), node2.get_nodes()))
        return cls(node1.scheduler, nodes)

    @cache_on_self
    def estimate_flops(self) -> int | None:
        # don't increment counters in fused methods so we don't double count
        fps = list(
            filter(
                None,
                (
                    node.estimate_flops()
                    for node in self.get_nodes()
                    if node.is_template() or node.is_extern()
                ),
            )
        )
        if len(fps) == 0:
            return None
        ret = sum(fps)
        return ret

    def reorder_loops_by_dep_pair(
        self, self_dep: MemoryDep, other_dep: MemoryDep
    ) -> bool:
        """
        Return true if a loop reordering is performed.
        """
        if self.is_template():
            # We can not really reorder loops for a triton template
            return False
        self_sizes = None
        for snode in self.snodes:
            assert isinstance(snode, SchedulerNode)
            if self_sizes is not None and tuple(self_sizes) != tuple(snode._sizes[0]):
                loop_ordering_log.debug(
                    "Can not reorder fused node due to different sizes"
                )
                return False
            self_sizes = snode._sizes[0]
        new_order = None

        assert self_sizes is not None
        if len(self_sizes) == self_dep.num_vars == other_dep.num_vars:
            new_order = self_dep.decide_loop_order_to_match(other_dep)

        if not new_order:
            loop_ordering_log.debug(
                "Dont reordering fused node %s because we can not decide the suitable loop order",
                self.get_name(),
            )
            return False
        metrics.num_loop_reordering += 1
        loop_ordering_log.debug(
            "Reorder loops for fused node %s with order %s", self.get_name(), new_order
        )
        for snode in self.snodes:
            assert isinstance(snode, SchedulerNode)
            snode.apply_new_loop_order(new_order)

        refresh_group_node_dependencies(self)
        return True

    def __init__(self, scheduler: Scheduler, snodes: list[BaseSchedulerNode]) -> None:
        super().__init__(scheduler)
        init_group_node(self, scheduler, snodes)
        self.users: list[NodeUser] = []
        self.group = max(snodes, key=lambda x: int(x.is_reduction())).group

    @cache_on_self
    def get_name(self) -> str:
        return "_".join([x.get_name() for x in self.snodes])

    def get_first_name(self) -> str:
        return self.snodes[0].get_name()

    @cache_on_self
    def get_buffer_names(self) -> OrderedSet[str]:
        return OrderedSet.union(*[x.get_buffer_names() for x in self.snodes])

    def get_outputs(self) -> list[SchedulerBuffer]:
        result: list[SchedulerBuffer] = []
        for node in self.snodes:
            result.extend(node.get_outputs())
        return result

    def debug_str_extra(self) -> str:
        lines = [
            f"{self.get_name()}.snodes[{i}] =\n{node.debug_str()}"
            for i, node in enumerate(self.snodes)
        ]
        node = self.snodes[0].node
        if node is not None:
            lines.extend(self._debug_str_for_device())

        return textwrap.indent("\n".join(lines).rstrip(), "    ")

    def debug_str_short(self) -> str:
        snodes_str = [node.debug_str_short() for node in self.snodes]
        return f"{self}, snodes: {snodes_str}"

    def set_last_usage(
        self, future_used_buffers: OrderedSet[str], mutation_real_name: dict[str, str]
    ) -> None:
        # Set self.last_usage using the global information
        # This will be used for inter-kernel optimisations
        super().set_last_usage(future_used_buffers, mutation_real_name)
        # Set self.last_usage on the snodes
        # This will be used for optimisations within the kernel
        future_used_buffers: OrderedSet[str] = OrderedSet()
        for node in reversed(self.snodes):
            node.set_last_usage(future_used_buffers, mutation_real_name)
            future_used_buffers.update(node.last_usage)

    @cache_on_self
    def used_buffer_names(self) -> OrderedSet[str]:
        return OrderedSet.union(*[x.used_buffer_names() for x in self.snodes])

    @cache_on_self
    def used_or_aliased_buffer_names(self) -> OrderedSet[str]:
        return OrderedSet.union(
            *[x.used_or_aliased_buffer_names() for x in self.snodes]
        )

    def get_nodes(self) -> Sequence[BaseSchedulerNode]:
        return self.snodes

    def __repr__(self) -> str:
        return f"{type(self).__name__}(nodes={self.get_name()})"

    @cache_on_self
    def is_reduction(self) -> bool:
        return any(x.is_reduction() for x in self.snodes)

    @cache_on_self
    def is_split_scan(self) -> bool:
        return any(x.is_split_scan() for x in self.snodes)

    @cache_on_self
    def is_template(self) -> bool:
        return any(x.is_template() for x in self.snodes)

    @cache_on_self
    def get_template_node(self) -> Optional[ir.TemplateBuffer]:
        for node in self.snodes:
            if node.is_template():
                return node.get_template_node()
        return None

    def get_device(self) -> torch.device:
        return self.group[0]

    @cache_on_self
    def has_aliasing_or_mutation(self) -> bool:
        return any(x.has_aliasing_or_mutation() for x in self.snodes)

    # None of these need to be implemented, as a FusedSchedulerNode is just an
    # abstraction for scheduling purposes
    def update_mutated_names(self, renames: dict[str, str]) -> None:
        raise NotImplementedError

    def add_fake_dep(self, name: Dep) -> None:
        raise NotImplementedError

    def can_inplace(self, read_dep: dependencies.Dep) -> bool:
        raise NotImplementedError

    def debug_str(self) -> str:
        """Longer form printout for trace logs"""
        name = self.get_name()
        node_typestr = ",".join(type(n).__name__ for n in self.snodes)
        buf = IndentedBuffer()
        buf.splice(
            f"""\
{name}: {type(self).__name__}({node_typestr})
{name}.writes = {pformat(self.read_writes.writes)}
{name}.unmet_dependencies = {pformat(self.unmet_dependencies)}
{name}.met_dependencies = {pformat(self.read_writes.reads - self.unmet_dependencies)}
{name}.outputs = [
            """
        )
        with buf.indent():
            for out in self.get_outputs():
                buf.splice(out.debug_str())
        buf.writeline("]")

        try:
            buf.splice(self.debug_str_extra())
        except Exception:
            log.warning("Ignoring error in debug_str()", exc_info=True)

        return buf.getrawvalue().rstrip()

    @cache_on_self
    def has_side_effects(self) -> bool:
        if self.snodes is not None:
            return any(node.has_side_effects() for node in self.snodes)
        return super().has_side_effects()


class ForeachKernelSchedulerNode(FusedSchedulerNode):
    """
    This is a schedular node that consists of a set of scheduler nodes that
    has no data dependencies among them and can be executed in parallel.
    """

    def get_consumer_subnode_for(
        self, producer: BaseSchedulerNode
    ) -> Optional[BaseSchedulerNode]:
        for buf in producer.get_outputs():
            if buf.get_name() in self.read_to_node:
                return self.read_to_node[buf.get_name()]

        return None

    def get_producer_subnode_for(
        self, consumer: BaseSchedulerNode
    ) -> Optional[BaseSchedulerNode]:
        producers = OrderedSet[BaseSchedulerNode]()
        for rd in consumer.read_writes.reads:
            if rd.name not in self.scheduler.name_to_buf:
                continue

            node_name = self.scheduler.name_to_buf[rd.name].defining_op_name()
            if node_name in self.name_to_node:
                producers.add(self.name_to_node[node_name])

        # Don't permit fusion if there are multiple subnodes
        # that this consumer reads from
        if len(producers) == 1:
            return next(iter(producers))
        else:
            return None

    @classmethod
    def can_fuse(cls, producer: BaseSchedulerNode, consumer: BaseSchedulerNode) -> bool:
        why = WhyNoFuse(producer, consumer)
        if producer.is_foreach() and consumer.is_foreach():
            producer = typing.cast(ForeachKernelSchedulerNode, producer)
            consumer = typing.cast(ForeachKernelSchedulerNode, consumer)
            foreach_match = len(producer.snodes) == len(consumer.snodes)
            if not foreach_match:
                why("foreach do not have same length")
            return foreach_match and all(
                producer.scheduler.can_fuse(l, r)
                for l, r in zip(producer.snodes, consumer.snodes)
            )
        elif consumer.is_foreach():
            if producer.is_reduction():
                why(
                    "candidate producer is a reduction, foreach ops cannot be fused with reductions currently"
                )
                return False

            consumer = typing.cast(ForeachKernelSchedulerNode, consumer)
            consumer_subnode = consumer.get_consumer_subnode_for(producer)
            if consumer_subnode is not None:
                return consumer.scheduler.can_fuse(producer, consumer_subnode)

            why("candidate producer is not dep of any foreach consumer")
            return False

        elif producer.is_foreach():
            if consumer.is_reduction():
                why(
                    "candidate consumer is a reduction, foreach ops cannot be fused with reductions currently"
                )
                return False

            producer = typing.cast(ForeachKernelSchedulerNode, producer)
            producer_subnode = producer.get_producer_subnode_for(consumer)
            if producer_subnode is not None:
                return producer.scheduler.can_fuse(producer_subnode, consumer)

            why("candidate consumer has no dep in any foreach producer")
            return False

        raise AssertionError(
            "At least one node passed to ForeachKernelSchedulerNode.can_fuse should be a foreach node"
        )

    @classmethod
    def fuse(
        cls, producer: BaseSchedulerNode, consumer: BaseSchedulerNode
    ) -> ForeachKernelSchedulerNode:
        assert producer.is_foreach() or consumer.is_foreach()
        if producer.is_foreach():
            producer = typing.cast(ForeachKernelSchedulerNode, producer)
            use_custom_partition_algo = producer.use_custom_partition_algo
            enable_autotune = producer.enable_autotune
        else:
            consumer = typing.cast(ForeachKernelSchedulerNode, consumer)
            use_custom_partition_algo = consumer.use_custom_partition_algo
            enable_autotune = consumer.enable_autotune
        prev_node_1 = None
        prev_node_2 = None
        fused_nodes: list[BaseSchedulerNode]
        if producer.is_foreach() and consumer.is_foreach():
            producer = typing.cast(ForeachKernelSchedulerNode, producer)
            consumer = typing.cast(ForeachKernelSchedulerNode, consumer)
            fused_nodes = [
                FusedSchedulerNode.fuse(l, r)
                for l, r in zip(producer.snodes, consumer.snodes)
            ]
        elif producer.is_foreach():
            producer = typing.cast(ForeachKernelSchedulerNode, producer)
            producer_subnode = producer.get_producer_subnode_for(consumer)
            fused_nodes = []
            prev_node_1 = producer
            prev_node_2 = None
            for node in producer.snodes:
                if node is producer_subnode:
                    new_node = FusedSchedulerNode.fuse(node, consumer)
                    prev_node_2 = new_node
                    fused_nodes.append(new_node)
                else:
                    fused_nodes.append(node)

        elif consumer.is_foreach():
            consumer = typing.cast(ForeachKernelSchedulerNode, consumer)
            consumer_subnode = consumer.get_consumer_subnode_for(producer)
            fused_nodes = []
            prev_node_1 = consumer
            prev_node_2 = None

            for node in consumer.snodes:
                if node is consumer_subnode:
                    new_node = FusedSchedulerNode.fuse(producer, node)
                    prev_node_2 = new_node
                    fused_nodes.append(new_node)
                else:
                    fused_nodes.append(node)
        else:
            raise AssertionError(
                "At least one node passed to ForeachKernelSchedulerNode.fuse should be a foreach node"
            )

        return cls(
            producer.scheduler,
            fused_nodes,
            use_custom_partition_algo=use_custom_partition_algo,
            prev_node_1=prev_node_1,
            prev_node_2=prev_node_2,
            enable_autotune=enable_autotune,
        )

    def __init__(
        self,
        scheduler: Scheduler,
        snodes: list[BaseSchedulerNode],
        use_custom_partition_algo: bool,
        prev_node_1: Optional[BaseSchedulerNode] = None,
        prev_node_2: Optional[BaseSchedulerNode] = None,
        enable_autotune: bool = False,
    ) -> None:
        self.read_to_node = {}
        self.name_to_node = {}

        if prev_node_1 is None or prev_node_2 is None:
            super().__init__(scheduler, snodes)

            for node in snodes:
                for read in node.read_writes.reads:
                    self.read_to_node[read.name] = node

                for name in node.get_operation_names():
                    self.name_to_node[name] = node
        else:
            self.scheduler = scheduler
            self.snodes = snodes
            self.node = None
            self.users: list[NodeUser] = []

            self.set_read_writes(
                dependencies.ReadWrites.merge_list(
                    [prev_node_1.read_writes, prev_node_2.read_writes]
                )
            )

            self.unmet_dependencies = (
                OrderedSet(
                    dep
                    for dep in OrderedSet.union(
                        prev_node_1.unmet_dependencies, prev_node_2.unmet_dependencies
                    )
                    if dep.name not in self.get_buffer_names()
                )
                - self.read_writes.writes
            )

            self.min_order = min([prev_node_1.min_order, prev_node_2.min_order])
            self.max_order = max([prev_node_1.max_order, prev_node_2.max_order])

            if prev_node_1.is_foreach():
                assert isinstance(prev_node_1, ForeachKernelSchedulerNode)
                foreach_node, other_node = prev_node_1, prev_node_2
            else:
                assert isinstance(prev_node_2, ForeachKernelSchedulerNode)
                foreach_node, other_node = prev_node_2, prev_node_1

            self.ancestors = foreach_node.ancestors
            self.ancestors.update(other_node.ancestors)

            self.name_to_node = foreach_node.name_to_node
            for name in other_node.get_operation_names():
                self.name_to_node[name] = other_node

            self.outputs_by_name: dict[str, SchedulerBuffer] = {
                k: v for snode in self.snodes for k, v in snode.outputs_by_name.items()
            }

        self.use_custom_partition_algo = use_custom_partition_algo
        device = snodes[0].get_device()
        assert device
        self.group = (device, ((sympy.Expr("combo_kernel"),),))
        self.origins = OrderedSet[torch.fx.Node]()
        self.enable_autotune = enable_autotune

    @classmethod
    def combinable_nodes(
        cls, nodes: list[BaseSchedulerNode]
    ) -> list[BaseSchedulerNode]:
        extern = [x for x in nodes if isinstance(x, ExternKernelSchedulerNode)]
        if extern:
            log.debug(
                "ComboKernels: %d external nodes are filtered %s",
                len(extern),
                [node.node.get_origins() for node in extern if node.node is not None],
            )
        filtered_nodes = [
            x
            for x in nodes
            if not isinstance(x, (NopKernelSchedulerNode, ExternKernelSchedulerNode))
        ]
        foreach_nodes = [
            x for x in filtered_nodes if isinstance(x, ForeachKernelSchedulerNode)
        ]
        if foreach_nodes:
            log.debug("ComboKernels: %d foreach nodes are filtered", len(foreach_nodes))
        filtered_nodes = [
            x for x in filtered_nodes if not isinstance(x, ForeachKernelSchedulerNode)
        ]
        template_nodes = [x for x in filtered_nodes if x.is_template()]
        if template_nodes:
            log.debug(
                "ComboKernels: %d template nodes are filtered: %s",
                len(template_nodes),
                template_nodes,
            )
        filtered_nodes = [x for x in filtered_nodes if x not in template_nodes]
        return filtered_nodes

    @staticmethod
    def _default_group_nodes_for_combo_kernels(
        scheduler: Scheduler,
    ) -> list[list[BaseSchedulerNode]]:
        """
        Returns a list of lists of nodes that are to be grouped together.
        """
        sorted_nodes = scheduler._topological_sort_nodes()
        grouped_nodes = []
        max_num_nodes = 8
        for nodes in sorted_nodes:
            grouped_nodes.extend(
                [
                    nodes[i : i + max_num_nodes]
                    for i in range(0, len(nodes), max_num_nodes)
                ]
            )

        return grouped_nodes

    group_algorithm_for_combo_kernels: Callable[
        [Scheduler], list[list[BaseSchedulerNode]]
    ] = _default_group_nodes_for_combo_kernels

    @staticmethod
    def set_group_algorithm_for_combo_kernels(
        custom_group_algorithm: Callable[[Scheduler], list[list[BaseSchedulerNode]]],
    ) -> None:
        ForeachKernelSchedulerNode.group_algorithm_for_combo_kernels = (
            custom_group_algorithm
        )

    @staticmethod
    def group_nodes_for_combo_kernels(
        scheduler: Scheduler,
    ) -> list[list[BaseSchedulerNode]]:
        return ForeachKernelSchedulerNode.group_algorithm_for_combo_kernels(scheduler)

    def mark_run(self) -> None:
        raise NotImplementedError

    def codegen(self) -> None:
        raise NotImplementedError

    def is_foreach(self) -> bool:
        return True

    def get_subkernel_nodes(self) -> list[BaseSchedulerNode]:
        """Returns a list of nodes which comprise the combo kernel.
        These nodes may be vertically fused."""
        return list(self.snodes)

    def get_nodes(self) -> Sequence[BaseSchedulerNode]:
        """Returns all nodes contained in this kernel, unpacking fused nodes
        into their constituent scheduler nodes."""
        return list(itertools.chain.from_iterable(x.get_nodes() for x in self.snodes))

    def get_first_name(self) -> str:
        return self.snodes[0].get_first_name()

    def prune_redundant_deps(
        self, name_to_fused_node: dict[str, BaseSchedulerNode]
    ) -> None:
        _prune_redundant_deps(self, name_to_fused_node, self.scheduler.name_to_buf)

        for node in self.snodes:
            node.prune_redundant_deps(name_to_fused_node)


class GroupedSchedulerNode(BaseSchedulerNode):
    """
    This is a "fake" scheduler node that represents a group of scheduler nodes
    that are meant to be *grouped* together (it does not allow another node to be scheduled
    in between its constituent nodes, nor does it allow another node to fuse into any of its constituent nodes).
    The way it does this is by maintaining its unmet dependencies as the union of its constituent nodes.
    Fusion will still happen among the nodes within each GroupedSchedulerNode.
    At codegen time, this scheduler node will be unpacked and codegen is called on each constituent node.
    """

    snodes: list[BaseSchedulerNode]

    @classmethod
    def create(cls, snodes: list[BaseSchedulerNode]) -> GroupedSchedulerNode:
        scheduler = snodes[0].scheduler
        assert all(node.scheduler is scheduler for node in snodes)
        grouped_snode = cls(scheduler, snodes)
        for snode in snodes:
            scheduler.name_to_fused_node[snode.get_name()] = grouped_snode
        scheduler.name_to_fused_node[grouped_snode.get_name()] = grouped_snode
        return grouped_snode

    def __init__(
        self,
        scheduler: Scheduler,
        snodes: list[BaseSchedulerNode],
        temp_grouping: bool = False,
    ) -> None:
        super().__init__(scheduler)
        init_group_node(self, scheduler, snodes)
        # This flag is introduced for "temporary" grouping during some passes,
        # Where nodes are grouped and moved together.
        # After the pass those nodes are flattened.
        # Reusing calculation of grouped unmed_dependencies etc.
        # No fusion logic in this case.
        self.temp_grouping = temp_grouping

    def unpack(self) -> list[BaseSchedulerNode]:
        """
        Do fusion among nodes within this GroupedSchedulerNode,
        and then unpack this GroupedSchedulerNode into regular nodes.
        """
        if self.temp_grouping:
            return self.snodes

        for snode in self.snodes:
            self.scheduler.name_to_fused_node[snode.get_name()] = snode
        del self.scheduler.name_to_fused_node[self.get_name()]
        return self.scheduler.fuse_nodes(self.snodes)

    def add_fake_dep(self, fake_dep: Dep) -> None:
        self.set_read_writes(self.read_writes.with_read(fake_dep))
        self.unmet_dependencies.add(fake_dep)

    @cache_on_self
    def get_name(self) -> str:
        return "_".join([x.get_name() for x in self.snodes])

    def get_first_name(self) -> str:
        return self.snodes[0].get_name()

    @cache_on_self
    def get_buffer_names(self) -> OrderedSet[str]:
        return OrderedSet.union(*[x.get_buffer_names() for x in self.snodes])

    def get_outputs(self) -> list[SchedulerBuffer]:
        result: list[SchedulerBuffer] = []
        for node in self.snodes:
            result.extend(node.get_outputs())
        return result

    @cache_on_self
    def estimate_flops(self) -> int | None:
        # don't increment counters in fused methods so we don't double count
        fps = list(
            filter(
                None,
                (
                    node.estimate_flops()
                    for node in self.get_nodes()
                    if node.is_template() or node.is_extern()
                ),
            )
        )
        if len(fps) == 0:
            return None
        ret = sum(fps)
        return ret

    def get_nodes(self) -> Sequence[BaseSchedulerNode]:
        return self.snodes

    @classmethod
    def can_fuse(cls, producer: BaseSchedulerNode, consumer: BaseSchedulerNode) -> bool:
        # GroupedSchedulerNode cannot be fused with another node
        return False


def pick_loop_order(
    stride_lengths: list[list[int]],
    sizes: Sequence[sympy.Expr],
    priority_idx: Sequence[int] = (),
) -> list[int]:
    """
    A heuristic to decide loop iteration orders.  This has not been well
    tuned and may be something we should autotune.
    """

    @functools.cmp_to_key
    def index_cmp(a: int, b: int) -> int:
        if sizes[a] == 1 or sizes[b] == 1:
            # 1-sizes don't matter, just move them to the end
            return cmp(sizes[a] == 1, sizes[b] == 1)

        # Take abs, otherwise flipped dimensions are treated as smaller
        # strides than contiguous dims
        stride_len_a = [abs(sl[a]) for sl in stride_lengths]
        stride_len_b = [abs(sl[b]) for sl in stride_lengths]

        # equivalent to
        # np.logical_or(stride_lengths[:, b] == 0, stride_lengths[:, a] < stride_lengths[:, b]).all()
        a_first = sum(
            sl_b == 0 or sl_a < sl_b for sl_a, sl_b in zip(stride_len_a, stride_len_b)
        )
        b_first = sum(
            sl_a == 0 or sl_b < sl_a for sl_a, sl_b in zip(stride_len_a, stride_len_b)
        )
        if a_first > b_first:
            return -1
        if b_first > a_first:
            return 1

        # otherwise contiguous
        return cmp(b, a)

    order = list(reversed(range(len(stride_lengths[0]))))
    if len(priority_idx) > 0:
        # if we have priority node, only use that node's order
        stride_lengths = [stride_lengths[pi] for pi in priority_idx]
    if config.pick_loop_orders:
        order.sort(key=index_cmp)
    return order


@dataclasses.dataclass
class NodeUser:
    node: Union[BaseSchedulerNode, OutputNode]
    can_inplace: bool = False

    # A weak user must be scheduled after a given node, but doesn't actually
    # use the result
    is_weak: bool = False

    def __hash__(self) -> int:
        return hash((self.node.get_name(), self.can_inplace, self.is_weak))

    def __eq__(self, other: object) -> bool:
        return (
            isinstance(other, NodeUser)
            and self.get_name() == other.get_name()
            and self.can_inplace == other.can_inplace
            and self.is_weak == other.is_weak
        )

    def get_name(self) -> str:
        return self.node.get_name()

    def merge(self, other: NodeUser) -> NodeUser:
        assert self.node is other.node
        return NodeUser(
            self.node,
            self.can_inplace and other.can_inplace,
            self.is_weak and other.is_weak,
        )


_post_grad_graph_counter = itertools.count()


class Scheduler:
    """
    A Scheduler is a graph of BaseSchedulerNodes. It is responsible for
    optimizations such as fusion, reorder, and graph partition.
    """

    def __init__(self, nodes: list[ir.Operation]) -> None:
        with dynamo_timed("Scheduler.__init__"):
            self._init(nodes)

    def _init(self, nodes: list[ir.Operation]) -> None:
        super().__init__()
        V.graph.scheduler = self
        self.backends: dict[torch.device, BaseScheduling] = {}
        self.post_grad_graph_id = next(_post_grad_graph_counter)
        self._graph_partition_counter = itertools.count()

        self.completed_operations: OrderedSet[str] = OrderedSet()
        self.available_buffer_names = OrderedSet(
            [
                *V.graph.graph_inputs.keys(),
                *V.graph.constants.keys(),
                *V.graph.torchbind_constants.keys(),
            ]
        )

        self.nodes = [self.create_scheduler_node(n) for n in nodes]
        self.current_node: Optional[BaseSchedulerNode] = None
        self.update_zero_dim_cpu_tensor()
        # some new constants could have been created above
        self.available_buffer_names.update(V.graph.constants.keys())
        for node in self.nodes:
            node.prune_deps()

        self.name_to_donated_buffer: dict[str, SchedulerDonatedBuffer] = (
            self.get_donated_buffers()
        )
        self.name_to_node: dict[str, BaseSchedulerNode] = {
            n.get_name(): n for n in self.nodes
        }
        self.name_to_buf: dict[str, SchedulerBuffer] = {
            buf.get_name(): buf for node in self.nodes for buf in node.get_outputs()
        }
        self.name_to_fused_node: dict[str, BaseSchedulerNode] = self.name_to_node.copy()

        # mutation_real_name: Maps back to the original name for codegen
        # Example:
        # If you mutate buf0 inside of buf1's kernel, then:
        # mutation_real_name = {"buf0" : "buf1"}
        # all subsequent uses of buf0 become buf1's usage in dependency graph
        self.mutation_real_name: dict[str, str] = {}

        # We handle mutation by renaming modified versions of the same
        # buffer in the dependency graph to prevent cycles.
        # mutation_renames: tracks the current name for a given buffer
        #                   (changed once per mutation)
        # Example:
        # If you mutate buf0 inside of buf1's kernel, then:
        # mutation_renames = {"buf1" : "buf0"}
        # in codegen we only use buf0, never buf1
        self.mutation_renames: dict[str, str] = {}

        # Must run first to correctly set dependencies, before all other passes that rely on
        # reading from .read_writes.reads or .unmet_dependencies
        self.nodes = comms.decide_global_ordering_of_comms(
            self.nodes,
            self.name_to_buf,
            self.name_to_fused_node,
        )

        self.compute_dependencies()
        self.nodes = self.topological_sort_schedule(self.nodes)
        self.dead_node_elimination()
        self.name_to_fused_node = {n.get_name(): n for n in self.nodes}
        self.compute_ancestors()

        metrics.ir_nodes_pre_fusion += len(self.nodes)
        from torch._inductor.debug import log_ir_post_fusion, log_ir_pre_fusion

        log_ir_pre_fusion(self.nodes)
        self.num_orig_nodes = len(self.nodes)
        self.create_foreach_nodes()
        self.nodes = self.topological_sort_schedule(self.nodes)
        self.logged_slow_fusion = OrderedSet[tuple[str, str]]()
        if config._pre_fusion_custom_pass is not None:
            self.nodes = config._pre_fusion_custom_pass(self.nodes)

        self.nodes = self.fuse_nodes(self.nodes)
        if config._post_fusion_custom_pass is not None:
            self.nodes = config._post_fusion_custom_pass(self.nodes)

        self.merge_loops()
        self.finalize_multi_template_buffers()
        if config.combo_kernels:
            with dynamo_timed(
                "Scheduler.create_combo_kernel_nodes",
                log_pt2_compile_event=True,
                log_waitcounter=True,
            ):
                self.create_combo_kernel_nodes(num_ck_nodes=None)

        # Peak memory pass and overlap pass must run last, otherwise
        # other reordering passes could undo their effects.
        if config.reorder_for_peak_memory:
            from .memory import reorder_for_peak_memory

            self.nodes = reorder_for_peak_memory(
                self.nodes,
                self.name_to_buf,
                self.name_to_fused_node,
                OrderedSet(V.graph.graph_inputs.keys()),
                OrderedSet(V.graph.get_output_names()),
            )
        if config.reorder_for_compute_comm_overlap:
            if not config.reorder_for_peak_memory:
                from .memory import assign_memory_planning_info_for_scheduler_buffers

                assign_memory_planning_info_for_scheduler_buffers(
                    self.nodes, self.name_to_buf
                )
            from torch._logging import trace_structured

            trace_structured(
                "artifact",
                metadata_fn=lambda: {
                    "name": "scheduler_nodes_before_comm_overlap",
                    "encoding": "string",
                },
                payload_fn=lambda: "\n\n".join(
                    [
                        f"snode[{i}]"
                        + n.debug_str()
                        + f" buffer_names:{n.get_buffer_names()}"
                        for i, n in enumerate(self.nodes)
                    ]
                ),
            )
            self.nodes = comms.reorder_compute_and_comm_for_overlap(self.nodes)
        self.process_grouped_nodes()

        if (
            torch._inductor.config.graph_partition
            and torch._inductor.config.triton.cudagraphs
        ):
            self.nodes = self.maybe_reorder_for_minimizing_partition(self.nodes)
            self.nodes = self.reorder_for_partition_with_simple_dependency(self.nodes)

        self.compute_last_usage()

        if torch._inductor.config.test_configs.track_memory_lifecycle:
            self.insert_memory_check_nodes()

        log_ir_post_fusion(self.nodes)
        V.debug.graph_diagram(self.nodes)
        self.debug_draw_graph()

        # used during codegen:
        self.buffer_names_to_free: OrderedSet[str] = OrderedSet()

        # fx graph node to the position it appears in the graph
        # for debug attribution
        self.origin_to_index: dict[torch.fx.Node, int] = {}

        get_metric_table("graph_stats").add_row(
            lambda: {
                "graph_id": self.post_grad_graph_id,
                "num_nodes_before_fusion": self.num_orig_nodes,
                "num_nodes_after_fusion": len(self.nodes),
            }
        )

    def get_donated_buffers(self) -> dict[str, SchedulerDonatedBuffer]:
        name_to_donated_buf = {}
        for name in V.graph.graph_inputs_original:
            if isinstance(V.graph.graph_inputs_original[name], ir.DonatedBuffer):
                name_to_donated_buf[name] = SchedulerDonatedBuffer(
                    self,
                    V.graph.graph_inputs_original[name],
                    defining_op=None,
                )
        return name_to_donated_buf

    @property
    def current_device(self) -> Optional[torch.device]:
        return V.graph.current_device

    @current_device.setter
    def current_device(self, device: Optional[torch.device]) -> None:
        V.graph.current_device = device

    def debug_draw_graph(self) -> None:
        """Generate an image of the graph for debugging"""
        if os.environ.get("INDUCTOR_WRITE_SCHEDULER_GRAPH", None) == "1":
            from .debug import draw_buffers

            draw_buffers(self.nodes, print_graph=True)

    def debug_print_nodes(self, label: str) -> None:
        if log.isEnabledFor(logging.INFO):
            log.info("%s:", label)
            for node in self.nodes:
                node.log_details()

    def create_scheduler_node(self, node: ir.Operation) -> BaseSchedulerNode:
        assert node.get_origins() is not None, (
            "All nodes passed to scheduling must have an origin"
        )
        if node.is_no_op():
            return NopKernelSchedulerNode(self, node)
        elif isinstance(node, (ir.ComputedBuffer, ir.TemplateBuffer)):
            return SchedulerNode(self, node)
        elif isinstance(node, ir.ExternKernel):
            return ExternKernelSchedulerNode(self, node)
        else:
            raise NotImplementedError(node)

    def create_foreach_nodes(self) -> None:
        removed_node_names: OrderedSet[str] = OrderedSet()
        fe_nodes = []
        kept_node_names = self.name_to_fused_node.keys()

        for names in V.graph.lists.values():
            names = [
                name
                for name in names
                if name in kept_node_names
                and not isinstance(self.name_to_node[name], NopKernelSchedulerNode)
            ]
            if not names:
                # All nodes eliminated
                continue

            removed_node_names.update(names)
            snodes = [self.name_to_node[name] for name in names]

            enable_autotune = config.combo_kernels_autotune > 1
            fe_node = ForeachKernelSchedulerNode(
                self,
                snodes,
                use_custom_partition_algo=False,
                enable_autotune=enable_autotune,
            )

            fe_nodes.append(fe_node)

            for name in names:
                self.name_to_fused_node[name] = fe_node

        self.nodes = [
            node for node in self.nodes if node.get_name() not in removed_node_names
        ] + list(fe_nodes)

    def compute_dependencies(self) -> None:
        """
        Create dependency edges between nodes, handling aliasing and
        mutation properly.
        """

        class DedupList(Generic[_T]):
            """
            This data structure behaves like a list except it makes sure the
            elements remain unique.
            Normally one could use a OrderedSet/dict for this purpose however
            the list in question gets elements appended as it is being
            iterated over which means that we need to keep the list
            semantics.
            """

            def __init__(
                self,
                items: Optional[list[_T]] = None,
                membership: Optional[OrderedSet[_T]] = None,
            ) -> None:
                self.items = items or []
                self.membership = membership or OrderedSet()

            def append(self, node_user: _T) -> None:
                if node_user in self.membership:
                    return
                self.items.append(node_user)
                self.membership.add(node_user)

            def __add__(self, other: DedupList[_T]) -> DedupList[_T]:
                new_membership = OrderedSet.union(self.membership, other.membership)
                new_items = self.items + [
                    x for x in other.items if x not in self.membership
                ]
                return DedupList(new_items, new_membership)

        name_to_users: defaultdict[str, DedupList[NodeUser]] = collections.defaultdict(
            DedupList
        )

        # handle aliasing by using python aliasing in name_to_users
        # if foo aliases bar then we will make name_to_users["foo"] point
        # to the same python list as name_to_users["bar"]
        for node in self.nodes:
            for buf1 in node.get_outputs():
                buf1_name = buf1.get_name()
                # This is for handling auto functionized ops which return None
                # and mutate more than 1 inputs, we shouldn't let them all
                # point to the same user list since buffers in the aliases
                # list might not be alias to each other.
                if (
                    isinstance(buf1.node.layout, ir.NoneLayout)
                    and len(buf1.get_aliases()) > 1
                ):
                    continue
                for buf2_name in buf1.get_aliases():
                    if buf1_name in name_to_users and buf2_name in name_to_users:
                        # merge the two
                        list1 = name_to_users[buf1_name]
                        list2 = name_to_users[buf2_name]
                        combined = list1 + list2
                        for key in name_to_users.keys():
                            if (
                                name_to_users[key] is list1
                                or name_to_users[key] is list2
                            ):
                                name_to_users[key] = combined
                    elif buf1_name in name_to_users:
                        name_to_users[buf2_name] = name_to_users[buf1_name]
                    else:
                        name_to_users[buf1_name] = name_to_users[buf2_name]

        def rename(n: str) -> str:
            if n in self.mutation_renames:
                return rename(self.mutation_renames[n])
            return n

        def add_user(
            used_by_name: str,
            user_node: Union[BaseSchedulerNode, OutputNode],
            can_inplace: bool = False,
            is_weak: bool = False,
        ) -> None:
            name_to_users[rename(used_by_name)].append(
                NodeUser(user_node, can_inplace, is_weak)
            )

        unbacked_symbol_to_origin_node: dict[sympy.Symbol, Optional[str]] = {}

        # NB: None means that the dependency is on an input.  Don't actually
        # generate a dependency because if we do, Inductor will start trying
        # to free the unbacked int but that's pointless
        for name, val in V.graph.graph_inputs.items():
            if isinstance(val, sympy.Expr):
                for fs in val.free_symbols:
                    unbacked_symbol_to_origin_node[fs] = None
            elif isinstance(val, ir.TensorBox):
                # We also need to add symbols from input size as well because
                # AOTI doesn't lift the unbacked symints to inputs
                sym_size = [s for s in val.get_size() if isinstance(s, sympy.Expr)]
                for s in sym_size:
                    for fs in s.free_symbols:
                        unbacked_symbol_to_origin_node[fs] = None

        has_non_input_unbacked_defs = False
        for node in self.nodes:
            assert node.node is not None
            # unbacked symbols don't follow ordinary buffer dependencies, so
            # we track their def/uses separately
            unbacked_symbol_defs = sorted(
                node.node.get_unbacked_symbol_defs(), key=lambda x: x.name
            )
            for s in unbacked_symbol_defs:
                assert isinstance(s, sympy.Symbol)
                # Pick the first definer as canonical.  There may be multiple
                # because if a MultiOutputLayout buffer propagates an unbacked
                # symint to multiple outputs, they will all claim to def it.
                has_non_input_unbacked_defs = True
                if s not in unbacked_symbol_to_origin_node:
                    unbacked_symbol_to_origin_node[s] = node.get_name()

        for node in self.nodes:
            log.debug("scheduling %s", node.node)

            if has_non_input_unbacked_defs:
                assert node.node is not None

                unbacked_symbol_uses = sorted(
                    node.node.get_free_symbol_uses(unbacked_only=True),
                    key=lambda x: x.name,
                )
                # if a kernel takes unbacked symints, register dependencies
                for s in unbacked_symbol_uses:
                    assert s in unbacked_symbol_to_origin_node, (
                        f"{s} not in {unbacked_symbol_to_origin_node}"
                    )
                    if (r := unbacked_symbol_to_origin_node[s]) is not None:
                        for buf in self.name_to_node[r].get_outputs():
                            node.add_fake_dep(StarDep(buf.get_name()))

            if (
                len(node.read_writes.writes) == 1
                and (dep := next(iter(node.read_writes.writes)))
                and isinstance(dep, MemoryDep)
            ):
                node_mode = dep.mode
            else:
                node_mode = None

            # Handle output mutations
            for buf in node.get_outputs():
                # a node will mutate either 0 or 1 buffers
                assert len(buf.get_mutations()) <= 1
                for alt_name in buf.get_mutations():
                    alt_name = rename(alt_name)
                    # this node must run after the prior writer
                    add_user(alt_name, node)
                    node.add_fake_dep(StarDep(alt_name, mode=node_mode))
                    for user in name_to_users[alt_name].items:
                        if user.get_name() == node.get_name():
                            continue

                        assert isinstance(user.node, BaseSchedulerNode)
                        for other_name in user.node.get_buffer_names():
                            # this node must run after all prior readers
                            other_name = rename(other_name)
                            node.add_fake_dep(
                                WeakDep(other_name, mutating_buf=buf.get_name())
                            )
                            add_user(other_name, node, is_weak=True)

            # add normal non-mutation dependencies
            for read in node.read_writes.reads:
                if not isinstance(read, WeakDep):
                    add_user(read.name, node, node.can_inplace(read))

            node.update_mutated_names(self.mutation_renames)

            # update our renaming scheme for the next iteration
            for buf in node.get_outputs():
                for alt_name in buf.get_mutations():
                    self.mutation_renames[rename(alt_name)] = buf.get_name()
                    self.mutation_renames[alt_name] = buf.get_name()
                    self.mutation_real_name[buf.get_name()] = (
                        self.mutation_real_name.get(alt_name, alt_name)
                    )

        # make sure outputs aren't dead-code-eliminated
        for buf_name in V.graph.get_output_names():
            log.debug("scheduling output %s", buf_name)
            add_user(buf_name, OutputNode(StarDep(buf_name)))

        # make sure unbacked symints aren't dead-code-eliminated
        if has_non_input_unbacked_defs:
            for out in V.graph.graph_outputs:
                for s in out.get_free_symbol_uses(unbacked_only=True):
                    assert s in unbacked_symbol_to_origin_node, (
                        f"{s} not in {unbacked_symbol_to_origin_node.keys()}"
                    )
                    if r := unbacked_symbol_to_origin_node[s]:
                        for buf_name in self.name_to_node[r].get_buffer_names():
                            log.debug(
                                "scheduling output %s for unbacked symint %s",
                                buf_name,
                                s,
                            )
                            add_user(buf_name, OutputNode(StarDep(buf_name)))

        # make sure input mutation isn't dead-code-eliminated
        for name in self.mutation_renames:
            if name in V.graph.graph_inputs:
                add_user(name, OutputNode(StarDep(name)))
                V.graph.mutated_inputs.add(name)
            elif name in V.graph.constants:
                # In AOTI, module parameters and buffers are not lifted as graph inputs
                add_user(name, OutputNode(StarDep(name)))

        inp_names = {
            name: index for index, name in enumerate(V.graph.graph_inputs.keys())
        }
        V.graph.mutated_input_idxs = [
            inp_names[name] for name in V.graph.mutated_inputs
        ]

        # copy users information onto the nodes
        for node in self.nodes:
            for buf in node.get_outputs():
                buf.set_users(name_to_users[buf.get_name()].items)

        for name in self.name_to_donated_buffer:
            self.name_to_donated_buffer[name].set_users(name_to_users[name].items)

        # For debug logging
        logbuf = IndentedBuffer()
        logbuf.splice("{")
        for key, value in name_to_users.items():
            with logbuf.indent():
                users = [v.get_name() for v in value.items]
                logbuf.splice(f"'{key}': {users},")
        logbuf.splice("}")
        str = logbuf.getrawvalue().rstrip()
        compute_dependencies_log.debug("BUFFER USER LIST\n")
        compute_dependencies_log.debug("===== AFTER SCHEDULING =====\n%s", str)

    def insert_memory_check_nodes(self) -> None:
        from .memory import (
            assign_memory_planning_info_for_scheduler_buffers,
            compute_memory_timeline,
            FreeableInputBuffer,
            get_freeable_input_buf,
        )

        graph_inputs: OrderedSet[str] = OrderedSet(V.graph.graph_inputs.keys())
        name_to_freeable_input_buf: dict[str, FreeableInputBuffer] = (
            get_freeable_input_buf(self.nodes, graph_inputs)
        )

        if not torch._inductor.config.reorder_for_peak_memory:
            assign_memory_planning_info_for_scheduler_buffers(
                self.nodes, self.name_to_buf
            )

        graph_outputs: OrderedSet[str] = OrderedSet(V.graph.get_output_names())
        buf_info_list, _, _ = compute_memory_timeline(
            self.nodes,
            name_to_freeable_input_buf,
            graph_outputs,
        )

        step_allocs_deallocs: list[tuple[list[str], list[str]]] = [
            ([], []) for _ in range(len(self.nodes))
        ]
        for buf_info in buf_info_list:
            # Skip zero-size buffers
            if buf_info.size_alloc == 0 and buf_info.size_free == 0:
                continue

            buf_name = buf_info.buffer.get_name()

            step_allocs_deallocs[buf_info.start_step][0].append(buf_name)
            step_allocs_deallocs[buf_info.end_step][1].append(buf_name)

        from torch._inductor.runtime.debug_utils import register_check_mem_op

        register_check_mem_op()

        def construct_mem_check_node(
            step_idx: int, is_final_step: bool
        ) -> ExternKernelSchedulerNode:
            expected_newly_alive = step_allocs_deallocs[step_idx][0]
            expected_newly_dead = step_allocs_deallocs[step_idx][1]

            nontensor_args = [expected_newly_alive, expected_newly_dead, is_final_step]

            node = ir.MemoryCheckKernel(
                layout=NoneLayout(device=torch.device("cpu")),
                kernel=torch.ops._inductor_debug.check_memory_step.default,
                tensor_args=[],
                nontensor_args=nontensor_args,
                unflatten_args=lambda tensor_args, constant_args: (
                    tensor_args,
                    {
                        "alive": constant_args[0],
                        "dead": constant_args[1],
                        "is_final_step": constant_args[2],
                    },
                ),
            )
            node.operation_name = f"mem_check_{self.nodes[step_idx].get_name()}"
            return ExternKernelSchedulerNode(self, node)

        new_nodes = []

        for i, node in enumerate(self.nodes):
            new_nodes.append(node)
            new_nodes.append(
                construct_mem_check_node(i, is_final_step=(i == len(self.nodes) - 1))
            )

        self.nodes = new_nodes

    def dead_node_elimination(self) -> None:
        """
        Remove any nodes without users
        """
        # self.nodes is in topological order, so by iterating in reverse order
        # we have visited (and potentially removed) all users before visiting a
        # given node.
        updated_nodes = []
        for node in reversed(self.nodes):

            def can_eliminate_user(user: NodeUser) -> bool:
                return user.is_weak or user.get_name() in V.graph.removed_operations

            active_buffers = False
            for buf in node.get_outputs():
                can_eliminate = all(can_eliminate_user(u) for u in buf.users)
                if can_eliminate:
                    log.debug("removed dead buffer: %s", buf.get_name())
                    V.graph.removed_buffers.add(buf.get_name())
                else:
                    active_buffers = True

            can_eliminate = not node.has_side_effects() and not active_buffers

            if not can_eliminate:
                updated_nodes.append(node)
            else:
                # dead code
                log.debug("removed dead operation: %s", node.get_name())
                V.graph.removed_operations.add(node.get_name())
                for read in node.read_writes.reads:
                    if read.name in self.name_to_buf:
                        users = self.name_to_buf[read.name].users
                        self.name_to_buf[read.name].users = [
                            u for u in users if u.node.get_name() != node.get_name()
                        ]
        self.nodes = list(reversed(updated_nodes))

        # Prune any WeakDeps no longer needed
        for node in self.nodes:
            node.prune_weak_deps()

    def topological_sort_schedule(
        self, nodes: list[BaseSchedulerNode]
    ) -> list[BaseSchedulerNode]:
        """
        Ensure nodes is in topologically sorted order
        """
        seen = OrderedSet[BaseSchedulerNode]()
        name_to_node: dict[str, BaseSchedulerNode] = dict()
        result: list[BaseSchedulerNode] = []

        def visit(n: BaseSchedulerNode) -> None:
            if n not in seen:
                seen.add(n)
                for dep in sorted(n.unmet_dependencies, key=lambda d: d.name):
                    # We only care about doing toposort within `nodes`
                    if dep.name not in name_to_node:
                        continue
                    visit(name_to_node[dep.name])
                result.append(n)

        for node in nodes:
            for name in node.get_buffer_names():
                name_to_node[name] = node
        for node in nodes:
            visit(node)
        return result

    def _get_unmet_dep_nodes(self, snode: BaseSchedulerNode) -> list[BaseSchedulerNode]:
        unmet_deps: OrderedSet[str] = OrderedSet()
        if isinstance(
            snode,
            (
                SchedulerNode,
                ExternKernelSchedulerNode,
                NopKernelSchedulerNode,
                FusedSchedulerNode,
            ),
        ):
            for dep in snode.unmet_dependencies:
                unmet_deps.add(dep.name)
        else:
            raise RuntimeError(
                f"get_unmet_dep_nodes is not implemented for {type(snode)}."
            )
        unmet_dep_ops = (self.name_to_buf[dep].defining_op_name() for dep in unmet_deps)
        return list(OrderedSet(self.name_to_fused_node[n] for n in unmet_dep_ops))

    def _topological_sort_nodes(self) -> list[list[BaseSchedulerNode]]:
        """
        Sort nodes by their topological order, return a list of node lists.
        """
        order = []
        nodes = dict.fromkeys(self.nodes, 0)
        children: dict[Any, Any] = {}
        for node in self.nodes:
            deps = self._get_unmet_dep_nodes(node)
            nodes[node] = len(deps)
            for dep in deps:
                c = children.get(dep, [])
                c.append(node)
                children[dep] = c

        zero_deg_nodes = [n for n, v in nodes.items() if v == 0]
        while zero_deg_nodes:
            order.append(zero_deg_nodes)
            for n in zero_deg_nodes:
                for user in children.get(n, []):
                    nodes[user] -= 1
                nodes.pop(n)
            zero_deg_nodes = [n for n, v in nodes.items() if v == 0]
        assert not nodes, "Topological sort failed!"
        return order

    def compute_ancestors(self) -> None:
        """
        Populate each node.ancestors
        """
        # note self.nodes is topologically sorted
        name_to_ancestors: dict[str, OrderedSet[str]] = {}
        for node in self.nodes:
            ancestors: OrderedSet[str] = OrderedSet()
            for dep in node.unmet_dependencies:
                dep_node_name = self.name_to_buf[dep.name].defining_op_name()
                ancestors.add(dep_node_name)
                ancestors |= name_to_ancestors[dep_node_name]
            name_to_ancestors[node.get_name()] = ancestors
            node.ancestors = ancestors

        for order, node in enumerate(self.nodes):
            node.min_order = order
            node.max_order = order

    def merge_loops(self) -> None:
        if not config.loop_ordering_after_fusion:
            return

        for node in self.nodes:
            # Even for CPU, if we are using the halide backend, we still need
            # the merge loops steps below
            if not isinstance(node, (SchedulerNode, FusedSchedulerNode)) or (
                not node.is_gpu() and config.cpu_backend != "halide"
            ):
                continue
            for snode in node.get_nodes():
                # merge loops for the scheduler node
                if not isinstance(snode, SchedulerNode) or snode.is_template():
                    continue

                snode.merge_loops()

                # Note that for CPU backend, merging loops will change
                # snode.group. It's fine for Triton backend.
                # But if we simplify update snode.group like this:
                #   group_fn = self.get_backend(snode.node.get_device()).group_fn
                #   snode.group = (snode.node.get_device(), group_fn(snode._sizes))
                # There is still an issue due to different snode in a
                # FusedSchedulerNode having different merged loops.
                # Skip CPU backend for now.

    def fuse_nodes(self, nodes: list[BaseSchedulerNode]) -> list[BaseSchedulerNode]:
        """
        Combine eligible nodes into FusedSchedulerNodes.
        """
        with dynamo_timed(
            "Scheduler.fused_nodes", log_pt2_compile_event=True, log_waitcounter=True
        ):
            for i in range(10):
                old_len = len(nodes)
                fusion_log.debug(
                    "===== attempting fusion (%d/10): %d nodes =====",
                    i + 1,
                    old_len,
                )
                nodes = self.fuse_nodes_once(nodes, is_reorder_round=False)
                new_len = len(nodes)
                fusion_log.debug(
                    "completed fusion round (%d/10): fused %d nodes into %d nodes\n",
                    i + 1,
                    old_len,
                    new_len,
                )
                if new_len == old_len or new_len == 1:
                    fusion_log.debug(
                        "===== fusion complete (%d iterations) =====", i + 1
                    )
                    break

            if config.loop_ordering_after_fusion:
                nodes = self.fuse_nodes_once(nodes, is_reorder_round=True)
            return nodes

    def process_grouped_nodes(self) -> None:
        """
        Unpack GroupedSchedulerNode into regular nodes.
        """
        new_nodes: list[BaseSchedulerNode] = []
        for node in self.nodes:
            new_nodes.extend(
                node.unpack() if isinstance(node, GroupedSchedulerNode) else [node]
            )
        self.nodes = new_nodes

    def benchmark_fused_nodes(
        self, nodes: Sequence[BaseSchedulerNode]
    ) -> tuple[float, str]:
        """
        Benchmark fused list of nodes and return the execution time
        in milliseconds on randomly generated inputs.
        """
        assert len(nodes) > 0
        device = nodes[0].get_device()
        self.current_device = device
        backend = self.get_backend(device)
        with dynamo_timed(
            "benchmark_fused_nodes",
            log_pt2_compile_event=True,
            dynamo_compile_column_us="compile_time_autotune_time_us",
        ):
            return backend.benchmark_fused_nodes(nodes)

    def generate_kernel_code_from_nodes(
        self,
        nodes: Sequence[BaseSchedulerNode],
        benchmark_kernel: bool,
        hint_override: Optional[int] = None,
    ) -> str:
        """
        Benchmark fused list of nodes and return the execution time
        in milliseconds on randomly generated inputs.
        """
        assert len(nodes) > 0
        device = nodes[0].get_device()
        self.current_device = device
        backend = self.get_backend(device)
        with dynamo_timed("benchmark_fused_nodes"):
            return backend.generate_kernel_code_from_nodes(
                nodes, benchmark_kernel, hint_override=hint_override
            )

    def benchmark_codegened_module(
        self, module: ModuleType, device: torch.device
    ) -> tuple[float, str]:
        """
        Benchmark fused list of nodes and return the execution time
        in milliseconds on randomly generated inputs.
        """
        self.current_device = device
        backend = self.get_backend(device)
        with dynamo_timed("benchmark_fused_nodes"):
            return backend.benchmark_codegened_module(module)

    def finalize_multi_template_buffers(self) -> None:
        """
        Finalize a backing choice for MultiTemplateBuffers which did not already have a
        choice finalized through fusion. In the case of an extern choice, this will result
        in replacing the SchedulerNode.

        If a MultiTemplateBuffer did not have any fusion opportunities, finalizing a choice
        will force completion of compilation and benchmarking.
        """

        def replace_operation_buffer(
            orig_node: ir.MultiTemplateBuffer, new_node: ir.OperationBuffer
        ) -> None:
            replaced_buf_name = new_node.get_name()
            orig_buf_name = orig_node.get_name()
            assert isinstance(orig_buf_name, str) and isinstance(replaced_buf_name, str)

            replaced_op_name = new_node.get_operation_name()
            orig_op_name = orig_node.get_operation_name()
            assert isinstance(orig_op_name, str) and isinstance(replaced_op_name, str)

            del V.graph.name_to_buffer[replaced_buf_name]
            new_node.name = orig_buf_name

            del V.graph.name_to_op[replaced_op_name]
            new_node.operation_name = orig_op_name

            orig = V.graph.buffers.index(orig_node)
            V.graph.buffers.remove(new_node)
            V.graph.buffers[orig] = new_node
            V.graph.name_to_buffer[orig_buf_name] = new_node

            orig = V.graph.operations.index(orig_node)
            V.graph.operations.remove(new_node)
            V.graph.operations[orig] = new_node
            V.graph.name_to_op[orig_op_name] = new_node

        for i, node in enumerate(self.nodes):
            if isinstance(node, SchedulerNode) and isinstance(
                node.node, ir.MultiTemplateBuffer
            ):
                multi_node = node.node
                if not config.test_configs.force_extern_kernel_in_multi_template:
                    min_node_unfused, _ = multi_node.get_min_choice()
                else:
                    min_node_unfused = next(
                        (
                            timing
                            for timing in multi_node.choice_timings()
                            if isinstance(
                                timing,
                                torch._inductor.select_algorithm.ExternKernelCaller,
                            )
                        ),
                    )

                if isinstance(
                    min_node_unfused,
                    torch._inductor.ir.TritonTemplateCallerBase,
                ):
                    if config.multi_kernel_hints:
                        callers: dict[Optional[int], TritonTemplateCallerBase] = {}
                        callers[None] = min_node_unfused

                        for hint in config.multi_kernel_hints:
                            timings = multi_node.choice_timings(hint_override=hint)
                            triton_timings = {
                                k: v
                                for k, v in timings.items()
                                if isinstance(k, TritonTemplateCallerBase)
                            }
                            choice = min(triton_timings.items(), key=lambda x: x[1])[0]
                            callers[hint] = choice

                        node.node.finalize_as_triton_callers(callers)
                    else:
                        node.node.finalize_as_triton_caller(min_node_unfused)
                    continue

                out_tensorbox = min_node_unfused.output_node()
                out_storage = out_tensorbox.data  # type: ignore[union-attr]
                assert isinstance(out_storage, ir.StorageBox)
                out_buffer = out_storage.data
                assert isinstance(out_buffer, ir.OperationBuffer)

                out_buffer.layout = multi_node.layout
                replace_operation_buffer(multi_node, out_buffer)
                new_scheduler_node = self.create_scheduler_node(out_buffer)

                self.nodes[i] = new_scheduler_node
                self.name_to_node[node.get_name()] = new_scheduler_node
                self.name_to_fused_node[node.get_name()] = new_scheduler_node

                # We need to reflect the mutation renames that were recorded in the original node
                mutation_renames = {}
                for dep in itertools.chain(
                    node.read_writes.reads, node.unmet_dependencies
                ):
                    if real_name := self.mutation_real_name.get(dep.name, None):
                        mutation_renames[real_name] = dep.name

                def rename_deps(deps: OrderedSet[Dep]) -> OrderedSet[Dep]:
                    return OrderedSet(dep.rename(mutation_renames) for dep in deps)

                new_scheduler_node.unmet_dependencies = rename_deps(
                    new_scheduler_node.unmet_dependencies
                )
                new_scheduler_node.read_writes.reads = rename_deps(
                    new_scheduler_node.read_writes.reads
                )

                for new_out, old_out in zip(
                    new_scheduler_node.get_outputs(), node.get_outputs()
                ):
                    self.name_to_buf[old_out.get_name()] = new_out
                    new_out.users = old_out.users

                new_scheduler_node.min_order = node.min_order
                new_scheduler_node.max_order = node.max_order
                new_scheduler_node.last_usage = node.last_usage

    def _any_atomic_add(self, node_list: Sequence[BaseSchedulerNode]) -> bool:
        return any(
            hasattr(n.node, "data")
            and n.node is not None
            and hasattr(n.node.data, "scatter_mode")
            and n.node.data.scatter_mode == "atomic_add"
            for n in node_list
        )

    def speedup_by_fusion(
        self, node1: BaseSchedulerNode, node2: BaseSchedulerNode
    ) -> Union[bool, Callable[[], bool]]:
        """
        If config.benchmark_fusion is False, always return True.
        Otherwise, return True if fusion can brings speedup.
        """

        is_multi_template = any(
            n.is_template()
            and isinstance(n.get_template_node(), ir.MultiTemplateBuffer)
            for n in (node1, node2)
        )
        if not config.benchmark_fusion and not is_multi_template:
            return True

        if (
            node1.is_template()
            and not isinstance(node1.get_template_node(), ir.TritonTemplateBuffer)
            or node1.is_foreach()
            or node2.is_foreach()
        ):
            # TODO support benchmarking epilogue fusion
            return True

        node_list_1 = node1.get_nodes()
        device = node_list_1[0].get_device()
        assert device

        # don't support benchmark fusion for CPU right now.
        if device.type == "cpu":
            return True

        node_list_2 = node2.get_nodes()
        node_list_fused = list(itertools.chain(node_list_1, node_list_2))

        # We can not accurately benchmark kernel using atomic_add
        # due to how we generate random integer inputs.
        # Skip benchmarking them by allowing fusion.
        if self._any_atomic_add(node_list_fused):
            return True

        from triton.compiler.errors import CompilationError

        why = WhyNoFuse(node1, node2)

        device = node_list_fused[0].get_device()
        assert device is not None

        def log_fusion(ms_fused: float, ms1: float, ms2: float) -> None:
            if fusion_log.isEnabledFor(logging.DEBUG):
                if ms_fused < ms1 + ms2:
                    fusion_log.debug(
                        "can fuse (benchmark): fusing %s with %s cause %sx speedup",
                        node1.get_buffer_names(),
                        node2.get_buffer_names(),
                        green_text(f"{(ms1 + ms2) / ms_fused:.3f}"),
                    )
                else:
                    fusion_log.debug(
                        "cannot fuse (benchmark): fusing %s with %s cause %sx slowdown",
                        node1.get_buffer_names(),
                        node2.get_buffer_names(),
                        red_text(f"{ms_fused / (ms1 + ms2):.3f}"),
                    )

        async_compile = torch._inductor.async_compile.AsyncCompile()

        def compile_kernel(
            nodes: Sequence[BaseSchedulerNode], hint_override: Optional[int] = None
        ) -> tuple[Optional[LambdaFuture], ModuleType]:
            src_code = self.generate_kernel_code_from_nodes(
                nodes, benchmark_kernel=True, hint_override=hint_override
            )
            mod = PyCodeCache.load(src_code)
            if not async_compile.use_process_pool():
                fut = None
            else:
                fut = async_compile.triton(kernel_name="triton_", source_code=src_code)
                assert isinstance(fut, LambdaFuture)

            return (fut, mod)

        if is_multi_template and any(
            n.get_template_node() is not None for n in (node1, node2)
        ):
            epilogue_fusion = node1.get_template_node() is not None
            multi_node = (
                node1.get_template_node()
                if epilogue_fusion
                else node2.get_template_node()
            )
            assert isinstance(multi_node, ir.MultiTemplateBuffer)

            hint_override_best_fusion_choice: dict[
                Optional[int], TritonTemplateCallerBase
            ] = {}
            future_choices: list[tuple[Any, Optional[LambdaFuture], ModuleType]] = []
            for hint_override in config.multi_kernel_hints:
                choice_timings = multi_node.choice_timings(hint_override)
                for choice, unfused_time in sorted(
                    choice_timings.items(), key=lambda x: x[1]
                ):
                    if not isinstance(
                        choice, torch._inductor.select_algorithm.TritonTemplateCaller
                    ):
                        continue
                    with multi_node.swap_as_triton_caller(choice):
                        future_choices.append(
                            (
                                choice,
                                *compile_kernel(
                                    node_list_fused, hint_override=choice.hint_override
                                ),
                            )
                        )

                min_ms_fused = float("inf")
                ms_fused_choice: Optional[TritonTemplateCallerBase] = None
                new_timings = {}
                for choice, future, mod_fused in future_choices:
                    try:
                        if future is not None:
                            future.result()
                    except Exception as e:
                        if fusion_log.isEnabledFor(logging.DEBUG):
                            fusion_log.debug(
                                "Exception in compiling %s: %s",
                                "prologue" if not epilogue_fusion else "epilogue",
                                str(e),
                            )
                        continue
                    with multi_node.swap_as_triton_caller(choice):
                        ms_fused, path = self.benchmark_codegened_module(
                            mod_fused, device
                        )
                        new_timings[choice] = ms_fused
                        if ms_fused < min_ms_fused:
                            min_ms_fused = ms_fused
                            ms_fused_choice = choice
                multi_node._choice_timings[hint_override] = new_timings
                assert isinstance(ms_fused_choice, TritonTemplateCallerBase)
                hint_override_best_fusion_choice[hint_override] = ms_fused_choice

            # Eagerly compile and benchmark non-template nodes
            choice_timings = multi_node.choice_timings()
            _, ms1 = multi_node.get_min_choice()
            ms2, path2 = (
                self.benchmark_fused_nodes(node_list_2)
                if epilogue_fusion
                else self.benchmark_fused_nodes(node_list_1)
            )

            # Start compiling choices in parallel
            future_choices: list[tuple[Any, Optional[LambdaFuture], ModuleType]] = []
            triton_choices = 0
            for choice, unfused_time in sorted(
                choice_timings.items(), key=operator.itemgetter(1)
            ):
                if not isinstance(choice, torch._inductor.ir.TritonTemplateCallerBase):
                    continue

                # For prologue fusion we check if the underlying template of the choice
                # supports all allowed prologue inputs. If not, we skip this choice in
                # the fusion benchmark.
                # TODO: Remove this check after all Triton templates support prologue fusion.
                # Currently, persistent+TMA Triton template does not due to the TMA-based loads.
                if (
                    not epilogue_fusion
                    and hasattr(choice, "allowed_prologue_inps")
                    and choice.allowed_prologue_inps != multi_node.allowed_prologue_inps
                ):
                    continue

                if unfused_time >= ms1 + ms2:
                    break

                triton_choices += 1
                if triton_choices > config.max_epilogue_benchmarked_choices:
                    break

                with multi_node.swap_as_triton_caller(choice):
                    future_choices.append((choice, *compile_kernel(node_list_fused)))

            if len(future_choices) == 0:
                return False

            def benchmark_when_ready() -> bool:
                min_ms_fused = float("inf")
                ms_fused_choice = None

                new_timings = {}
                # Benchmark each choice after compilation completes
                for choice, future, mod_fused in future_choices:
                    try:
                        if future is not None:
                            future.result()

                    # Ideally we would more narrowly catch Exceptions here but
                    # triton  will unpredictably error with valid prologue fusions
                    except Exception as e:
                        if fusion_log.isEnabledFor(logging.DEBUG):
                            fusion_log.debug(
                                "Exception in compiling %s: %s",
                                "prologue" if not epilogue_fusion else "epilogue",
                                str(e),
                            )
                        continue
                    with multi_node.swap_as_triton_caller(choice):
                        ms_fused, path = self.benchmark_codegened_module(
                            mod_fused, device
                        )
                        new_timings[choice] = ms_fused
                        if ms_fused < min_ms_fused:
                            min_ms_fused = ms_fused
                            ms_fused_choice = choice

                log_fusion(min_ms_fused, ms1, ms2)

                if min_ms_fused < (ms1 + ms2) and ms_fused_choice is not None:
                    if config.multi_kernel_hints:
                        hint_override_best_fusion_choice[None] = ms_fused_choice
                        multi_node.finalize_as_triton_callers(
                            hint_override_best_fusion_choice
                        )
                    else:
                        multi_node.finalize_as_triton_caller(ms_fused_choice)

                    multi_node._choice_timings[None] = new_timings
                    return True
                else:
                    return False

            return benchmark_when_ready

        else:
            # Start parallel compilation for all three kernels
            future_and_mod_l1 = compile_kernel(node_list_1)
            future_and_mod_l2 = compile_kernel(node_list_2)
            future_and_mod_l1_fused = compile_kernel(node_list_fused)

            def benchmark_when_ready() -> bool:
                from torch._inductor.runtime.triton_heuristics import (
                    NoTritonConfigsError,
                )

                try:
                    # Wait for all compilations to complete
                    for fut in (
                        future_and_mod_l1[0],
                        future_and_mod_l2[0],
                        future_and_mod_l1_fused[0],
                    ):
                        if fut is not None:
                            fut.result()

                    ms1, path1 = self.benchmark_codegened_module(
                        future_and_mod_l1[1], device
                    )
                    if math.isinf(ms1):
                        why("register spilling of the first kernel")
                        return False

                    ms2, path2 = self.benchmark_codegened_module(
                        future_and_mod_l2[1], device
                    )
                    if math.isinf(ms2):
                        why("register spilling of the second kernel")
                        return False

                    ms_fused, path_fused = self.benchmark_codegened_module(
                        future_and_mod_l1_fused[1], device
                    )
                    if math.isinf(ms_fused):
                        why("register spilling of the fused kernel")
                        return False

                    log_fusion(ms_fused, ms1, ms2)

                    if (
                        is_metric_table_enabled("slow_fusion")
                        and ms_fused >= ms1 + ms2
                        and (path1, path2) not in self.logged_slow_fusion
                    ):
                        self.logged_slow_fusion.add((path1, path2))
                        get_metric_table("slow_fusion").add_row(
                            lambda: {
                                "kernel1_path": path1,
                                "kernel1_latency": ms1,
                                "kernel2_path": path2,
                                "kernel2_latency": ms2,
                                "fused_kernel_path": path_fused,
                                "fused_kernel_latency": ms_fused,
                                "slow_down_ratio": ms_fused / (ms1 + ms2),
                            }
                        )

                    return ms_fused < ms1 + ms2

                except NoTritonConfigsError:
                    return False

                except CompilationError as e:
                    if "Loop-carried variable" in str(e):
                        return True
                    raise

            return benchmark_when_ready

    def get_fused_node(self, node: BaseSchedulerNode) -> BaseSchedulerNode:
        "Look up the node in Scheduler name_to_fused_node"
        return self.name_to_fused_node[node.get_first_name()]

    def fuse_nodes_once(
        self,
        nodes: list[BaseSchedulerNode],
        is_reorder_round: bool,
    ) -> list[BaseSchedulerNode]:
        """
        Combine eligible nodes into FusedSchedulerNodes.

        This relies on two key functions to control the logic:
            - self.can_fuse(): checks if a fusion is legal
            - self.score_fusion(): assigns priority to a given fusion
        """
        fused_nodes = OrderedSet(nodes)
        if fusion_log.isEnabledFor(logging.DEBUG):
            fusion_log.debug("fuse_nodes_once, candidates:")
            for node in fused_nodes:
                fusion_log.debug("  %s", node.debug_str_short())

        # These are potential fusions which we are async compiling,
        # and which we will benchmark profitability of.
        pending_fusions: dict[
            BaseSchedulerNode,
            tuple[Callable[[], bool], BaseSchedulerNode, BaseSchedulerNode],
        ] = {}

        def fuse_two_nodes(
            node1: BaseSchedulerNode, node2: BaseSchedulerNode
        ) -> BaseSchedulerNode:
            fusion_log.debug("fusing %s with %s", node1.get_name(), node2.get_name())

            device = node1.get_device()
            assert node2.get_device() == device
            node3 = self.get_backend(device).fuse(node1, node2)
            fused_nodes.remove(node1)
            fused_nodes.remove(node2)
            fused_nodes.add(node3)
            self.name_to_fused_node.update(
                {n.get_name(): node3 for n in node3.get_nodes()}
            )
            return node3

        def resolve_pending_fusions(
            node1: BaseSchedulerNode, node2: BaseSchedulerNode
        ) -> None:
            while (
                self.get_fused_node(node1) in pending_fusions
                or self.get_fused_node(node2) in pending_fusions
            ):
                pending_fusion = pending_fusions.get(
                    self.get_fused_node(node1),
                    pending_fusions.get(self.get_fused_node(node2), None),
                )
                assert pending_fusion is not None

                is_speedup, node_key1, node_key2 = pending_fusion
                pending_fusions.pop(node_key1, None)
                pending_fusions.pop(node_key2, None)

                assert self.get_fused_node(node_key1) is node_key1
                assert self.get_fused_node(node_key2) is node_key2

                if not is_speedup() or self.will_fusion_create_cycle(node1, node2):
                    continue

                fuse_two_nodes(node_key1, node_key2)

        for node1, node2 in self.get_possible_fusions(nodes, is_reorder_round):
            # if either node is in a pending fusion, resolve it.
            # since we iterate on potential fusions based on profitability
            # the first potential fusion should take precedence.
            resolve_pending_fusions(node1, node2)
            node1 = self.get_fused_node(node1)
            node2 = self.get_fused_node(node2)

            if self.can_fuse(
                node1, node2, is_reorder_round
            ) and not self.will_fusion_create_cycle(node1, node2):
                speedup = self.speedup_by_fusion(node1, node2)
                if callable(speedup):
                    pending_fusions[node1] = (speedup, node1, node2)
                    pending_fusions[node2] = (speedup, node1, node2)
                    continue

                if not speedup:
                    continue

                fuse_two_nodes(node1, node2)

        seen_pair_speedup_fn: OrderedSet[Callable[[], bool]] = OrderedSet()
        for is_speedup_fn, node_key1, node_key2 in pending_fusions.values():
            if is_speedup_fn in seen_pair_speedup_fn:
                continue

            seen_pair_speedup_fn.add(is_speedup_fn)

            assert self.get_fused_node(node_key1) is node_key1
            assert self.get_fused_node(node_key2) is node_key2

            if is_speedup_fn() and not self.will_fusion_create_cycle(
                node_key1, node_key2
            ):
                fuse_two_nodes(node_key1, node_key2)

        nodes = sorted(fused_nodes, key=lambda x: x.min_order)
        nodes = self.topological_sort_schedule(nodes)
        self.prune_redundant_deps(nodes)
        return nodes

    def create_combo_kernel_nodes(self, num_ck_nodes: Optional[int] = None) -> None:
        """
        Groups parallel nodes
        """
        fused_nodes = OrderedSet(self.nodes)
        count = 0
        num_nodes_orig = len(self.nodes)
        log.debug("ComboKernels: Generating with num_ck_nodes = %s...", num_ck_nodes)
        for num, node_list in enumerate(
            ForeachKernelSchedulerNode.group_nodes_for_combo_kernels(self)
        ):
            node_list = ForeachKernelSchedulerNode.combinable_nodes(node_list)
            if len(node_list) < 2:
                continue
            if num_ck_nodes is not None and count > num_ck_nodes:
                break
            if not self.speedup_by_combo_kernel(node_list):
                log.debug("ComboKernels: Not speeding up %d-th group", num)
                continue
            count += 1
            enable_autotune = config.combo_kernels_autotune > 0
            group_snode = ForeachKernelSchedulerNode(
                node_list[0].scheduler,
                node_list,
                use_custom_partition_algo=True,
                enable_autotune=enable_autotune,
            )
            log.info(
                "ComboKernels: Combining %d nodes for %d-th group",
                len(node_list),
                num,
            )
            for node in node_list:
                fused_nodes.remove(node)
            fused_nodes.add(group_snode)
            self.name_to_fused_node.update(
                {n.get_name(): group_snode for n in group_snode.get_nodes()}
            )
        self.nodes = sorted(fused_nodes, key=lambda x: x.min_order)
        self.nodes = self.topological_sort_schedule(self.nodes)
        log.info(
            "Generated ComboKernel nodes: %d ComboKernels, totally %d -> %d nodes",
            count,
            num_nodes_orig,
            len(self.nodes),
        )
        self.prune_redundant_deps(self.nodes)

    def prune_redundant_deps(self, nodes: list[BaseSchedulerNode]) -> None:
        for node in nodes:
            node.prune_redundant_deps(self.name_to_fused_node)

    def get_possible_fusions(
        self,
        nodes: list[BaseSchedulerNode],
        is_reorder_round: bool,
    ) -> list[tuple[BaseSchedulerNode, BaseSchedulerNode]]:
        """
        Helper to find all legal fusion opportunities, sorted by self.score_fusion()
        """
        possible_fusions = []
        seen = OrderedSet[tuple[BaseSchedulerNode, BaseSchedulerNode]]()

        def check_all_pairs(nodes: list[BaseSchedulerNode]) -> None:
            for node1_index, node1 in enumerate(nodes):
                for node2 in nodes[
                    node1_index + 1 : node1_index
                    + 1
                    + config.max_fusion_buffer_group_pairwise_attempts
                ]:
                    key = (node1, node2)
                    if key in seen:
                        continue
                    seen.add(key)

                    if self.can_fuse(node1, node2, is_reorder_round):
                        possible_fusions.append(key)
                    elif (node2.is_template() or node2.is_foreach()) and self.can_fuse(
                        node2, node1, is_reorder_round
                    ):
                        # foreach fusions and epilogue fusions are order dependent
                        possible_fusions.append((node2, node1))

        buffer_names_grouping = collections.defaultdict(list)
        for node in nodes:
            if self.unfusable_node(node):
                continue
            for buf in node.used_buffer_names():
                buffer_names_grouping[buf].append(node)
        for node_grouping in buffer_names_grouping.values():
            check_all_pairs(node_grouping)

        if config.aggressive_fusion:
            group_grouping = collections.defaultdict(list)
            for node in nodes:
                group = getattr(node, "group", None)
                if group:
                    group_grouping[group].append(node)
            for node_grouping in group_grouping.values():
                check_all_pairs(node_grouping)

        possible_fusions = self.get_possible_fusions_with_highest_priority(
            possible_fusions
        )
        possible_fusions.sort(key=self.score_fusion_key, reverse=True)
        fusion_log.debug("found %d possible fusions", len(possible_fusions))
        return possible_fusions

    def will_fusion_create_cycle(
        self, node1: BaseSchedulerNode, node2: BaseSchedulerNode
    ) -> bool:
        """
        Finds whether there's a path from node1 to node2 (or vice-versa)
        caused indirectly by other fusions.
        """
        # since we are just returning boolean here, use slightly faster, unordered set
        visited = OrderedSet[FusedSchedulerNode]()

        def found_path(node: BaseSchedulerNode) -> bool:
            # only fused nodes can introduce new ancestors.
            if isinstance(node, FusedSchedulerNode) and node not in visited:
                visited.add(node)
                if node.get_operation_names().issubset(combined_ancestors):
                    # All fusion outputs are in ancestors of node1 and node2, thus
                    # cannot introduce new path:
                    #
                    # 1. if output is neither descendent of node1 or node2, the
                    #        output cannot introduce a path
                    # 2. due to [can_fuse]: if WLOG output is descendent of node1, it cannot be
                    #        on path(node1->node2), hence it cannot be ancestor of node2
                    # 3. due to [acyclic]: if WLOG output is descendent of node1, it cannot be
                    #        ancestor of node1
                    return False
                else:
                    # continue DFS of new ancestors introduced by the fusion
                    return bool(combined_names & node.ancestors) or any(
                        found_path(self.name_to_fused_node[n])
                        for n in node.ancestors - combined_ancestors
                    )
            return False

        # as above - use slightly faster, unordered set
        combined_names = (
            node1.get_operation_names()._dict.keys()
            | node2.get_operation_names()._dict.keys()
        )
        combined_ancestors = (
            node1.ancestors._dict.keys() | node2.ancestors._dict.keys()
        ) - combined_names
        cycle = any(found_path(self.name_to_fused_node[n]) for n in combined_ancestors)
        if cycle:
            WhyNoFuse(node1, node2)("will create cycle")
        return cycle

    def can_fusion_increase_peak_memory(
        self, node1: BaseSchedulerNode, node2: BaseSchedulerNode
    ) -> bool:
        """
        Return true if fusing the two nodes can potentially increasing peak memory.

        The implementation is more like a heuristic since we don't really know if we are at peak
        or not when trying to fuse these two nodes. The order of nodes may change later which makes the
        peak memory estimation hard.

        Here is how we decide the LOWER BOUND of extra memory allocation if we fuse these 2 nodes:
        1. find all buffers read by each node with a single user. These buffers are supposed to
           be reused if we don't fuses these 2 nodes
        2. find the intersection of these buffers for the two node and sum the total buffer size.
           If we don't fuse these two nodes, we can at lease avoid this much memory allocation.
           Note that the extra memory allocation is not necessarily causing peak memory increase.
           This is just a heuristic.

        We return true only if the saving for fusion can not trade off the extra memory allocation.
        """

        from .codegen.wrapper import buffer_reuse_key

        def _find_single_user_inputs(
            node: BaseSchedulerNode,
        ) -> list[ir.Buffer]:
            output = []
            for rd in node.read_writes.reads:
                buf = self.name_to_buf.get(rd.name)
                if buf and len(buf.users) == 1 and buf.node.has_tensor_output():
                    output.append(buf.node)
            return output

        # Check inputs that can be potentially reused
        lhs_dep_nodes = _find_single_user_inputs(node1)
        rhs_dep_nodes = _find_single_user_inputs(node2)

        lhs_reuse_keys = OrderedSet(buffer_reuse_key(buf) for buf in lhs_dep_nodes)
        rhs_reuse_keys = OrderedSet(buffer_reuse_key(buf) for buf in rhs_dep_nodes)

        common_reuse_keys = lhs_reuse_keys.intersection(rhs_reuse_keys)

        memory_overhead = 0
        for key in common_reuse_keys:
            try:
                memory_overhead += int(key[2])
            except ValueError:
                # not an integer. Fallback is to fuse
                return False

        bw_saving = self.score_fusion_memory(node1, node2)

        # The factor 32 here is quite arbitrary.
        if V.graph.sizevars.statically_known_gt(memory_overhead, 32 * bw_saving):
            return True
        return False

    def fusion_accumulate_large_reads(
        self, node1: BaseSchedulerNode, node2: BaseSchedulerNode, threshold: int
    ) -> bool:
        all_reads = (node1.read_writes.reads | node2.read_writes.reads) - (
            node1.read_writes.writes | node2.read_writes.writes
        )
        return sum(self.dep_size_hint(dep) for dep in all_reads) > threshold

    def are_long_distant_nodes(
        self, node1: BaseSchedulerNode, node2: BaseSchedulerNode
    ) -> bool:
        """
        This function prevents fusion for nodes that can increase memory
        footprint. This problem is more common in horizontal fusion, where nodes
        that are far apart in the original order get fused, lengthening the live
        intervals of tensors. This is very evident in models with activation
        checkpointing, where the recomputed nodes from different checkpointed
        regions get fused and significantly increase the memory footprint.

        The current attempt is a quick, possibly hacky, heuristic to prevent the
        fusion of nodes that are far away in the original order.

        A better but difficult to implement heurisitic would be to use live
        intervals of the buffers, find region of peak pressure in the original
        program and prevent fusion that crosses that peak region. We might need
        special care or good approximation in this implementation, as fusion of
        node changes live intervals, and re-computing live intervals and peak
        memory after each fusion can introduce large compilation overhead.
        """
        proximity_score = max(
            abs(node1.min_order - node2.max_order),
            abs(node2.min_order - node1.max_order),
        )
        return proximity_score > 64

    def decide_fusion_fail_reason(
        self,
        node1: BaseSchedulerNode,
        node2: BaseSchedulerNode,
        common_buf_names: Union[tuple[str], OrderedSet[str]],
    ) -> str:
        """
        Try to decide reasons why fusion fail due to no shared memory even though
        there are common buffers.
        """
        reasons = {}
        node1_name2dep = {dep.name: dep for dep in node1.read_writes.reads_and_writes()}
        node2_name2dep = {dep.name: dep for dep in node2.read_writes.reads_and_writes()}

        for buf_name in common_buf_names:
            buf = V.graph.get_buffer(buf_name)
            lhs_dep = node1_name2dep[buf_name]
            rhs_dep = node2_name2dep[buf_name]

            if not isinstance(lhs_dep, MemoryDep) or not isinstance(rhs_dep, MemoryDep):
                reasons[buf_name] = (
                    f"not MemoryDep: {type(lhs_dep)} v.s. {type(rhs_dep)}"
                )
                continue

            if lhs_dep.get_numel() != rhs_dep.get_numel():
                reasons[buf_name] = (
                    f"different numel: {lhs_dep.get_numel()} v.s. {rhs_dep.get_numel()}"
                )
                continue

            # same numel but different MemoryDep.size. Should be broadcasting
            if sympy_product(lhs_dep.size) != sympy_product(rhs_dep.size):
                reasons[buf_name] = "broadcast"
                continue

            lhs_off = lhs_dep.get_offset()
            rhs_off = rhs_dep.get_offset()
            if lhs_off != rhs_off:
                # One example is in transformer, we use a concatenated linear layer
                # to project Q/K/V and then split the result. The 3 splits will
                # point to the same buffer with different offsets.
                reasons[buf_name] = f"different offset: {lhs_off} v.s. {rhs_off}"
                continue

            if (
                lhs_dep.normalize_with_stride_order()
                == rhs_dep.normalize_with_stride_order()
            ):
                reasons[buf_name] = f"Mismatch loop orders: {lhs_dep} v.s. {rhs_dep}"
                continue

            # Add more rules here
            layout_str = ""
            if not isinstance(buf, ir.TorchBindObject):
                layout_str = f"Layout: {buf.layout}"
            reasons[buf_name] = (
                f"Unknown reason: {lhs_dep} v.s. {rhs_dep}. {layout_str}"
            )

        return str(reasons)

    def shared_data_after_reordering_loop(
        self, node1: BaseSchedulerNode, node2: BaseSchedulerNode
    ) -> int:
        """
        Right now just greedily reorder the loop of node1 to be compatible with node2,
        but ideally we should have some heuristics to reorder the loop for node2
        to be compatible with node1 if that's more efficient.

        Return the amount of shared data re-computed in this method.
        If no such recomputation happens, return -1 (not return 0 since 0 is a valid
        amount of shared data).

        """

        # TODO Don't do loop reordering for CPU for now.
        # Should debug more why it does not work for CPU codegen
        if not config.loop_ordering_after_fusion or any(
            n.is_cpu() for n in [node1, node2]
        ):
            return -1

        node1_buffer_names = node1.read_writes.buffer_names()
        node2_buffer_names = node2.read_writes.buffer_names()
        # Fast path: no common buffers.
        common_buffer_names = node1_buffer_names & node2_buffer_names
        if not common_buffer_names:
            return -1

        node1_name2dep = {dep.name: dep for dep in node1.read_writes.reads_and_writes()}
        node2_name2dep = {dep.name: dep for dep in node2.read_writes.reads_and_writes()}

        # Find the commons buffers that has different loop orders
        candidates = []
        for buffer_name in common_buffer_names:
            lhs_dep = node1_name2dep[buffer_name]
            rhs_dep = node2_name2dep[buffer_name]
            if (
                lhs_dep.normalize_with_stride_order()
                == rhs_dep.normalize_with_stride_order()
            ):
                candidates.append(
                    (
                        V.graph.sizevars.size_hint(lhs_dep.get_numel(), fallback=0),
                        lhs_dep,
                        rhs_dep,
                    )
                )

        if len(candidates) == 0:
            return -1

        # Pick the largest buffer to guide the loop reordering
        _numel, lhs_dep, rhs_dep = max(candidates, key=operator.itemgetter(0))

        if not isinstance(lhs_dep, MemoryDep) or not isinstance(rhs_dep, MemoryDep):
            return -1

        if lhs_dep.num_vars != rhs_dep.num_vars:
            # this can happen due to we don't merge loops.
            # We can not do loop reordering in this case right now
            # Simply returning true if the two Deps are the same after
            # normalization (merging loops)
            if lhs_dep.normalize() == rhs_dep.normalize():
                return self.dep_size_hint(lhs_dep)
            return -1

        reordered = False
        # Only reorder loops for pointwise for now
        if not node1.is_reduction():
            reordered = node1.reorder_loops_by_dep_pair(lhs_dep, rhs_dep)
        elif not node2.is_reduction():
            reordered = node2.reorder_loops_by_dep_pair(rhs_dep, lhs_dep)
        else:
            loop_ordering_log.debug(
                "Don't reorder loops since both nodes are reductions: %s v.s. %s",
                node1.get_name(),
                node2.get_name(),
            )

        return self.score_fusion_memory(node1, node2) if reordered else -1

    def unfusable_node(self, node: BaseSchedulerNode) -> bool:
        """
        Is this node unfusable under any conditions.
        """
        return (
            isinstance(node, (ExternKernelSchedulerNode, NopKernelSchedulerNode))
            and not node.is_template()
            and not is_output_of_multi_outputs_template(node.node)
        )

    def check_prologue_fusion_heuristics_fusable(
        self,
        prologue_node: BaseSchedulerNode,
        template_node: BaseSchedulerNode,
        why: WhyNoFuse,
    ) -> bool:
        """
        Heuristics to avoid benchmarking predictably slow prologue fusions
        """
        # user opt into more aggressive prologue fusion, dont use heuristics
        if prologue_node.get_operation_names() <= V.graph.invoke_quant_ops:
            return True

        read_bytes = prologue_node.get_read_buffer_sizes()
        write_bytes = prologue_node.get_write_buffer_sizes()

        # Initially, only do fusions which will result in fewer memory accesses inside of the template to avoid
        # potential bad cache behavior and shared memory use.
        # we also want to avoid benchmarking reliably unprofitable fusions like downcasts from fp32 -> fp16 inside kernel.
        # allowing gathers by allowing increasing write_bytes by small factor
        # TODO - make configurable per input, for instance, bias can fuse fp32 -> fp16 profitably

        BYTES_THRESHOLD_MULTIPLIER = 1.1
        if read_bytes > (write_bytes * BYTES_THRESHOLD_MULTIPLIER):
            why("prologue fusion will not increase amount of bytes read in kernel")
            return False

        # we want to avoid attempting to fuse predictably unprofitable prologues
        # such as increasing the unaligned reads or writes.
        # TODO - would be nice to generalize this, however, we would need more explicit
        # knowledge of memory access patterns in the TritonTemplate in order to know
        # the stride order to check alignment.
        origins = tuple(
            e.target
            for n in prologue_node.get_nodes()
            if n.node is not None
            for e in n.node.get_origins()
            if e.op == "call_function"
        )
        if origins == (torch.ops.aten.constant_pad_nd.default,):
            why(
                "prologue fusion will not increase attempt to fuse in padding bc it increases unaligned reads"
            )
            return False

        def low_prec_fp(dtype: torch.dtype) -> bool:
            return dtype.itemsize <= 2 and dtype.is_floating_point

        if (
            low_prec_fp(template_node.get_template_node_or_throw().dtype)
            and not prologue_node.can_codegen_in_low_precision()
        ):
            why(
                "prologue fusion that must be upcast to fp32 not profitable for low precision templates"
            )
            return False

        return True

<<<<<<< HEAD
    def can_fuse(
        self,
        node1: BaseSchedulerNode,
        node2: BaseSchedulerNode,
        can_reorder: bool = False,
    ) -> bool:
=======
    def get_expand_dim_for_pointwise_nodes(
        self, node1: BaseSchedulerNode, node2: BaseSchedulerNode
    ) -> Optional[tuple[int, SchedulerNode, sympy.Expr]]:
        """
        Fusing two small pointwise nodes significantly reduces kernel overhead
        and launch overhead. However, slightly different sizes would prevent fusion.
        Here, we decide if expanding sizes of one node is profitible by allowing
        fusion, and returns the dimension to expand, node with smaller sizes,
        and new size after expand.
        """
        # only support scheduler node
        if not isinstance(node1, SchedulerNode) or not isinstance(node2, SchedulerNode):
            return None

        # only support computued buffer
        if not (
            isinstance(node1.node, ir.ComputedBuffer)
            and isinstance(node2.node, ir.ComputedBuffer)
        ):
            return None

        # does not support mutation yet since relying on index mod to handle
        # out-of-boundary access.
        if node1.has_aliasing_or_mutation() or node2.has_aliasing_or_mutation():
            return None

        # skip halide which does not support mod for index
        if config.cpu_backend == "halide":
            return None

        # only support pointwise nodes with the same reduction size
        n1_sizes, n2_sizes = node1._sizes, node2._sizes
        n1_iter_sizes, n1_reduce_sizes = n1_sizes
        n2_iter_sizes, n2_reduce_sizes = n2_sizes
        if (
            node1.is_reduction()
            or node2.is_reduction()
            or n1_reduce_sizes != n2_reduce_sizes
            or len(n1_iter_sizes) != len(n2_iter_sizes)
        ):
            return None

        # only support nodes with 1 write for simplification
        if len(node1.read_writes.writes) > 1 or len(node2.read_writes.writes) > 1:
            return None

        # When memory access is small, reducing gpu kernel overhead is profitable over
        # slightly larger memory access.
        node1_write_memory = self.dep_size_hint(next(iter(node1.read_writes.writes)))
        node2_write_memory = self.dep_size_hint(next(iter(node1.read_writes.writes)))
        if (
            max(node1_write_memory, node2_write_memory)
            > config.small_memory_access_threshold
        ):
            return None

        # does not support reinplace since `index % boundary` may lead to
        # race condition
        def has_reusable_buffer(node: BaseSchedulerNode) -> bool:
            for read in node.read_writes.reads:
                input_buf: Optional[Union[SchedulerBuffer, SchedulerDonatedBuffer]]
                if read.name in self.name_to_donated_buffer:
                    input_buf = self.name_to_donated_buffer[read.name]
                else:
                    input_buf = self.name_to_buf.get(read.name)

                if (
                    input_buf
                    and V.graph.wrapper_code.can_reuse(input_buf, node)
                    and not isinstance(input_buf.defining_op, NopKernelSchedulerNode)
                ):
                    return True
            return False

        if has_reusable_buffer(node1) or has_reusable_buffer(node2):
            return None

        # only support nodes with 1 mismatch dimension
        mismatch_dimensions = []
        for idx, (n1_size, n2_size) in enumerate(zip(n1_iter_sizes, n2_iter_sizes)):
            if n1_size != n2_size:
                mismatch_dimensions.append(idx)

        if len(mismatch_dimensions) != 1:
            return None

        mismatch_dim = mismatch_dimensions[0]
        mismatch_size1, mismatch_size2 = (
            n1_iter_sizes[mismatch_dim],
            n2_iter_sizes[mismatch_dim],
        )
        if V.graph.sizevars.statically_known_lt(mismatch_size1, mismatch_size2):
            return mismatch_dim, node1, mismatch_size2
        elif V.graph.sizevars.statically_known_lt(mismatch_size2, mismatch_size1):
            return mismatch_dim, node2, mismatch_size1
        else:
            return None

    def can_fuse(self, node1: BaseSchedulerNode, node2: BaseSchedulerNode) -> bool:
>>>>>>> c9ac8c25
        """
        Determine if it is possible to combine node1 and node2 into a
        single fused node.
        """
        if node1 is node2:
            return False

        why = WhyNoFuse(node1, node2)

        if node1.is_template() and self.get_backend(
            node1.get_device()
        ).can_fuse_multi_outputs_template(node1, node2):
            return True

        if isinstance(node1, GroupedSchedulerNode) or isinstance(
            node2, GroupedSchedulerNode
        ):
            why("grouped node must not be fused with other nodes")
            return False
        if (
            isinstance(node1, (ExternKernelSchedulerNode, NopKernelSchedulerNode))
            and not node1.is_template()
        ):
            why("node1 is extern or nop")
            return False
        if (
            isinstance(node2, (ExternKernelSchedulerNode, NopKernelSchedulerNode))
            and not node2.is_template()
        ):
            why("node2 is extern or nop")
            return False

        if node2.get_operation_names() & node1.ancestors:
            why("node1 must go before node2")
            return False

        if node2.is_template():
            if not config.prologue_fusion:
                why("prologue fusion turned off")
                return False

            if node1.is_reduction() or node1.is_template():
                why("prologue fusion only supported for pointwise nodes")
                return False

            template = node2.get_template_node_or_throw()
            if not isinstance(template, ir.TritonTemplateBuffer):
                why("prologue fusion only supported for TritonTemplates")
                return False

            allowed_prologue_inps = template.get_allowed_prologue_inps()

            unsupported_prologue_args = (
                OrderedSet(inp.get_name() for inp in template.inputs)  # type: ignore[union-attr]
                - allowed_prologue_inps
            )

            if node1.get_buffer_names() & unsupported_prologue_args:
                why("prologue fusion not implemented for kernel for these inputs")
                return False

            if node1.has_aliasing_or_mutation() or node1.has_aliasing_or_mutation():
                why("template prologue can only fuse functional pointwise nodes")
                return False

            prologue_nodes = node1.get_nodes()
            for node in prologue_nodes[:-1]:
                node_outs = node.get_outputs()
                for out in node_outs:
                    if not all(user.node in prologue_nodes for user in out.users):
                        why("template prologue can only fuse nodes with a single use")
                        return False

            template_snodes = (
                [node2]
                if not isinstance(node2, FusedSchedulerNode)
                else [n for n in node2.snodes if n.is_template()]
            )
            assert len(template_snodes) == 1
            template_snode = template_snodes[0]

            if not (
                len(prologue_nodes[-1].outputs) == 1
                and len(prologue_nodes[-1].outputs[0].users) == 1
                and prologue_nodes[-1].outputs[0].users[0].node is template_snode
            ):
                why(
                    "template prologue can only fuse nodes with a single use into template"
                )
                return False

            if not self.check_prologue_fusion_heuristics_fusable(node1, node2, why):
                return False

        if node1.is_template() and (
            node2.has_aliasing_or_mutation()
            or node2.is_reduction()
            or not config.epilogue_fusion
        ):
            why("template epilogue not satisfied")
            return False

        if (node1.get_buffer_names() & V.graph.no_fuse_buffer_names) or (
            node2.get_buffer_names() & V.graph.no_fuse_buffer_names
        ):
            why("fusion for buffer explicit disabled")
            return False
        device = node1.get_device()
        device2 = node2.get_device()
        if device != device2:
            why("device mismatch (%s vs %s)", device, device2)
            return False
        del device2

        shared_data_score = self.score_fusion_memory(node1, node2)
        if (
            can_reorder
            and shared_data_score < config.score_fusion_memory_threshold
            and config.loop_ordering_after_fusion
        ):
            new_shared_data_score = self.shared_data_after_reordering_loop(node1, node2)
            if new_shared_data_score >= 0:
                shared_data_score = new_shared_data_score

        if config.expand_dimension_for_pointwise_nodes and (
            expand_analysis := self.get_expand_dim_for_pointwise_nodes(node1, node2)
        ):
            (expand_dim, smaller_node, expand_size) = expand_analysis
            smaller_node.expand_dimension_for_pointwise_node(expand_dim, expand_size)
            shared_data_score = self.score_fusion_memory(node1, node2)

        if loop_ordering_log.isEnabledFor(logging.DEBUG):
            loop_ordering_log.debug(
                "%s and %s has %s shared data",
                node1.get_name(),
                node2.get_name(),
                shared_data_score,
            )

        if not V.choices.can_fuse(self, node1, node2, shared_data_score):
            return False

        if node1.get_operation_names() & node2.ancestors:
            # node2 depends on node1 outputs
            return (
                self.can_fuse_vertical(node1, node2)
                and V.choices.can_fuse_vertical(self, node1, node2, shared_data_score)
                and self.get_backend(device).can_fuse_vertical(node1, node2)
            )
        else:  # nodes don't depend on each other, but may have common reads
            return V.choices.can_fuse_horizontal(
                self, node1, node2, shared_data_score
            ) and self.get_backend(device).can_fuse_horizontal(node1, node2)

    def can_fuse_vertical(
        self, node1: BaseSchedulerNode, node2: BaseSchedulerNode
    ) -> bool:
        """
        Check if it is legal to fuse a consumer (node2) into a producer (node1).

        We can fuse them if all the reads of node2 either match
        corresponding writes in node1, or are written by nodes that can
        be scheduled before the fusion of node1 and node2.
        """
        node1_buf_names = node1.get_buffer_names()
        why = WhyNoFuse(node1, node2)
        remaining_deps_by_name: dict[str, list[Dep]] = defaultdict(list)

        for dep in node2.unmet_dependencies:
            name = self.mutation_renames.get(dep.name, dep.name)
            if isinstance(dep, WeakDep) and self.fusable_weak_dep(dep, node1, node2):
                continue
            remaining_deps_by_name[name].append(dep)

        for cd in node1.read_writes.writes:
            if not isinstance(cd, MemoryDep):
                continue
            remaining = remaining_deps_by_name.get(
                self.mutation_renames.get(cd.name, cd.name)
            )
            if remaining:
                for rd in remaining:
                    if self.fusable_read_and_write(rd, cd):
                        remaining.remove(rd)  # noqa: B909

        remaining_deps = OrderedSet(
            dep.name
            for dep in itertools.chain.from_iterable(remaining_deps_by_name.values())
        )

        if remaining_deps & node1_buf_names:
            # MemoryDeps didn't match and read different locations of the same buffer.
            # Examples here include:
            #   - MemoryDep("foo", x) != MemoryDep("foo", x + 1)
            #   - MemoryDep("foo", x) != StarDep("foo")
            why("memory deps did not match")
            return False

        node1_op_names = node1.get_operation_names()
        for name in remaining_deps:
            op_name = self.name_to_buf[name].defining_op_name()
            if node1_op_names & self.name_to_fused_node[op_name].ancestors:
                why("intermediate nodes between node1 & node2")
                return False

        return True

    def fusable_weak_dep(
        self, weak_dep: WeakDep, node1: BaseSchedulerNode, node2: BaseSchedulerNode
    ) -> bool:
        if weak_dep.name not in node1.get_buffer_names():
            return False

        # A weak dep can be fused if and only if the fused operation acts inplace
        # on the buffer being mutated. i.e. the same index is being read then mutated
        mutating_writes = [
            write
            for write in node2.read_writes.writes
            if write.name == weak_dep.mutating_buf
        ]
        if len(mutating_writes) != 1:
            return False
        write = mutating_writes[0]
        assert isinstance(write, MemoryDep)

        if free_symbol_is_type(write.index, SymT.TMP):
            return False

        real_name = self.mutation_real_name[weak_dep.mutating_buf]
        relevant_reads = [
            read for read in node1.read_writes.reads if read.name == real_name
        ]
        return all(
            isinstance(read, MemoryDep)
            and not free_symbol_is_type(read.index, SymT.TMP)
            and read.index == write.index
            and read.size == write.size
            for read in relevant_reads
        )

    # StarDep doesn't match MemoryDep, different indices don't match
    # However, broadcasting sometimes strips dimensions, and if that's the case
    # we still can match unmet dep
    # if there's indirect indexing, don't match it
    def fusable_read_and_write(self, read: Dep, write: MemoryDep) -> bool:
        if isinstance(read, MemoryDep):
            read_name = self.mutation_renames.get(read.name, read.name)

            if (
                read_name != write.name
                or free_symbol_is_type(read.index, SymT.TMP)
                or free_symbol_is_type(write.index, SymT.TMP)
            ):
                return False

            if config.loop_ordering_after_fusion and read.num_vars != write.num_vars:
                # Need merge loops if we do loop ordering after fusion since
                # we have not merged the loops yet when creating the scheduler
                # nodes.
                read = read.normalize()
                write = write.normalize()

            return (
                read.index == write.index
                and len(read.size) >= len(write.size)
                and read.size[: len(write.size)] == write.size
            )
        elif isinstance(read, StarDep):
            read_name = self.mutation_renames.get(read.name, read.name)
            write_name = self.mutation_renames.get(write.name, write.name)
            if (
                read.mode == write.mode
                and write.mode is not None
                and read_name == write_name
            ):
                return True
        return False

    def dep_size_hint(self, dep: Dep) -> int:
        return V.graph.get_dep_size_hint(dep)

    def score_fusion_memory(
        self, node1: BaseSchedulerNode, node2: BaseSchedulerNode
    ) -> int:
        """
        The first term in our fusion score that estimates number of saved
        memory operations.
        """
        node1_dep_len = len(node1.read_writes.reads) + len(node1.read_writes.writes)
        node2_dep_len = len(node1.read_writes.reads) + len(node2.read_writes.writes)

        # optimization: iter over smaller set
        if min(node1_dep_len, node2_dep_len) * 4 < max(node1_dep_len, node2_dep_len):
            if node1_dep_len > node2_dep_len:
                tmp = node1
                node1 = node2
                node2 = tmp

            deps = [
                dep
                for dep in node1.read_writes.reads | node1.read_writes.writes
                if dep in node2.read_writes.reads or dep in node2.read_writes.writes
            ]

            return sum(self.dep_size_hint(dep) for dep in deps)

        common_memory_deps = (node1.read_writes.reads | node1.read_writes.writes) & (
            node2.read_writes.reads | node2.read_writes.writes
        )
        return sum(self.dep_size_hint(dep) for dep in common_memory_deps)

    def get_possible_fusions_with_highest_priority(
        self, possible_fusions: list[tuple[BaseSchedulerNode, BaseSchedulerNode]]
    ) -> list[tuple[BaseSchedulerNode, BaseSchedulerNode]]:
        # Group the possible fusions based on their priority from the backend.
        # Only return the group of possible fusions with highest priority.
        if len(possible_fusions) == 0:
            return possible_fusions
        possible_fusions_group_by_priority: dict[
            int, list[tuple[BaseSchedulerNode, BaseSchedulerNode]]
        ] = {}

        for node1, node2 in possible_fusions:
            assert node1.get_device() == node2.get_device()
            device = node1.get_device()
            fusion_pair_priority = int(
                self.get_backend(device).get_fusion_pair_priority(node1, node2)
            )
            if fusion_pair_priority not in possible_fusions_group_by_priority:
                possible_fusions_group_by_priority[fusion_pair_priority] = [
                    (node1, node2),
                ]
            else:
                possible_fusions_group_by_priority[fusion_pair_priority].append(
                    (node1, node2)
                )
        # return the possible fusions with highest priority
        possible_fusions_with_highest_priority = min(
            possible_fusions_group_by_priority.items(), key=operator.itemgetter(0)
        )[1]
        assert len(possible_fusions_with_highest_priority) > 0
        return possible_fusions_with_highest_priority

    def score_fusion_key(
        self, nodes: tuple[BaseSchedulerNode, BaseSchedulerNode]
    ) -> Any:
        """
        Shim for list.sort(key=...)
        """
        return V.choices.score_fusion(self, *nodes)

    def compute_last_usage(self) -> None:
        """
        Populate node.last_usage recursively (also for the nodes within a FusedSchedulerNode)
        """

        future_used_buffers = OrderedSet(V.graph.get_output_names())

        for node in reversed(self.nodes):
            node.set_last_usage(future_used_buffers, self.mutation_real_name)
            future_used_buffers.update(node.last_usage)

    def free_buffers(self) -> None:
        """Free any buffers that are no longer needed"""
        for name in sorted(
            self.buffer_names_to_free
            - V.graph.removed_buffers
            - V.graph.wrapper_code.freed  # type: ignore[has-type]
        ):
            if name in self.name_to_buf:
                buf = self.name_to_buf[name]
                if buf.can_free():
                    V.graph.wrapper_code.codegen_free(buf.node)
            elif name in V.graph.graph_inputs:
                inp = V.graph.graph_inputs[name]
                if isinstance(inp, ir.TorchBindObject):
                    V.graph.wrapper_code.codegen_free(inp)
                elif isinstance(inp, ir.GeneratorState):
                    continue
                else:
                    storage = inp.data
                    assert (
                        isinstance(storage, ir.StorageBox) and storage.is_input_buffer()
                    )
                    V.graph.wrapper_code.codegen_free(storage.data)

        self.buffer_names_to_free.clear()

    def flush(self) -> None:
        for backend in self.backends.values():
            backend.flush()
        self.free_buffers()

    def codegen_extern_call(self, scheduler_node: ExternKernelSchedulerNode) -> None:
        assert isinstance(scheduler_node, ExternKernelSchedulerNode)
        # 'decide_inplace_update' stores the inplace update decisions in
        # the current kernel from where 'allocate' retrieve those decisions.
        # We have to make sure there is a non-NULL kernel handler to store
        # those inplace update decisions.
        counters["inductor"]["extern_calls"] += 1
        with V.set_kernel_handler(Kernel(increase_kernel_count=False)):
            scheduler_node.decide_inplace_update()
            scheduler_node.mark_run()
        node = scheduler_node.node
        assert isinstance(node, ir.ExternKernel), f"{type(node)=}"
        node.codegen(V.graph.wrapper_code)
        self.free_buffers()

    def create_backend(self, device: torch.device) -> BaseScheduling:
        assert not is_gpu(device.type) or device.index is not None, (
            f"{device} should have been normalized in lowering"
        )
        V.graph.add_device_info(device)

        device_scheduling = get_scheduling_for_device(device.type)
        if device_scheduling is None:
            raise RuntimeError(f"Unsupported device type: {device.type}")

        if not has_triton():
            if (
                device.type == "cuda"
                and (device_props := torch.cuda.get_device_properties(device)).major < 7
            ):
                raise GPUTooOldForTriton(device_props, inspect.currentframe())
            elif is_gpu(device.type) and not device.type == "mps":
                raise TritonMissing(inspect.currentframe())

        return device_scheduling(self)

    def get_backend(self, device: Optional[torch.device]) -> BaseScheduling:
        assert device is not None
        if device not in self.backends:
            self.backends[device] = self.create_backend(device)
        return self.backends[device]

    def enter_context(self, node: BaseSchedulerNode) -> None:
        def get_order(n: torch.fx.Node) -> int:
            if n not in self.origin_to_index:
                self.origin_to_index.update({n: i for i, n in enumerate(n.graph.nodes)})
            return self.origin_to_index[n]

        # Use a dict to have ordering
        origins = {
            (get_order(e), e): None
            for n in node.get_nodes()
            if n.node is not None
            for e in n.node.get_origins()
        }
        origins = list(origins.keys())
        if origins:
            _, last = max(origins, key=operator.itemgetter(0))
            V.graph.wrapper_code.enter_context(last)

    def can_buffer_be_removed_through_fusion(
        self, name: str, fused_node_names: OrderedSet[str]
    ) -> bool:
        try:
            users = self.name_to_buf[name].users
        except KeyError:
            return False
        return (
            all(user.is_weak or user.get_name() in fused_node_names for user in users)
            and name not in self.mutation_renames
            and name not in self.mutation_real_name
        )

    def should_partition(
        self, node: BaseSchedulerNode, should_log: bool = False
    ) -> bool:
        """Return True if we should partition the inductor graph on this node"""

        # When not using cudagraphs, keep all kernels in the `call` function
        # instead of graph partition functions, since graph partition only brings
        # benefit to cudagraph
        if (
            not torch._inductor.config.triton.cudagraphs
            and _unstable_customized_partition_wrapper.wrapper is None
        ):
            return True

        # avoid duplicating logs when should_partition is called multiple times
        # on the same node
        def noop_log(msg: str, node: Optional[BaseSchedulerNode]) -> None:
            return

        log_partition_reason = maybe_log_cudagraph_partition if should_log else noop_log

        if isinstance(node, FusedSchedulerNode):
            return any(self.should_partition(snode) for snode in node.snodes)

        assert node.node is not None

        if not node.is_gpu():
            log_partition_reason("non gpu ops", node=node)

            return True

        if isinstance(node.node, ir.DeviceCopy):
            log_partition_reason("DeviceCopy ops", node=node)
            return True

        if isinstance(node.node, ir.Conditional):
            log_partition_reason("Conditional ops", node=node)
            return True

        if getattr(node.node, "unbacked_bindings", None):
            log_partition_reason("unbacked binding ops", node=node)
            return True

        if is_cudagraph_unsafe_op(node.node):
            log_partition_reason("CUDAGraph-unsafe custom ops", node=node)
            return True

        return False

    def get_name_to_nodes(
        self,
    ) -> dict[str, Union[ir.IRNode, ir.TorchBindObject, sympy.Expr]]:
        """
        Return a mapping from name strings to the corresponding graph inputs or
        base scheduler node outputs.
        """
        name_to_node: dict[str, Union[ir.IRNode, ir.TorchBindObject, sympy.Expr]] = {}
        name_to_node.update(V.graph.graph_inputs)

        for node in self.nodes:
            for name, scheduler_buffer in node.outputs_by_name.items():
                name_to_node[name] = scheduler_buffer.node

        return name_to_node

    def compute_graph_partition_maps(
        self,
        signatures: list[GraphPartitionSignature],
    ) -> None:
        """
        computes a mapping from partition input/output indices to graph input/output
        indices for each partition.
        """
        name_to_graph_input_index = {
            name: idx for idx, name in enumerate(V.graph.graph_inputs)
        }
        name_to_graph_output_index = {
            name: idx for idx, name in enumerate(V.graph.get_output_names())
        }

        V.graph.partition_maps = []
        for partition_id, signature in enumerate(signatures):
            if signature.skip_cudagraph:
                # Note: [Graph Partition Map for CUDAGraph]
                # number of partition map should be the same as the number of generated
                # partition functions. This assumption will be used when cudagraphify
                # each partition function.
                continue

            input_mapping = []
            for name in signature.input_nodes:
                input_mapping.append(name_to_graph_input_index.get(name))

            output_mapping = []
            for node in signature.output_nodes:
                output_mapping.append(name_to_graph_output_index.get(node.get_name()))

            V.graph.partition_maps.append(
                GraphPartitionMap(
                    partition_id,
                    input_mapping,
                    output_mapping,
                    signature.constant_names,
                )
            )

    def get_graph_partition_symbol_inputs(
        self,
        partition: PartitionType,
        input_nodes: dict[str, Union[ir.IRNode, ir.TorchBindObject, sympy.Expr]],
    ) -> OrderedSet[sympy.Symbol]:
        """
        Returns all symbol inputs which are required to be in scope to successfully
        perform codegen for this graph partition, including:
        - free symbols used in partition nodes
        - free symbols in partition input/node shapes, strides, and offsets. This is needed
          for recording cudagraphs for tensors with dynamic shapes.
        """

        def get_layout_symints(node: ir.IRNode) -> OrderedSet[sympy.Symbol]:
            free_symbol_uses: OrderedSet[sympy.Symbol] = OrderedSet()
            layout = node.maybe_get_layout()
            if isinstance(layout, ir.Layout):
                free_symbol_uses.update(
                    free_symbols(layout.size)
                    | free_symbols(layout.stride)
                    | free_symbols(layout.offset)
                )
                if isinstance(layout, ir.MutationLayoutSHOULDREMOVE):
                    # symint may be used as index in layout.target
                    free_symbol_uses.update(get_layout_symints(layout.target))
            else:
                assert layout is None, (
                    f"Expect layout to be None but found layout={layout}"
                )
            return free_symbol_uses

        def get_scheduler_node_symbol_uses(
            node: BaseSchedulerNode,
        ) -> OrderedSet[sympy.Symbol]:
            """
            Gets symbols used in node.
            """
            if isinstance(node, FusedSchedulerNode):
                return OrderedSet().union(
                    *(get_scheduler_node_symbol_uses(snode) for snode in node.snodes)
                )
            assert node.node is not None
            free_symbol_uses = node.node.get_free_symbol_uses()
            free_symbol_uses.update(
                *(get_layout_symints(ir_node) for ir_node in node.node.get_outputs())
            )
            return free_symbol_uses

        def get_input_node_symbols(
            node: Union[ir.IRNode, sympy.Expr, ir.TorchBindObject],
        ) -> OrderedSet[sympy.Symbol]:
            """
            Gets symbols used in input node shapes, strides, and offsets.
            """
            if isinstance(node, ir.TorchBindObject):
                # TorchBindObject does not involve dynamic shapes yet
                return OrderedSet()
            elif isinstance(node, ir.IRNode):
                return get_layout_symints(node)
            else:
                # node cannot be sympy.Expr since node comes from read_writes and
                # read_writes does not contain sympy.Expr
                raise NotImplementedError(f"Unsupported input node type: {type(node)}")

        def filter_symbols(
            symbols: OrderedSet[sympy.Symbol],
        ) -> OrderedSet[sympy.Symbol]:
            """
            Filters a set of symbols that are required for codegen. Skip symbols
            that are always internal to kernels, such as SymT.TMP, SymT.INDEX,
            and SymT.R0_INDEX.
            """
            return OrderedSet(
                s
                for s in symbols
                if symbol_is_type(
                    s,
                    (
                        SymT.SIZE,
                        SymT.FLOAT,
                        SymT.UNBACKED_INT,
                        SymT.UNBACKED_FLOAT,
                    ),
                )
            )

        candidate_symbols: OrderedSet[sympy.Symbol] = OrderedSet().union(
            *(get_scheduler_node_symbol_uses(node) for node in partition)
        )
        candidate_symbols.union(
            *(get_input_node_symbols(node) for _, node in input_nodes.items())
        )

        candidate_symbols = filter_symbols(candidate_symbols)

        res: OrderedSet[sympy.Symbol] = OrderedSet()
        for s in candidate_symbols:
            symplified_s = V.graph.sizevars.simplify(s)
            # use free_symbols only when s is simplified to an Integer or expr
            res.update(symplified_s.free_symbols)

        return OrderedSet(sorted(res, key=operator.attrgetter("name")))

    def get_graph_partition_signature(
        self, partitions: list[PartitionType], skip_cudagraphs: list[bool]
    ) -> list[GraphPartitionSignature]:
        """
        Gets signature for each graph partition, including input nodes, output nodes, and
        whether deallocating an input within graph partition.
        """
        signatures = []

        unmet_output_names = OrderedSet(V.graph.get_output_names())
        name_to_node = self.get_name_to_nodes()

        def is_none_layout(buf_name: str) -> bool:
            """
            Checks if buf_name is NoneLayout. Buffers with NoneLayout is not allocated
            so graph partition should not take it as inputs or outputs.
            """
            buf = self.name_to_buf.get(buf_name, None)

            if buf is None:
                return False

            if isinstance(buf.node.layout, NoneLayout):
                if isinstance(buf.node, ir.MutationOutput) and (
                    real_name := self.mutation_real_name.get(buf_name, None)
                ):
                    return is_none_layout(real_name)

                return True

            return False

        for partition, skip_cudagraph in zip(
            reversed(partitions), reversed(skip_cudagraphs)
        ):
            output_names: OrderedSet[str] = OrderedSet()

            for node in partition:
                output_names.update(node.outputs_by_name.keys())

            returned_output_names = output_names.intersection(unmet_output_names)

            # all reads/writes are partition inputs except those generated
            # within the partition and tensor constants
            read_writes = dependencies.ReadWrites.merge_list(
                [node.read_writes for node in partition]
            )

            # WeakDep is fake dependency on unused buffer. It should not appear
            # in partition_input_names for inputs that are actually read or written.
            partition_input_names = (
                OrderedSet(
                    [
                        x.name
                        for x in read_writes.reads | read_writes.writes
                        if not is_none_layout(x.name)
                    ]
                )
                - output_names
            )

            partition_input_names = OrderedSet(
                self.mutation_real_name.get(name, name)
                for name in partition_input_names
            )

            buffer_names_to_free: OrderedSet[str] = OrderedSet()
            for node in partition:
                buffer_names_to_free.update(node.last_usage)

            input_nodes = {
                name: name_to_node[name]
                for name in partition_input_names
                if name in name_to_node
            }
            input_deallocation = {
                name: True if name in buffer_names_to_free else False
                for name in partition_input_names
                if name in name_to_node
            }

            # if an input tensor is not freed in the partition function, it should
            # also be returned as an output. This brings benefits to cudagraph
            # since the returned output tensor is a cudagraph managed tensor with
            # a static tensor address.
            extra_output_names = [
                name
                for name in partition_input_names
                if name in name_to_node and name not in buffer_names_to_free
            ]

            returned_output_names.update(extra_output_names)

            returned_output_names = OrderedSet(
                self.mutation_real_name.get(name, name)
                for name in returned_output_names
            )

            output_nodes = [
                name_to_node[name]
                for name in returned_output_names
                if not is_none_layout(name)
            ]

            constant_names = [
                name for name in partition_input_names if name in V.graph.constants
            ]

            symbol_inputs = self.get_graph_partition_symbol_inputs(
                partition, input_nodes
            )

            partition_signature = GraphPartitionSignature(
                symbol_inputs,
                input_nodes,
                output_nodes,
                input_deallocation,
                skip_cudagraph,
                constant_names,
            )

            signatures.append(partition_signature)

            unmet_output_names = partition_input_names.union(
                unmet_output_names - returned_output_names
            )

        return signatures[::-1]

    def clean_removed_buffer_from_partition_signatures(
        self, signature: GraphPartitionSignature
    ) -> GraphPartitionSignature:
        """
        Updates the partition signature by removing buffers specified in
        V.graph.removed_buffers. See [Note: Removed Graph Partition Arguments]
        """
        input_nodes = {
            name: buffer
            for name, buffer in signature.input_nodes.items()
            if name not in V.graph.removed_buffers
        }
        input_deallocation = {
            name: val
            for name, val in signature.input_deallocation.items()
            if name not in V.graph.removed_buffers
        }
        output_nodes = [
            node
            for node in signature.output_nodes
            if node.maybe_get_name() not in V.graph.removed_buffers
        ]
        constant_names = [
            name
            for name in signature.constant_names
            if name not in V.graph.removed_buffers
        ]
        return GraphPartitionSignature(
            signature.symbol_inputs,
            input_nodes,
            output_nodes,
            input_deallocation,
            signature.skip_cudagraph,
            constant_names,
        )

    def reorder_for_minimizing_partition(
        self,
        nodes: list[BaseSchedulerNode],
    ) -> list[BaseSchedulerNode]:
        """
        Reorder nodes to minimize the number of partitions via a bfs
        topological sort. This is the optimal reordering such that the
        number of partitions cannot be reduced further. This may be
        sub-optimal for other metrics such as peak memory. This does not
        change relative orders of two cudagraphable nodes, nor the
        relative order of two non_cudagraphable nodes.
        """
        import heapq

        node_to_indegree: dict[BaseSchedulerNode, int] = dict()
        cudagraphable_nodes: list[tuple[int, BaseSchedulerNode]] = []
        non_cudagraphable_nodes: list[tuple[int, BaseSchedulerNode]] = []
        node_to_index = {node: idx for idx, node in enumerate(nodes)}

        def insert_pending_nodes(node: BaseSchedulerNode) -> None:
            node_with_index = (node_to_index[node], node)
            if self.should_partition(node):
                heapq.heappush(non_cudagraphable_nodes, node_with_index)
            else:
                heapq.heappush(cudagraphable_nodes, node_with_index)

        def update_indegree(node: BaseSchedulerNode) -> None:
            for succ_node in node.mpi_node.succ_nodes:
                assert node_to_indegree[succ_node] > 0
                node_to_indegree[succ_node] -= 1
                if node_to_indegree[succ_node] == 0:
                    insert_pending_nodes(succ_node)

        for node in nodes:
            node_to_indegree[node] = len(node.mpi_node.pred_nodes)
            if node_to_indegree[node] == 0:
                insert_pending_nodes(node)

        schedule: list[BaseSchedulerNode] = []
        num_iters: int = 0
        while num_iters < len(nodes) and (
            non_cudagraphable_nodes or cudagraphable_nodes
        ):
            while non_cudagraphable_nodes:
                _, node = heapq.heappop(non_cudagraphable_nodes)
                schedule.append(node)
                update_indegree(node)

            while cudagraphable_nodes:
                _, node = heapq.heappop(cudagraphable_nodes)
                schedule.append(node)
                update_indegree(node)

            num_iters += 1

        if num_iters > len(nodes):
            raise RuntimeError(
                """
                Failed to schedule, while loop ran too long when
                reordering for minimizing the num of partitions
                """
            )

        return schedule

    def maybe_reorder_for_minimizing_partition(
        self,
        nodes: list[BaseSchedulerNode],
    ) -> list[BaseSchedulerNode]:
        """
        Reorder nodes to minimize the number of partitions if this only slightly
        increase peak memory.
        """
        from .memory import estimate_peak_memory, prepare_planning_info

        graph_outputs = OrderedSet(V.graph.get_output_names())

        default_peak_memory, name_to_freeable_input_buf = prepare_planning_info(
            nodes,
            self.name_to_buf,
            self.name_to_fused_node,
            OrderedSet(V.graph.graph_inputs.keys()),
            graph_outputs,
        )

        reordered_nodes = self.reorder_for_minimizing_partition(nodes)
        reorder_peak_memory, _ = estimate_peak_memory(
            reordered_nodes, name_to_freeable_input_buf, graph_outputs
        )

        # 1.1 here means 10% extra peak memory budget which is quite arbitrary
        if reorder_peak_memory < default_peak_memory * 1.1:
            return reordered_nodes

        return nodes

    def reorder_for_partition_with_simple_dependency(
        self, nodes: list[BaseSchedulerNode]
    ) -> list[BaseSchedulerNode]:
        """
        Reorder a node if it should be partitioned and has simple dependency:
        1. move a partitioned node to the front if it has no dependency
        2. move a partitioned node to the back if it is only used by OutputNode
        3. otherwise do not reorder
        """

        front: list[BaseSchedulerNode] = []
        middle: list[BaseSchedulerNode] = []
        back: list[BaseSchedulerNode] = []

        def only_output_user(node: BaseSchedulerNode) -> bool:
            for buf in node.get_outputs():
                for use in buf.users:
                    if not isinstance(use.node, OutputNode):
                        return False
            return True

        for node in nodes:
            should_partition = self.should_partition(node)
            if should_partition and len(node.unmet_dependencies) == 0:
                front.append(node)
            elif should_partition and only_output_user(node):
                back.append(node)
            else:
                middle.append(node)

        return front + middle + back

    def graph_partition(
        self,
    ) -> tuple[list[PartitionType], list[GraphPartitionSignature]]:
        """
        Given a list of BaseSchedulerNodes, split into a list of
        graph partitions and compute partition input/output signatures.
        """
        partitions: list[PartitionType] = []
        skip_cudagraph = True
        cur_partition: PartitionType = []
        skip_cudagraphs = []
        for node in self.nodes:
            should_partition = self.should_partition(node, should_log=True)
            if cur_partition and skip_cudagraph != should_partition:
                partitions.append(cur_partition)
                skip_cudagraphs.append(skip_cudagraph)
                cur_partition = []

            skip_cudagraph = should_partition
            cur_partition.append(node)

        if cur_partition:
            partitions.append(cur_partition)
            skip_cudagraphs.append(skip_cudagraph)

        signatures = self.get_graph_partition_signature(
            partitions=partitions, skip_cudagraphs=skip_cudagraphs
        )
        self.compute_graph_partition_maps(signatures)

        return partitions, signatures

    def codegen(self) -> None:
        with dynamo_timed("Scheduler.codegen"):
            return (
                self._codegen_partitions()
                if torch._inductor.config.graph_partition
                else self._codegen(self.nodes)
            )

    def _codegen_partition_wrapper(
        self,
        partition: PartitionType,
        signature: GraphPartitionSignature,
    ) -> None:
        """Codegen a partition given its inputs/outputs"""
        from .codegen.wrapper import SubgraphPythonWrapperCodegen

        parent_wrapper_code = V.graph.wrapper_code
        graph_partition_id = next(self._graph_partition_counter)

        with V.graph.set_current_wrapper_code():
            V.graph.init_wrapper_code(
                is_subgraph=True,
                subgraph_name=f"partition_{graph_partition_id}",
                parent_wrapper_code=parent_wrapper_code,
                partition_signatures=signature,
            )
            self._codegen(partition)

            # Note: [Removed Graph Partition Arguments]
            # Graph partition relies on node.read_writes to analyze the partition
            # inputs and outputs. However, during codegen, we may decide some buffers
            # are internal to a kernel (e.g., triton kernel) such that these buffers
            # are never actually defined. This information is collected during codegen
            # and recorded in V.graph.removed_buffers. So we cleanup signature and write
            # prefix (i.e., generating call function and return outputs) after we have
            # codegen the partition.
            assert isinstance(V.graph.wrapper_code, SubgraphPythonWrapperCodegen)
            signature = self.clean_removed_buffer_from_partition_signatures(signature)
            V.graph.wrapper_code.partition_signatures = signature
            V.graph.wrapper_code.write_prefix()

            partition_code, _ = V.graph.wrapper_code.generate(V.graph.is_inference)

        V.graph.wrapper_code.define_subgraph_launcher_fn(partition_code.value)

        V.graph.wrapper_code.codegen_partition_call(graph_partition_id, signature)
        V.graph.wrapper_code.allocated.update(  # type: ignore[has-type]
            [node.get_name() for node in signature.output_nodes]
        )

    def _codegen_partitions(self) -> None:
        """
        Split nodes into partitions and codegen each partition into separate functions.
        This allows further applying different optimizations (e.g., cudagraph) to
        each function.
        """
        partitions, signatures = self.graph_partition()

        if len(partitions) > 1:
            msg = f"cudagraph partition into {len(partitions)} partitions"
            maybe_log_cudagraph_partition(msg=msg, prefix="")

        for partition, signature in zip(partitions, signatures):
            assert len(partition) >= 1, (
                f"Each partition must have at least one node but found {len(partition)}"
            )

            if signature.skip_cudagraph:
                self._codegen(partition)
            else:
                self._codegen_partition_wrapper(partition, signature)

        num_partitions = next(self._graph_partition_counter)
        V.graph.wrapper_code.set_all_partition_names(num_partitions)

        # See [Note: Graph Partition Map for CUDAGraph]
        if num_partitions > 0:
            assert V.graph.partition_maps is not None
            assert num_partitions == len(V.graph.partition_maps), (
                f"Expect {num_partitions} partition maps but got {len(V.graph.partition_maps)}"
            )

    def _codegen(self, nodes: list[BaseSchedulerNode]) -> None:
        if config.check_stack_no_cycles_TESTING_ONLY:
            import torch._dynamo.convert_frame

            stack = traceback.extract_stack()
            seen: OrderedSet[tuple[str, int | None]] = OrderedSet()
            for frame in reversed(stack):
                # This is where maybe_cprofile is
                if (
                    frame.name == "_compile_inner"
                    and frame.filename == torch._dynamo.convert_frame.__file__
                ):
                    break
                key = (frame.filename, frame.lineno)
                assert key not in seen, (
                    f"Duplicate stack frame {frame.filename}:{frame.lineno}; "
                    "did you add a decorator to one of the functions in this stack "
                    "trace?  If so, try using a context manager instead."
                )
                seen.add(key)

        self.current_device = None
        for node in nodes:
            if log.isEnabledFor(logging.DEBUG):
                try:
                    log.debug(
                        "Generating code for node %s with estimated runtime %f",
                        node.get_name(),
                        node.get_estimated_runtime(),
                    )
                except Exception:
                    log.debug(
                        "Generating code for node %s with estimated runtime 0.0",
                        node.get_name(),
                    )

            self.enter_context(node)

            if device := node.get_device():
                if (
                    device != self.current_device
                    or node.is_extern()
                    or node.is_template()
                ):
                    self.flush()
                if device != self.current_device:
                    if self.current_device and device_need_guard(
                        self.current_device.type
                    ):
                        V.graph.wrapper_code.codegen_device_guard_exit()
                    self.current_device = device
                    if device_need_guard(device.type):
                        assert device.index is not None, "device should have an index"
                        V.graph.wrapper_code.codegen_device_guard_enter(device.index)

            self.current_node = node
            self.buffer_names_to_free.update(node.last_usage)

            if node.is_template():
                prologue, template_node, epilogue = node.get_prologue_template_epilogue(
                    list(node.get_nodes())
                )
                self.get_backend(device).codegen_template(
                    template_node, epilogue, prologue
                )
            elif node.is_extern():
                node = typing.cast(ExternKernelSchedulerNode, node)
                self.codegen_extern_call(node)
            elif node.is_foreach():
                node = typing.cast(ForeachKernelSchedulerNode, node)
                backend_ = self.get_backend(device)
                from .codegen.cuda_combined_scheduling import CUDACombinedScheduling
                from .codegen.simd import SIMDScheduling

                if isinstance(backend_, (SIMDScheduling, CUDACombinedScheduling)):
                    backend = backend_
                else:
                    raise AssertionError(f"{type(self)=}")
                backend.codegen_combo_kernel(node)
            elif isinstance(node, (FusedSchedulerNode, SchedulerNode)):
                self.get_backend(device).codegen_node(node)
            else:
                assert isinstance(node, NopKernelSchedulerNode)
                node.mark_run()

            if config.triton.debug_sync_kernel:
                self.get_backend(device).codegen_sync()

            self.available_buffer_names.update(node.get_buffer_names())
            self.completed_operations.update(node.get_operation_names())

            if not isinstance(node, NopKernelSchedulerNode):
                device = node.get_device()
                if (
                    device is not None
                    and device.type != "meta"
                    and self.get_backend(device).ready_to_flush()
                ):
                    self.flush()

        if self.current_device and device_need_guard(self.current_device.type):
            # exit the outermost CUDA device guard. this is
            # important for nested indentation codegen-ing.
            V.graph.wrapper_code.codegen_device_guard_exit()

        self.flush()

    def benchmark_combo_kernel(
        self, node_list: Sequence[BaseSchedulerNode]
    ) -> tuple[float, float, list[Optional[str]]]:
        """
        Benchmark fused list of nodes and return the execution time
        in milliseconds on randomly generated inputs.
        """
        device = node_list[0].get_device()
        V.graph.scheduler = self
        self.current_device = device
        assert device is not None
        backend = self.get_backend(device)
        return backend.benchmark_combo_kernel(node_list)

    def speedup_by_combo_kernel(self, nodes: list[BaseSchedulerNode]) -> bool:
        """
        If config.benchmark_fusion is False, always return True.
        Otherwise, return True if fusion can brings speedup.
        """
        if not config.benchmark_combo_kernel:
            return True

        subkernel_nodes = nodes
        device = subkernel_nodes[0].get_device()

        # don't support benchmark fusion for CPU right now.
        if device is None or device.type == "cpu":
            return True

        from triton.compiler.errors import CompilationError

        ms1, path1_list = 0.0, []
        for i, snode in enumerate(subkernel_nodes):
            node_list = snode.get_nodes()
            # We can not accurately benchmark kernel using atomic_add
            # due to how we generate random integer inputs.
            if self._any_atomic_add(node_list):
                fusion_log.debug(
                    "ComboKernel: benchmarking may not accurate due to atomic_add"
                )

            try:
                ms, path = self.benchmark_fused_nodes(node_list)
                if math.isinf(ms):
                    fusion_log.debug(
                        "ComboKernel benchmark: register spilling of %d-th subkernel",
                        i,
                    )
                    return False
            except CompilationError as e:
                # workaround triton issue: https://github.com/triton-lang/triton/issues/2151
                if "Loop-carried variable" in str(e):
                    fusion_log.debug(
                        "ComboKernel benchmark: return True because of loop-carried variable"
                    )
                    return True  # allow fusion
                else:
                    raise
            ms1 += ms
            path1_list.append(path)

        try:
            ms2, ms2_clone, _path2_list = self.benchmark_combo_kernel(subkernel_nodes)
        except CompilationError as e:
            # workaround triton issue: https://github.com/triton-lang/triton/issues/2151
            if "Loop-carried variable" in str(e):
                fusion_log.debug(
                    "ComboKernel benchmark: return True because of loop-carried variable"
                )
                return True  # allow fusion
            else:
                raise

        # small kernels are very likely to have speedup but hard to benchmark. So we skip benchmarking.
        small_kernel = ms2 - ms2_clone < 0.3 or ms1 < 0.3
        if fusion_log.isEnabledFor(logging.DEBUG):
            if ms1 > ms2 or small_kernel:
                fusion_log.debug(
                    "can fuse (benchmark): fusing causes %sx speedup",
                    green_text(f"{ms1 / ms2:.3f}"),
                )
            else:
                fusion_log.debug(
                    "cannot fuse (benchmark): fusing causes %sx slowdown",
                    red_text(f"{ms1 / ms2:.3f}"),
                )
        # ms1 returned by benchmark_fused_nodes discounted clone time
        return ms2 - ms2_clone < ms1 or small_kernel

    def get_buffer_layout(self, buf_name: str) -> ir.Layout:
        buf = self.name_to_buf[buf_name]
        assert buf.node is not None
        return buf.node.get_layout()

    def update_zero_dim_cpu_tensor(self) -> None:
        for node in self.nodes:
            if node.is_gpu():
                for read in node.read_writes.reads:
                    buffer = V.graph.name_to_buffer.get(read.name)
                    if (
                        buffer
                        and get_device_type(buffer) == "cpu"
                        and not isinstance(
                            buffer.layout, (NoneLayout, MultiOutputLayout)
                        )
                        and buffer.get_size() == []
                    ):
                        V.graph.zero_dim_cpu_tensor_list.add(read.name)


class BaseScheduling:
    def __init__(self, scheduler: Optional[Scheduler]):
        super().__init__()
        self.scheduler = scheduler

    def free_buffers_in_scheduler(self) -> None:
        if self.scheduler:
            self.scheduler.free_buffers()

    def get_backend_features(self, device: torch.device) -> OrderedSet[BackendFeature]:
        """Return a set of .codegen.common.BackendFeature()"""
        return OrderedSet()

    def can_fuse_vertical(
        self, node1: BaseSchedulerNode, node2: BaseSchedulerNode
    ) -> bool:
        """
        Check whether node1 and node2 can be vertically fused or not.
        """
        raise NotImplementedError

    def can_fuse_horizontal(
        self, node1: BaseSchedulerNode, node2: BaseSchedulerNode
    ) -> bool:
        """
        Check whether node1 and node2 can be horizontally fused or not.
        """
        raise NotImplementedError

    def can_fuse_multi_outputs_template(
        self, node1: BaseSchedulerNode, node2: BaseSchedulerNode
    ) -> bool:
        """
        A Multi-Output Template (referenced in #144012) is a template node
        with MultiOutputLayout, and its output buffers are instances of MultiOutput.
        In this context, we verify whether node1 represents the Multi-Output Template
        and node2 corresponds to one of its outputs. If so, we further check if
        backend supports this fusion.
        """
        return False

    def fuse(
        self, node1: BaseSchedulerNode, node2: BaseSchedulerNode
    ) -> FusedSchedulerNode:
        """
        Fuse two nodes
        """
        if node1.is_foreach() or node2.is_foreach():
            return ForeachKernelSchedulerNode.fuse(node1, node2)
        else:
            return FusedSchedulerNode.fuse(node1, node2)

    def group_fn(
        self, sizes: Sequence[Sequence[sympy.Expr]]
    ) -> tuple[tuple[sympy.Expr, ...], ...]:
        """
        Process the iteration sizes in case a transformation needs to be applied.
        """
        raise NotImplementedError

    def codegen_template(
        self,
        template_node: BaseSchedulerNode,
        epilogue_nodes: Sequence[BaseSchedulerNode],
        prologue_nodes: Sequence[BaseSchedulerNode],
    ) -> Optional[str]:
        """
        Given a template node, generate a kernel.

        This function is only available for triton now. If the third-party backend behaves as a sub-class
        of TritonScheduling, it can override it or reuse it.
        """
        raise NotImplementedError

    def generate_kernel_code_from_nodes(
        self,
        nodes: Sequence[BaseSchedulerNode],
        benchmark_kernel: bool,
        hint_override: Optional[int] = None,
    ) -> str:
        """
        Generate a kernel given a list of pre-fused nodes.
        """
        raise NotImplementedError

    def codegen_node(self, node: Union[FusedSchedulerNode, SchedulerNode]) -> None:
        """
        Generate a kernel given a list of pre-fused nodes.
        """
        raise NotImplementedError

    def codegen_sync(self) -> None:
        """
        Generate synchronization code for the kernel. This method depends on the hardware characteristics.
        """
        raise NotImplementedError

    def ready_to_flush(self) -> bool:
        """
        Check whether the backend is requesting the scheduler to flush the generated kernel.
        If not supported, please return False.
        """
        return False

    def flush(self) -> None:
        """
        Flush the generated kernel and python wrapper code to the source code file.
        """
        raise NotImplementedError

    def benchmark_fused_nodes(
        self, nodes: Sequence[BaseSchedulerNode]
    ) -> tuple[float, str]:
        """
        Benchmark fused list of nodes and return the execution time
        in milliseconds on randomly generated inputs.
        """
        raise NotImplementedError

    def benchmark_codegened_module(self, module: ModuleType) -> tuple[float, str]:
        """
        Benchmark a compiled module and return the execution time
        in milliseconds on randomly generated inputs.
        """
        raise NotImplementedError

    def get_fusion_pair_priority(
        self, node1: BaseSchedulerNode, node2: BaseSchedulerNode
    ) -> int:
        """
        Return an unsigned integer which represents the priority of this fusion pair.
        The smaller is with higher priority.
        """
        return 0

    def benchmark_combo_kernel(
        self, node_list: Sequence[BaseSchedulerNode]
    ) -> tuple[float, float, list[Optional[str]]]:
        """
        Benchmark the list of nodes to combine and return the execution time
        and memory copy time in milliseconds on randomly generated inputs.
        """
        raise NotImplementedError<|MERGE_RESOLUTION|>--- conflicted
+++ resolved
@@ -3941,14 +3941,6 @@
 
         return True
 
-<<<<<<< HEAD
-    def can_fuse(
-        self,
-        node1: BaseSchedulerNode,
-        node2: BaseSchedulerNode,
-        can_reorder: bool = False,
-    ) -> bool:
-=======
     def get_expand_dim_for_pointwise_nodes(
         self, node1: BaseSchedulerNode, node2: BaseSchedulerNode
     ) -> Optional[tuple[int, SchedulerNode, sympy.Expr]]:
@@ -4047,8 +4039,12 @@
         else:
             return None
 
-    def can_fuse(self, node1: BaseSchedulerNode, node2: BaseSchedulerNode) -> bool:
->>>>>>> c9ac8c25
+    def can_fuse(
+        self,
+        node1: BaseSchedulerNode,
+        node2: BaseSchedulerNode,
+        can_reorder: bool = False,
+    ) -> bool:
         """
         Determine if it is possible to combine node1 and node2 into a
         single fused node.
