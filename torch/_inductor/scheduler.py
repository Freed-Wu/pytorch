--- conflicted
+++ resolved
@@ -68,6 +68,7 @@
     is_multi_outputs_template,
     is_output_of_multi_outputs_template,
     is_wait,
+    maybe_log_cudagraph_partition,
     sympy_product,
 )
 from .virtualized import V
@@ -2139,7 +2140,12 @@
         self.merge_loops()
         self.finalize_multi_template_buffers()
         if config.combo_kernels:
-            self.create_combo_kernel_nodes(num_ck_nodes=None)
+            with dynamo_timed(
+                "Scheduler.create_combo_kernel_nodes",
+                log_pt2_compile_event=True,
+                log_waitcounter=True,
+            ):
+                self.create_combo_kernel_nodes(num_ck_nodes=None)
 
         # Peak memory pass and overlap pass must run last, otherwise
         # other reordering passes could undo their effects.
@@ -4322,10 +4328,10 @@
             and name not in self.mutation_real_name
         )
 
-    def should_partition(self, node: BaseSchedulerNode) -> bool:
+    def should_partition(
+        self, node: BaseSchedulerNode, should_log: bool = False
+    ) -> bool:
         """Return True if we should partition the inductor graph on this node"""
-<<<<<<< HEAD
-=======
 
         # When not using cudagraphs, keep all kernels in the `call` function
         # instead of graph partition functions, since graph partition only brings
@@ -4340,26 +4346,30 @@
 
         log_partition_reason = maybe_log_cudagraph_partition if should_log else noop_log
 
->>>>>>> 74c4c758
         if isinstance(node, FusedSchedulerNode):
             return any(self.should_partition(snode) for snode in node.snodes)
 
+        assert node.node is not None
+
         if not node.is_gpu():
+            log_partition_reason("non gpu ops", node=node)
+
             return True
 
-        if node.node is None:
+        if isinstance(node.node, ir.DeviceCopy):
+            log_partition_reason("DeviceCopy ops", node=node)
             return True
 
-        if isinstance(node.node, ir.DeviceCopy):
+        if isinstance(node.node, ir.Conditional):
+            log_partition_reason("Conditional ops", node=node)
             return True
 
-        if isinstance(node.node, ir.Conditional):
+        if getattr(node.node, "unbacked_bindings", None):
+            log_partition_reason("unbacked binding ops", node=node)
             return True
 
-        if getattr(node.node, "unbacked_bindings", None):
-            return True
-
         if is_cudagraph_unsafe_op(node.node):
+            log_partition_reason("CUDAGraph-unsafe custom ops", node=node)
             return True
 
         return False
@@ -4829,7 +4839,7 @@
         cur_partition: PartitionType = []
         skip_cudagraphs = []
         for node in self.nodes:
-            should_partition = self.should_partition(node)
+            should_partition = self.should_partition(node, should_log=True)
             if cur_partition and skip_cudagraph != should_partition:
                 partitions.append(cur_partition)
                 skip_cudagraphs.append(skip_cudagraph)
@@ -4906,6 +4916,10 @@
         each function.
         """
         partitions, signatures = self.graph_partition()
+
+        if len(partitions) > 1:
+            msg = f"cudagraph partition into {len(partitions)} partitions"
+            maybe_log_cudagraph_partition(msg=msg, prefix="")
 
         for partition, signature in zip(partitions, signatures):
             assert len(partition) >= 1, (
