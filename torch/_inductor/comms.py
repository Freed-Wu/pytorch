--- conflicted
+++ resolved
@@ -487,13 +487,9 @@
 
                 if data_dep is not None:
 
-<<<<<<< HEAD
-                    def is_groupable(candidate) -> tuple[bool, Optional[str]]:
-=======
                     def is_groupable(
                         candidate: BaseSchedulerNode,
                     ) -> tuple[bool, Optional[str]]:
->>>>>>> b6b7fd49
                         # preserve ordering
                         if contains_collective(candidate):
                             return False, "contains_collective"
