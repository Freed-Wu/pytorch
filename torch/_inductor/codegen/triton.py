--- conflicted
+++ resolved
@@ -2518,11 +2518,7 @@
 
     def load(self, name: str, index: sympy.Expr):
         """
-<<<<<<< HEAD
-        generate triton code for a load
-=======
         Load from the memory location 'name', offset by some indexing expression 'index'.
->>>>>>> 005e0c52
         """
         var = self.args.input(name)
         load_counts = self._load_counts
@@ -2647,15 +2643,11 @@
                 dtype = torch.bool
 
         load_buffer = self.get_load_buffer(indexing)
-<<<<<<< HEAD
         if config.triton.enable_pdl:
             load_buffer.writeline("tl.extra.cuda.gdc_wait()")
-        result_var = self.cse.generate(load_buffer, make_line(line), dtype=dtype)
-=======
         result_var = self.cse.generate(
             load_buffer, make_line(line), dtype=dtype, shape=shape
         )
->>>>>>> 005e0c52
         if result_var.use_count > 1:
             load_counts[name] -= 1  # don't double count cache hit
         assert isinstance(result_var, TritonCSEVariable)
