--- conflicted
+++ resolved
@@ -40,6 +40,7 @@
 
 from .. import async_compile, config, ir
 from ..codecache import output_code_log
+from ..debug import set_kernel_post_grad_provenance_tracing
 from ..ir import IRNode, ReinterpretView
 from ..runtime import triton_heuristics
 from ..runtime.hints import DeviceProperties
@@ -52,7 +53,6 @@
     is_codegen_graph_partition_subgraph,
     is_using_cudagraph_partition,
     LineContext,
-    set_kernel_post_grad_provenance_tracing,
     sympy_product,
     sympy_str,
     sympy_subs,
@@ -324,7 +324,7 @@
 
 @dataclasses.dataclass
 class SymbolicCallArg:
-    inner: str
+    inner: sympy.Symbol
     # the original symbolic expression represented by inner
     inner_expr: sympy.Expr
 
@@ -481,11 +481,7 @@
             kernel_name = node.get_kernel_name()
         device = d.type if (d := node.get_device()) else V.graph.device_type
         # set provenance tracing kernel mapping for ExternKernel types
-<<<<<<< HEAD
-        if config.trace.enabled:
-=======
         if config.trace.provenance_tracking_level != 0:
->>>>>>> eaa5d9d3
             set_kernel_post_grad_provenance_tracing(node, kernel_name, is_extern=True)
         self.wrapper._generate_extern_kernel_out_helper(
             kernel_name,
@@ -989,7 +985,7 @@
             self.write_get_raw_stream
         )
 
-        @functools.lru_cache(None)
+        @functools.cache
         def add_import_once(line: str) -> None:
             self.imports.writeline(line)
             if config.triton.autotune_at_compile_time:
@@ -1060,12 +1056,7 @@
                 from torch import device, empty_strided
                 from {async_compile.__name__} import AsyncCompile
                 from torch._inductor.select_algorithm import extern_kernels
-<<<<<<< HEAD
-                from torch._inductor.codegen.multi_kernel import MultiKernelCall
-                {aot_inductor_debug_utils}
-=======
                 {inductor_debug_utils}
->>>>>>> eaa5d9d3
             """,
             strip=True,
         )
@@ -1080,6 +1071,7 @@
                 empty_strided_cpu_pinned = torch._C._dynamo.guards._empty_strided_cpu_pinned
                 empty_strided_cuda = torch._C._dynamo.guards._empty_strided_cuda
                 empty_strided_xpu = torch._C._dynamo.guards._empty_strided_xpu
+                empty_strided_mtia = torch._C._dynamo.guards._empty_strided_mtia
                 reinterpret_tensor = torch._C._dynamo.guards._reinterpret_tensor
                 alloc_from_pool = torch.ops.inductor._alloc_from_pool
                 async_compile = AsyncCompile()
@@ -1337,9 +1329,6 @@
                 f"with {V.graph.device_ops.device_guard(device_idx)}:"
             )
             self.kernel_autotune_calls.do_indent()
-            self.kernel_autotune_calls.writeline(
-                V.graph.device_ops.set_device(device_idx)
-            )
             if is_codegen_graph_partition_subgraph(self):
                 # Need get_raw_stream for subgraph
                 self.write_get_raw_stream_header()
@@ -1391,7 +1380,7 @@
     def generate_end(self, result: IndentedBuffer) -> None:
         return
 
-    def generate_fallback_kernel(self, node: ir.FallbackKernel):
+    def generate_fallback_kernel(self, node: ir.FallbackKernel) -> None:
         self.writeline(ExternKernelAllocLine(self, node))
 
     def generate_extern_kernel_alloc(self, node: ir.ExternKernelAlloc):
@@ -1451,7 +1440,7 @@
         with debug_printer_manager:
             self.writeline(f"{kernel}({', '.join(args)})")
 
-    def _generate_tma_descriptor_call(self, desc, apply_size_hints=False):
+    def _generate_tma_descriptor_call_experimental(self, desc, apply_size_hints=False):
         dims = desc.dims
         block_dims = desc.block_dims
         if apply_size_hints:
@@ -1472,6 +1461,28 @@
         args = f"{ptr}, {dims}, {block_dims}, {element_size}"
         call = f"{fn}({args})"
         return call
+
+    def _generate_tma_descriptor_call_stable(self, desc, apply_size_hints=False):
+        block_shape = desc.block_shape
+        if apply_size_hints:
+            block_shape = tuple(
+                V.graph.sizevars.atomically_apply_size_hint(d) for d in block_shape
+            )
+
+        prefix = "triton.tools.tensor_descriptor.TensorDescriptor"
+        fn = f"{prefix}.from_tensor"
+        args = f"{desc.tensor.codegen_reference()}, {block_shape}"
+        call = f"{fn}({args})"
+        return call
+
+    def _generate_tma_descriptor_call(self, desc, apply_size_hints=False):
+        if isinstance(desc, ir.TMADescriptorExperimental):
+            return self._generate_tma_descriptor_call_experimental(
+                desc, apply_size_hints
+            )
+        else:
+            assert isinstance(desc, ir.TMADescriptorStable)
+            return self._generate_tma_descriptor_call_stable(desc, apply_size_hints)
 
     def generate_tma_descriptor(self, desc):
         call = self._generate_tma_descriptor_call(desc)
@@ -1506,13 +1517,12 @@
         self,
         buf_name: str,
         python_kernel_name: str,
-        cpp_kernel_name: str,
-        codegen_args: list[str],
-        op_overload: Optional[torch._ops.OpOverload] = None,
-        raw_args=None,
-        outputs=None,
-    ):
-        self.writeline(f"{buf_name} = {python_kernel_name}({', '.join(codegen_args)})")
+        get_args: Callable[[], Sequence[str]],
+        op_overload: Union[torch._ops.OpOverload, torch._ops.HigherOrderOperator],
+        raw_args: Sequence[Any],
+        outputs: Sequence[ir.Buffer],
+    ) -> None:
+        self.writeline(f"{buf_name} = {python_kernel_name}({', '.join(get_args())})")
 
     def generate(self, is_inference):
         with dynamo_timed("PythonWrapperCodegen.generate"):
@@ -1715,12 +1725,12 @@
     ):
         code = self.prefix
 
-        @functools.lru_cache(None)
+        @functools.cache
         def sizeof(name):
             code.writeline(f"{name}_size = {name}.size()")
             return f"{name}_size"
 
-        @functools.lru_cache(None)
+        @functools.cache
         def strideof(name):
             code.writeline(f"{name}_stride = {name}.stride()")
             return f"{name}_stride"
@@ -1796,7 +1806,8 @@
                 return
             self.computed_sizes.add(sym)
             expr = V.graph.sizevars.inv_precomputed_replacements[sym]
-            self.writeline(f"{sym} = {pexpr(expr)}")
+            arg = SymbolicCallArg(sym, expr)
+            self.writeline(SymbolicCallArgLine(self, arg, V.graph))
 
     def finalize_prefix(self):
         pass
@@ -1868,13 +1879,21 @@
                     f"reinterpret_tensor({data.get_name()}, {size}, {stride}, {offset})"
                 )
 
-    def codegen_device_copy(self, src, dst, non_blocking: bool):
+    def codegen_device_copy(self, src, dst, non_blocking: Union[bool, str]):
         self.writeline(f"{dst}.copy_({src}, {non_blocking})")
 
     def codegen_multi_output(self, node: ir.MultiOutput):
         result_name = node.get_name()
-        arg_name = node.inputs[0].get_name()
+        arg_name = node.input_name(0)
         self.writeline(MultiOutputLine(self, result_name, arg_name, node.indices))
+
+    def codegen_dynamic_select_index(self, node):
+        index_str = f"{node.index} + {node.size} if {node.index} < 0 else {node.index}"
+        self.writeline(
+            f"{node.unbacked_offset_symbol} = {node.base_offset} + {node.base_dim_stride} * ({index_str})"
+        )
+        # record in unbacked_symbol_decls so we won't generate a declaration of the symbol again
+        self.unbacked_symbol_decls.add(str(node.unbacked_offset_symbol))
 
     def codegen_dynamic_scalar(self, node):
         (data,) = (t.codegen_reference() for t in node.inputs)
@@ -2144,10 +2163,18 @@
                 add_arg(idx, ConstexprArg(name=key), equals_none=True)
             else:
                 if isinstance(arg, ir.TMADescriptor):
+                    api_type, block_shape, dtype = (
+                        ("stable", arg.block_shape, arg.tensor.get_dtype())
+                        if isinstance(arg, ir.TMADescriptorStable)
+                        else ("experimental", None, None)
+                    )
                     add_arg(
                         idx,
                         TMADescriptorArg(
                             name=key,
+                            api_type=api_type,
+                            block_shape=block_shape,
+                            dtype=dtype,
                         ),
                     )
                 elif isinstance(arg, ir.Buffer):
@@ -2303,6 +2330,7 @@
         if config.triton.unique_user_kernel_names:
             # We replace the original_name with the unique name.
             kernel_src = kernel_src.replace(f"def {original_name}(", f"def {name}(")
+        kernel_src = kernel_src.replace("'''", "\\'\\'\\'")
         compile_wrapper.splice(kernel_src)
 
         current_device = V.graph.get_current_device_or_throw()
@@ -2320,9 +2348,10 @@
         return name, triton_meta, extra_launcher_call_args
 
     def generate_numel_expr(self, kernel_name: str, tree, suffix: Optional[str] = None):
-        expr = f"{kernel_name}_{tree.prefix}numel"
+        sym_name = f"{kernel_name}_{tree.prefix}numel"
         if suffix is not None:
-            expr += f"_{suffix}"
+            sym_name += f"_{suffix}"
+        sym = sympy.Symbol(sym_name, is_integer=True, is_positive=True)
 
         # We can get symbolic expressions here, like s0*64
         # It is fine to have them here, but we need to handle them correctly as their own type
@@ -2331,7 +2360,7 @@
         # This is handled in `generate_args_decl` which has a correct comment of: TODO: only works for
         # constant now, need type info. I agree, this needs type info, and while this is not true type info
         # it suffices as a type hint for the purposes of producing the correct code for this type.
-        arg = SymbolicCallArg(expr, tree.numel)
+        arg = SymbolicCallArg(sym, tree.numel)
         self.writeline(SymbolicCallArgLine(self, arg, V.graph))
 
         return arg
@@ -2454,7 +2483,7 @@
         if isinstance(arg_type, torch_dtype):
             if isinstance(raw_arg, ir.TMADescriptor):
                 # first we generate the underlying buffer
-                buf_name = raw_arg.tensor.get_name()
+                buf_name = raw_arg.get_tensor().get_name()
                 buf = self.args_to_buffers[arg]
             elif self.args_to_buffers.get(arg):
                 buf_name = arg
@@ -2605,8 +2634,16 @@
         original_fxnode_name=None,
     ):
         device = device or V.graph.get_current_device_or_throw()
-        if not (triton or device.type != "cpu"):
-            self.writeline(self.wrap_kernel_call(kernel_name, call_args))
+        if not triton and device.type != "cuda":
+            if device.type == "cpu":
+                self.writeline(self.wrap_kernel_call(kernel_name, call_args))
+            elif device.type == "mps":
+                # TODO: Fix me, MPS does not expose streams now
+                self.writeline(
+                    self.wrap_kernel_call(f"{kernel_name}.generated_kernel", call_args)
+                )
+            else:
+                raise RuntimeError(f"device {device.type} nyi")
             return
 
         call_args_str = self.prepare_triton_kernel_call(call_args)
@@ -2631,6 +2668,12 @@
             assert arg_types is not None and len(call_args) == len(arg_types), (
                 "call_args and arg_types do not match"
             )
+
+            autotune_args = None
+            if original_fxnode_name and V.graph.autotuning_mapping:
+                autotune_args = V.graph.autotuning_mapping.get(
+                    original_fxnode_name, None
+                )
 
             def get_autotune_deletion_call() -> str:
                 """After all the autotune kernel calls have been written (i.e.
@@ -2646,6 +2689,39 @@
                     return f"del {', '.join(tensors_to_delete)}\n"
                 return ""
 
+            def infer_arg_by_inputs(raw_keys, raw_args, idx, reused_args):
+                """We try to infer raw_arg (i.e. raw_args[idx]) from remaining raw_args.
+                This is particularly useful for jagged cases, where the dimension is often
+                being passed in as an input."""
+
+                target_arg = raw_args[idx]
+                if target_arg in reused_args:
+                    return True
+
+                for i, (raw_key, raw_arg) in enumerate(zip(raw_keys, raw_args)):
+                    if i == idx or not isinstance(raw_arg, IRNode):
+                        continue
+
+                    triton_input = ""
+                    if autotune_args and raw_key in autotune_args:
+                        triton_input = self.get_autotuning_input_name(  # type: ignore[attr-defined]
+                            autotune_args[raw_key]
+                        )
+                    if triton_input == "":
+                        continue
+
+                    try:
+                        layout = raw_arg.get_layout()
+                        for dim, s in enumerate(layout.size):
+                            if s == target_arg:
+                                reused_args[target_arg] = f"{triton_input}.shape[{dim}]"
+                                return True
+                    except NotImplementedError:
+                        # If layout for this IRNode is not implemented, we could just skip.
+                        # Only raise for other Error cases.
+                        continue
+                return False
+
             all_args = []
             if raw_args is None:
                 # create a dummy raw_args for uniform behavior in the following loop
@@ -2657,11 +2733,7 @@
                     "call_args and raw_args do not match"
                 )
 
-            autotune_args = None
-            if original_fxnode_name and V.graph.autotuning_mapping:
-                autotune_args = V.graph.autotuning_mapping.get(
-                    original_fxnode_name, None
-                )
+            reused_args = {}
             for i, (arg, arg_type, raw_key, raw_arg) in enumerate(
                 zip(call_args, arg_types, raw_keys, raw_args)
             ):
@@ -2678,6 +2750,17 @@
 
                 if triton_input:
                     arg_str = triton_input
+                    if not isinstance(arg_type, torch_dtype) and (
+                        issubclass(arg_type, sympy.Basic)
+                        or isinstance(arg, SymbolicCallArg)
+                    ):
+                        reused_args[raw_arg] = arg_str
+                elif raw_key == "" and infer_arg_by_inputs(
+                    raw_keys, raw_args, i, reused_args
+                ):
+                    # Empty raw_key means this is a arg that's not native to the triton kernel,
+                    # and is being added by inductor.
+                    arg_str = reused_args[raw_arg]
                 elif isinstance(arg_type, torch_dtype):
                     # workspace allocation is already generated by `generate_workspace_allocation()`
                     # in `TritonKernel.call_kernel()`.
@@ -2694,9 +2777,16 @@
                     arg_str = self.generate_example_arg_value(arg, arg_type, raw_arg)
                 all_args.append(arg_str if key is None else f"{key}={arg_str}")
 
+            # Make sure kernel launch under a device guard because models don't always run on device 0
+            self.kernel_autotune_calls.writeline(
+                f"with {V.graph.device_ops.device_guard(device.index)}:"
+            )
+            self.kernel_autotune_calls.do_indent()
             self.kernel_autotune_calls.writeline(
                 f"{kernel_name}.run({', '.join(all_args)}, stream={stream_name})"
             )
+            self.kernel_autotune_calls.do_unindent()
+
             self.kernel_autotune_calls.writeline(
                 DelayReplaceLine("<del_call>", get_autotune_deletion_call, "<del_call>")
             )
@@ -2787,9 +2877,6 @@
             allocation_shape
         )
         codegen_stride_tuple = self.codegen_python_shape_tuple(stride)
-<<<<<<< HEAD
-        if device.type in ("cpu", "cuda", "xpu"):
-=======
         if torch._inductor.config.test_configs.track_memory_lifecycle:
             out = (
                 f"{name} = tracked_empty_strided("
@@ -2807,7 +2894,6 @@
                 f"{dtype})"
             )
         elif device.type in ("cpu", "cuda", "xpu", "mtia"):
->>>>>>> eaa5d9d3
             # optimized path for faster allocations, saving ~2us versus the stuff below
             out = (
                 f"{name} = empty_strided_{device.type}("
