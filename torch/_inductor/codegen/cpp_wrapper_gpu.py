# mypy: allow-untyped-defs
from __future__ import annotations

import dataclasses
import re
import sys
from itertools import count, zip_longest
from typing import Any, Optional, Union
from typing_extensions import Self

import sympy

import torch
from torch import dtype as torch_dtype
from torch._inductor.codecache import get_cpp_wrapper_cubin_path_name
from torch._inductor.runtime.runtime_utils import dynamo_timed

from .. import config
from ..codecache import CudaKernelParamCache
from ..ir import (
    GraphPartitionSignature,
    TensorBox,
    TMADescriptorExperimental,
    TMADescriptorStable,
)
from ..utils import cache_on_self, get_gpu_type, GPU_ALIGN_BYTES, IndentedBuffer
from ..virtualized import V
from .aoti_hipify_utils import maybe_hipify_code_wrapper
from .common import get_device_op_overrides, TritonScratchWorkspace
from .cpp_utils import cexpr
from .cpp_wrapper_cpu import CppWrapperCpu
from .multi_kernel import MultiKernelCall
from .triton_utils import should_unwrap_unspec_arg
from .wrapper import PythonWrapperCodegen, SymbolicCallArg


_cpp_string_literal_escapes = {
    "\\": "\\\\",
    '"': '\\"',
    "\n": "\\n",
    "\t": "\\t",
    "\r": "\\r",
}
_cpp_string_literal_pattern = re.compile(r'["\\\n\t\r]')


def cpp_string_literal(s: str) -> str:
    escaped = _cpp_string_literal_pattern.sub(
        lambda match: _cpp_string_literal_escapes[match.group(0)], s
    )
    return f'"{escaped}"'


@dataclasses.dataclass
class DeferredTritonCallWrapper:
    """
    When using cpp wrapper, GPU kernel load and launch needs to wait for Triton kernels
    to be tuned and stored as cubin files, so use a deferred generating the final wrapper around
    the triton kernel until right before the prefix is written.
    """

    wrapper_name: str
    kernel_name: str
    kernel_name_to_body: dict[str, str]
    arg_types: list[Any]

    def generate(self, wrapper: CppWrapperGpu):
        """
        Generate the GPU kernel definition, as well as load and launch code.
        """
        prefix = wrapper.prefix
        if self.kernel_name.startswith("multi_kernel_"):
            # MultiKernel will select one kernel after running the autotune block
            self.kernel_name = MultiKernelCall.lookup_choice(self.kernel_name)
        params = CudaKernelParamCache.get(self.kernel_name)
        assert params, f"CudaKernelParamCache not populated for {self.kernel_name}"
        def_args = params["def_args"]
        arg_types = self.arg_types
        inductor_meta = params["inductor_meta"]

        if "extra_launcher_args" in inductor_meta and len(def_args) > len(arg_types):
            # extra_launcher_args should already be in def_args
            assert len(def_args) == len(arg_types) - len(
                inductor_meta["extra_launcher_args"]
            )
            arg_types = arg_types + [SymbolicCallArg] * len(
                inductor_meta["extra_launcher_args"]
            )

        if not V.graph.aot_mode:
            prefix.writeline(
                maybe_hipify_code_wrapper(
                    f"static {wrapper.device_codegen.cpp_kernel_type()} {self.kernel_name} = nullptr;"
                )
            )
            kernel_var_name = self.kernel_name
        else:
            kernel_var_name = f"kernels_.{self.kernel_name}"

        # tensors can be RAIIAtenTensorHandle or ConstantHandle, so make them template types
        template_types = [
            f"typename {name}_type_"
            for name, arg_type in zip(def_args, arg_types)
            if isinstance(arg_type, (torch_dtype, UnwrapUnspecArg))
        ]
        if V.graph.aot_mode:
            template_types.append("typename kernels_type_")
        if template_types:
            prefix.writeline(f"template <{', '.join(template_types)}>")
        prefix.writeline(f"static inline void {self.wrapper_name}(")
        with prefix.indent():
            assert len(def_args) == len(arg_types), (def_args, arg_types)
            for name, arg_type in zip(def_args, arg_types):
                if isinstance(arg_type, (torch_dtype, UnwrapUnspecArg)):
                    prefix.writeline(f"const {name}_type_& {name},")
                elif issubclass(arg_type, (SymbolicCallArg, sympy.Expr, int)):
                    prefix.writeline(f"int64_t {name},")
                elif arg_type is float:
                    prefix.writeline(f"float {name},")
                elif arg_type is bool:
                    prefix.writeline(f"bool {name},")
                else:
                    raise ValueError(f"Unexpected arg type {arg_type}")
            prefix.writeline("int32_t device_idx_,")
            prefix.writeline(
                maybe_hipify_code_wrapper(
                    f"{wrapper.device_codegen.cpp_stream_type()} stream_,"
                )
            )
            if V.graph.aot_mode:
                prefix.writeline("kernels_type_& kernels_,")
            prefix.writeline(
                "const std::optional<std::string>& cubin_dir_ = std::nullopt"
            )
        prefix.writeline("){")
        with prefix.indent():
            if V.graph.aot_mode:
                # Emit the original Triton kernel for debugging purposes
                prefix.writeline("/*")
                prefix.splice(self.kernel_name_to_body[self.kernel_name])
                prefix.writeline("*/")
            self.generate_grid(prefix, inductor_meta, params)
            self.generate_load_kernel(prefix, kernel_var_name, params)
            self.generate_launch_kernel(prefix, wrapper, kernel_var_name, params)
        prefix.writeline("}")

        if not config.aot_inductor.embed_kernel_binary:
            # Ensure the cubin file is included in the package
            V.graph.wrapper_code.additional_files.append(
                params[get_cpp_wrapper_cubin_path_name()]
            )

    def generate_grid(
        self,
        prefix: IndentedBuffer,
        inductor_meta: dict[str, Any],
        params: dict[str, Any],
    ):
        from ..runtime.triton_heuristics import GridExpr

        grid = GridExpr.from_meta(inductor_meta, params["config"], mode="cpp")
        for line in grid.prefix:
            prefix.writeline(line)
        prefix.splice(
            f"""\
            uint32_t grid_0 = {grid.x_grid};
            uint32_t grid_1 = {grid.y_grid};
            uint32_t grid_2 = {grid.z_grid};
            """
        )
        prefix.writeline("if (grid_0 == 0 || grid_1 == 0 || grid_2 == 0) return;")

    def generate_load_kernel(self, prefix, kernel_var_name, params):
        prefix.writeline(f"if ({kernel_var_name} == nullptr) {{")
        with prefix.indent():
            embed_kernel_args = [f"__{params['inductor_meta']['kernel_name']}_start"]
            if torch.xpu.is_available():
                # XPU needs the end address of the kernel to calculate the size of the kernel binary.
                embed_kernel_args.append(
                    f"__{params['inductor_meta']['kernel_name']}_end"
                )

            load_kernel_args = (
                [
                    *embed_kernel_args,
                    cpp_string_literal(params["mangled_name"]),
                    str(params["shared_mem"]),
                ]
                if V.graph.aot_mode and config.aot_inductor.embed_kernel_binary
                else [
                    cpp_string_literal(params[get_cpp_wrapper_cubin_path_name()]),
                    cpp_string_literal(params["mangled_name"]),
                    str(params["shared_mem"]),
                    "cubin_dir_",
                ]
            )
            prefix.writeline(
                f"{kernel_var_name} = loadKernel({', '.join(load_kernel_args)}); "
            )
        prefix.writeline("}")

    def generate_launch_kernel(self, prefix, wrapper, kernel_var_name, params):
        """
        Generate the GPU kernel launching code.
        This is where all the call args being sorted out and generated.
        If enable_kernel_profile is enabled, all args related information would be packed in this function.
        """
        triton_meta = params["triton_meta"]
        assert len(self.arg_types) == len(params["def_args"]), (
            self.arg_types,
            params["def_args"],
        )
        arg_type_loookup = dict(zip(params["def_args"], self.arg_types))
        # difference between Python and C++ wrapper: C++ wrapper strips out equal_to_1 constants
        call_args = [
            name for name in params["call_args"] if name not in triton_meta["constants"]
        ]
        arg_types = [arg_type_loookup[name] for name in call_args]
        arg_signatures = [triton_meta["signature"][name] for name in call_args]
        scratch_spaces = {
            name: params[name]
            for name in ["global_scratch", "profile_scratch"]
            if params.get(name, None) is not None
        }
        call_args_str = wrapper.generate_args_decl(
            prefix,
            call_args,
            arg_types,
            arg_signatures,
            scratch_spaces=scratch_spaces,
        )
        prefix.writeline(f"void* kernel_args_[] = {{{call_args_str}}};")
        launch_kernel_args = [
            kernel_var_name,
            "grid_0",
            "grid_1",
            "grid_2",
            str(params["num_warps"]),
            str(params["shared_mem"]),
            "kernel_args_",
            "stream_",
        ]
<<<<<<< HEAD
        enable_kernel_profile = config.cpp.enable_kernel_profile and sys.platform in [
            "linux",
            "win32",
        ]
        if enable_kernel_profile:
            normalized_kernel_name = re.sub(r"[^a-zA-Z0-9_]", "_", f"{kernel_var_name}")
            prefix.writeline("{")
            with prefix.indent():
                prefix.writelines(
                    [
                        f"std::unordered_map<std::string, C10IValueHandle> kwargs_{normalized_kernel_name};",
                        "",
                    ]
                )
                record_launch_kernel_args = [
                    ("grid_0", "grid_0"),
                    ("grid_1", "grid_1"),
                    ("grid_2", "grid_2"),
                    ("num_warps", str(params["num_warps"])),
                    ("shared_mem", str(params["shared_mem"])),
                ]
                for k, v in record_launch_kernel_args:
                    arg_name = f"{normalized_kernel_name}_{k}"
                    prefix.writelines(
                        [
                            f"// Create c10::IValue for {k}",
                            f"C10IValueHandle tmp_{arg_name};",
                            f"aoti_torch_int64_to_ivalue({v}, &tmp_{arg_name});",
                            f"RAIIC10IValueHandle RAII_{arg_name}(tmp_{arg_name});",
                            f'kwargs_{normalized_kernel_name}.emplace("{k}", RAII_{arg_name});',
                        ]
                    )

                prefix.writelines(
                    [
                        "",
                        (
                            "torch::aot_inductor::RAIIAtenRecordFunctionHandle "
                            f"record_{normalized_kernel_name}_"
                            f'("{kernel_var_name}", reinterpret_cast<IValueMapHandle>(&kwargs_{normalized_kernel_name}));'
                        ),
                        "",
                        f"launchKernel({', '.join(launch_kernel_args)});",
                    ]
                )
            prefix.writeline("}")
        else:
            prefix.writeline(f"launchKernel({', '.join(launch_kernel_args)});")
=======
        if wrapper.device == "xpu":
            launch_kernel_args.append(str(params["threads_per_warp"]))
        prefix.writeline(f"launchKernel({', '.join(launch_kernel_args)});")
>>>>>>> c1b0b896


class CppWrapperGpu(CppWrapperCpu):
    """
    Generates cpp wrapper for running on GPU and calls CUDA kernels
    """

    def __init__(self) -> None:
        self.device = get_gpu_type()
        self.device_codegen = get_device_op_overrides(self.device)
        super().__init__()
        self.grid_id = count()
        self._kernel_name_to_body: dict[str, str] = {}
        self._triton_call_wrappers: dict[str, DeferredTritonCallWrapper] = {}
        self.autotune_input_prefix = "_REAL_AUTOTUNE_INPUT"

    @staticmethod
    def create(
        is_subgraph: bool,
        subgraph_name: Optional[str],
        parent_wrapper: Optional[PythonWrapperCodegen],
        partition_signatures: Optional[GraphPartitionSignature] = None,
    ):
        # TODO - support subgraph codegen by lifting functions. Check the
        # comment at CppWrapperCpu `codegen_subgraph` function.
        return CppWrapperGpu()

    def write_header(self):
        if V.graph.is_const_graph:
            # We do not write header for constant graph, it will be written by main module.
            return

        super().write_header()
        self.header.splice(
            maybe_hipify_code_wrapper(self.device_codegen.kernel_driver())
        )

    @cache_on_self
    def write_tma_descriptor_helpers_once(self):
        self.header.splice(self.device_codegen.tma_descriptor_helpers())

    def write_get_raw_stream(self, device_idx: int, graph_name: str) -> str:
        name = f"stream{device_idx}"
        self.writeline(
            maybe_hipify_code_wrapper(
                f"{self.device_codegen.cpp_stream_type()} {name};"
            )
        )
        self.writeline(
            f"AOTI_TORCH_ERROR_CODE_CHECK({self.device_codegen.aoti_get_stream()}({device_idx}, (void**)&{name}));"
        )
        return name

    def get_autotuning_input_name(self, idx):
        return f"{self.autotune_input_prefix}_{idx}"

    def codegen_inputs(self):
        # See Note: [Input Alignment handling in Inductor]
        #
        # JIT Inductor does not guard on input alignment. It relies on copy_misaligned_inputs to
        # copy misaligned inputs to aligned buffers. For AOTInductor, we need to do the same in cpp.

        if config.is_fbcode():
            # TODO: This is added because FC. Remove this once the newly added shim symbols,
            # e.g. aoti_torch_clone_preserve_strides, have landed
            return super().codegen_inputs()

        if V.graph.aot_mode and V.graph.inputs_to_check:
            for idx in V.graph.inputs_to_check:
                input_name = V.graph.graph_input_names[idx]
                assert input_name in V.graph.graph_inputs, (
                    f"{input_name} not found in graph inputs"
                )
                value = V.graph.graph_inputs[input_name]
                assert isinstance(value, TensorBox), (
                    f"{input_name} is expected to be tensor but found as {type(value)}"
                )
                warn_msg = (
                    f"Input {idx} was compiled as {GPU_ALIGN_BYTES}-bytes aligned, "
                    "but it is not aligned at run time. Copying to an aligned tensor "
                    "to guarantee correctness, but expect a performance hit."
                )
                self.prefix.splice(
                    f"""
                    if ((long({input_name}.data_ptr()) & ({GPU_ALIGN_BYTES} -1)) != 0) {{
                        AOTI_TORCH_WARN("{warn_msg}");
                        AtenTensorHandle {input_name}_aligned;
                        aoti_torch_clone_preserve_strides({input_name}, &{input_name}_aligned);
                        {input_name} = std::move(RAIIAtenTensorHandle({input_name}_aligned));
                    }}
                    """
                )

        super().codegen_inputs()

    def _define_kernel_helper(
        self,
        kernel_name: str,
        kernel_body: str,
        metadata: Optional[str] = None,
        gpu: bool = True,
        cpp_definition: Optional[str] = None,
    ):
        if gpu:
            self._kernel_name_to_body[kernel_name] = kernel_body
            if config.triton.autotune_at_compile_time:
                # Call PythonWrapperCodegen to create the autotune code block
                PythonWrapperCodegen._define_kernel_helper(
                    self, kernel_name, kernel_body, metadata, gpu, cpp_definition
                )
        else:
            return CppWrapperCpu._define_kernel_helper(
                self, kernel_name, kernel_body, metadata, gpu, cpp_definition
            )

    def generate(self, is_inference):
        with dynamo_timed("CppWrapperGpu.generate", log_pt2_compile_event=True):
            return super().generate(is_inference)

    def finalize_prefix(self):
        """Define the triton kernels now that autotuning is finished"""
        old_prefix = self.prefix  # new content should go at start of prefix

        # Generating triton kernel callers can modify the prefix (cached dtypes),
        # so do this before running finalize_prefix(), but put the generated code
        # after the finalize_prefix() code.
        self.prefix = IndentedBuffer()
        for kernel in self._triton_call_wrappers.values():
            self.prefix.writeline("\n")
            kernel.generate(self)
        triton_prefix = self.prefix

        self.prefix = IndentedBuffer()
        super().finalize_prefix()

        self.prefix.splice(triton_prefix)

        self.prefix.writeline("\n")
        self.prefix.splice(old_prefix)

    def generate_tma_descriptor(self, desc):
        self.write_tma_descriptor_helpers_once()

        if isinstance(desc, TMADescriptorExperimental):
            self._generate_experimental_tma_descriptor(desc)
        else:
            assert isinstance(desc, TMADescriptorStable)
            self._generate_stable_tma_descriptor(desc)

    def _generate_experimental_tma_descriptor(self, desc):
        # generate data pointer for the source tensor
        source = self.generate_args_decl(
            code=self,
            call_args=[self.val_to_arg_str(desc.tensor)],
            arg_types=[desc.tensor.get_dtype()],
            arg_signatures=[None],
            # these args are passed to initNDTMADescriptor, which is NOT a triton kernel
            is_triton_kernel=False,
        )

        desc_name = desc.name
        self.writeline(f"alignas(64) CUtensorMap {desc_name};")

        # `source` is in the form of `&var_x`, where `var_x` is the data pointer
        # (CUdeviceptr); we dereference `source` and cast to `void*` to pass to
        # the data pointer of the source tensor to the helper function
        # `init{1,2}DTMADescriptor`
        ptr = f"reinterpret_cast<void*>(*({source}))"
        dims = ", ".join(self.val_to_arg_str(dim) for dim in desc.dims)
        block_dims = ", ".join(self.val_to_arg_str(dim) for dim in desc.block_dims)
        element_size = self.val_to_arg_str(desc.element_size)
        fn = f"init{desc.rank}DTMADescriptor"
        args = f"&{desc_name}, {ptr}, {dims}, {block_dims}, {element_size}"
        self.writeline(f"{fn}({args});")

    def _generate_stable_tma_descriptor(self, desc):
        source = self.generate_args_decl(
            code=self,
            call_args=[self.val_to_arg_str(desc.tensor)],
            arg_types=[desc.tensor.get_dtype()],
            arg_signatures=[None],
            # these args are passed to initNDTMADescriptor, which is NOT a triton kernel
            is_triton_kernel=False,
        )

        desc_name = desc.name
        # Pack the relevant information into a StableTMADescriptor struct.
        # See [Note: AOTI TMA Stable handling] for more details.
        self.writeline(f"alignas(64) StableTMADescriptor {desc_name};")

        def fill_array(name, values):
            for i, val in enumerate(values):
                self.writeline(f"{name}[{i}] = {val};")

        ptr = f"reinterpret_cast<void*>(*({source}))"
        rank = len(desc.tensor.get_size())

        fill_array(f"{desc_name}.block_shape", desc.block_shape)
        fill_array(f"{desc_name}.global_shape", desc.tensor.get_size())
        fill_array(f"{desc_name}.strides", desc.tensor.get_stride())

        element_size = self.val_to_arg_str(desc.tensor.get_dtype().itemsize)
        fn = "initTMADescriptor"
        args = ", ".join(
            str(x)
            for x in [
                f"&{desc_name}.m",
                ptr,
                element_size,
                rank,
                f"{desc_name}.block_shape",
                f"{desc_name}.global_shape",
                f"{desc_name}.strides",
            ]
        )
        self.writeline(f"{fn}({args});")

    def generate_args_decl(
        self,
        code: Union[IndentedBuffer, Self],
        call_args,
        arg_types,
        arg_signatures,
        is_triton_kernel=True,
        scratch_spaces: Optional[dict[str, int]] = None,
    ):
        """
        Generates any declarations of args to pass into a kernel call, and then returns the arg names.

        In more detail:
        * declarations: e.g. this function has a side effect of generating lines like `auto var_0 = ...;`
        * returns: a string with the list of args, e.g. "var_0, var_1"

        call_args: list of call arguments
        arg_types: list of argument types
        arg_signatures: list with signatures of all the args
        is_triton_kernel: whether these are passed into a triton kernel or not. In particular,
                          calls to triton kernels will have an additional global scratch space
                          arg injected at the front of the arg list.
        """
        new_args: list[str] = []

        # Add more cases for other types as needed
        signature2dtype = {
            "i32": "int32_t",
            "i64": "int64_t",
            "fp32": "float",
        }

        def signature_is_tma_desc(sig):
            if not sig:
                return False
            if sig == "nvTmaDesc":
                return True
            if sig.startswith("tensordesc<"):
                return True
            return False

        def process_tma_stable_arg(arg, arg_type, arg_signature, var_name):
            # [Note: AOTI TMA Stable handling]
            # For most args, a single arg passed to the python triton interface
            # maps to a single arg in the cubin interface. However, for host-side
            # TMA descriptors, a single python arg turns into 1 + 2 * N args in the
            # cubin interface (where N is the rank).
            #
            # To do this: at TMA codegen time (for aoti), we generate a struct
            # (StableTMADescriptor) containing the necessary information; and then
            # when we call the function (i.e. here), we unpack the struct members.
            code.writeline(f"auto {var_name} = {cexpr(arg)};")

            result = []
            result.append(f"&{var_name}.m")

            # from https://github.com/triton-lang/triton/blob/16961b79bdac1b774b42d44e52fd55a266ec2866/third_party/nvidia/backend/driver.py#L111  # noqa: B950
            match = re.match("tensordesc<([^[>]*)\\[([^]]*)\\]", arg_signature)
            assert match is not None
            shape = match.group(2)
            ndim = shape.count(",") + 1

            for i in range(ndim):
                result.append(f"&{var_name}.block_shape[{i}]")

            for i in range(ndim):
                result.append(f"&{var_name}.strides[{i}]")

            return result

        def process_args(arg, arg_type, arg_signature=None):
            var_name = f"var_{next(self.arg_var_id)}"
            # ignore tma descriptors, as host-side TMA descriptors need
            # to be passed to the compiled Triton kernel by value
            if isinstance(arg_type, UnwrapUnspecArg) and not signature_is_tma_desc(
                arg_signature
            ):
                self.codegen_tensor_item(
                    arg_type.dtype,
                    arg,
                    var_name,
                    indented_buffer=code,
                )
                new_args.append(f"&{var_name}")
            elif isinstance(arg_type, torch_dtype) and not signature_is_tma_desc(
                arg_signature
            ):
                device_ptr_type = self.device_codegen.cpp_device_ptr()
                code.writeline(
                    maybe_hipify_code_wrapper(
                        f"{device_ptr_type} {var_name} = reinterpret_cast<{device_ptr_type}>({arg}.data_ptr());"
                    )
                )
                new_args.append(f"&{var_name}")
            elif arg_type in (sympy.Integer, int):
                code.writeline(f"int {var_name} = {cexpr(arg)};")
                new_args.append(f"&{var_name}")
            elif arg_type in (sympy.Float, float):
                code.writeline(f"float {var_name} = {cexpr(arg)};")
                new_args.append(f"&{var_name}")
            # For symbolic call arguments, examine the arg signatures from triton meta
            # to explicitly cast to the right type
            # Reason: `auto` can infer unexpected type against kernel input signature.
            elif (
                isinstance(arg_type, type(SymbolicCallArg))
                and arg_signature is not None
                and arg_signature in signature2dtype.keys()
            ):
                code.writeline(
                    f"{signature2dtype[arg_signature]} {var_name} = {cexpr(arg)};"
                )
                new_args.append(f"&{var_name}")
            elif arg_signature and arg_signature.startswith("tensordesc<"):
                new_args.extend(
                    process_tma_stable_arg(arg, arg_type, arg_signature, var_name)
                )
            else:
                code.writeline(f"auto {var_name} = {cexpr(arg)};")
                new_args.append(f"&{var_name}")

        for arg, arg_type, arg_signature in zip_longest(
            call_args, arg_types, arg_signatures
        ):
            process_args(arg, arg_type, arg_signature)

        for scratch_name, workspace_size in (scratch_spaces or {}).items():
            if (
                is_triton_kernel
                and (
                    scratch := self.device_codegen.cpp_scratch(
                        next(self.arg_var_id),
                        workspace=TritonScratchWorkspace(
                            size=workspace_size,
                            generate_dtype_str=(
                                lambda: self.codegen_dtype(torch.uint8)
                            ),
                        ),
                        prefix=scratch_name,
                    )
                )
                is not None
            ):
                scratch_def, scratch_var = scratch
                code.writelines([maybe_hipify_code_wrapper(x) for x in scratch_def])
                new_args.append(f"&{scratch_var}")

        return ", ".join(new_args)

    def _generate_kernel_call_helper(
        self,
        kernel_name: str,
        call_args,
        *,
        device=None,
        triton=True,
        arg_types=None,
        raw_keys=None,
        raw_args=None,
        triton_meta=None,
        graph_name="",
        original_fxnode_name=None,
    ):
        """
        Override the default value of argument 'gpu' to True here.
        generate_kernel_call can still be called with gpu=False because of
        a mix of cpu kernels and gpu kernels.
        """
        device = device or V.graph.get_current_device_or_throw()
        if device.type == "cpu":
            # Even in CppWrapperGpu, we may see cpp kernels
            return CppWrapperCpu._generate_kernel_call_helper(
                self,
                kernel_name,
                call_args,
                device=device,
                triton=triton,
                arg_types=arg_types,
                raw_keys=raw_keys,
                raw_args=raw_args,
                triton_meta=triton_meta,
            )

        if (
            triton
            and config.triton.autotune_at_compile_time
            and kernel_name not in self.kernel_autotune_names
        ):
            # Call PythonWrapperCodegen to create the autotune code block
            PythonWrapperCodegen._generate_kernel_call_helper(
                self,
                kernel_name,
                call_args,
                device=device,
                triton=triton,
                arg_types=arg_types,
                raw_keys=raw_keys,
                raw_args=raw_args,
                triton_meta=triton_meta,
                original_fxnode_name=original_fxnode_name,
            )

        stream = (
            "stream"
            if V.graph.aot_mode
            else self.write_get_raw_stream(device.index, graph_name)
        )

        if triton:
            call_args, arg_types = self.prepare_triton_wrapper_args(
                call_args, arg_types
            )
            wrapper_name = f"call_{kernel_name}"
            if wrapper_name not in self._triton_call_wrappers:
                self._triton_call_wrappers[wrapper_name] = DeferredTritonCallWrapper(
                    wrapper_name,
                    kernel_name,
                    self._kernel_name_to_body,
                    arg_types,
                )
            device_idx = "this->device_idx_" if V.graph.aot_mode else str(device.index)
            call_args.append(device_idx)
            call_args.append(stream)
            if V.graph.aot_mode:
                call_args.append("kernels")
                call_args.append("this->cubin_dir_")
            debug_printer_manager = V.graph.wrapper_code.debug_printer
            debug_printer_manager.set_printer_args(
                call_args[: len(arg_types)], kernel_name, arg_types, None
            )
            with debug_printer_manager:
                self.writeline(f"{wrapper_name}({', '.join(call_args)});")
        else:
            casted = []
            for arg_type, arg in zip(arg_types, call_args):
                new_arg = arg
                if arg_type.endswith("*") and arg != "nullptr":
                    new_arg = f"{arg}.data_ptr()"
                casted.append(f"({arg_type}){cexpr(new_arg)}")
            call_args_str = ", ".join(casted)
            self.writeline(f"kernels.{kernel_name}({call_args_str}, {stream});")

    @staticmethod
    def prepare_triton_wrapper_args(
        call_args: list[Any], arg_types: list[Any]
    ) -> tuple[list[Any], list[Any]]:
        assert len(call_args) == len(arg_types), (call_args, arg_types)
        new_args = []
        new_args_types = []
        for arg, arg_type in zip(call_args, arg_types):
            if isinstance(arg, str):
                if isinstance(arg_type, torch_dtype) and should_unwrap_unspec_arg(arg):
                    # dynamo wraps unspec variable as 0d CPU tensor, need convert to scalar
                    arg_type = UnwrapUnspecArg(dtype=arg_type)
                new_args.append(arg)
            elif isinstance(arg, bool):
                new_args.append(str(arg).lower())
            elif isinstance(arg, (int, float, SymbolicCallArg)):
                new_args.append(str(arg))
            else:
                new_args.append(cexpr(V.graph.sizevars.simplify(arg)))
            new_args_types.append(arg_type)
        return new_args, new_args_types

    def make_zero_buffer(self, name):
        return f"AOTI_TORCH_ERROR_CODE_CHECK(aoti_torch_zero_({name}.get()));"


@dataclasses.dataclass
class UnwrapUnspecArg:
    """Marker that we need to call .item() on the tensor"""

    dtype: torch_dtype<|MERGE_RESOLUTION|>--- conflicted
+++ resolved
@@ -240,7 +240,9 @@
             "kernel_args_",
             "stream_",
         ]
-<<<<<<< HEAD
+        if wrapper.device == "xpu":
+            launch_kernel_args.append(str(params["threads_per_warp"]))
+
         enable_kernel_profile = config.cpp.enable_kernel_profile and sys.platform in [
             "linux",
             "win32",
@@ -289,11 +291,6 @@
             prefix.writeline("}")
         else:
             prefix.writeline(f"launchKernel({', '.join(launch_kernel_args)});")
-=======
-        if wrapper.device == "xpu":
-            launch_kernel_args.append(str(params["threads_per_warp"]))
-        prefix.writeline(f"launchKernel({', '.join(launch_kernel_args)});")
->>>>>>> c1b0b896
 
 
 class CppWrapperGpu(CppWrapperCpu):
