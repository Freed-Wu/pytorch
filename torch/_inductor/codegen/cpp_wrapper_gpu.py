# mypy: allow-untyped-defs
from __future__ import annotations

import dataclasses
import re
from itertools import count, zip_longest
from typing import Any, Optional, Union
from typing_extensions import Self

import sympy

import torch
from torch import dtype as torch_dtype
from torch._inductor.codecache import get_cpp_wrapper_cubin_path_name
from torch._inductor.runtime.runtime_utils import dynamo_timed

from .. import config
from ..codecache import CudaKernelParamCache
from ..ir import GraphPartitionSignature, TensorBox
from ..utils import cache_on_self, get_gpu_type, GPU_ALIGN_BYTES, IndentedBuffer
from ..virtualized import V
from .aoti_hipify_utils import maybe_hipify_code_wrapper
from .common import get_device_op_overrides
from .cpp_utils import cexpr
from .cpp_wrapper_cpu import CppWrapperCpu
from .multi_kernel import MultiKernelCall
from .triton_utils import should_unwrap_unspec_arg
from .wrapper import PythonWrapperCodegen, SymbolicCallArg


_cpp_string_literal_escapes = {
    "\\": "\\\\",
    '"': '\\"',
    "\n": "\\n",
    "\t": "\\t",
    "\r": "\\r",
}
_cpp_string_literal_pattern = re.compile(r'["\\\n\t\r]')


def cpp_string_literal(s: str) -> str:
    escaped = _cpp_string_literal_pattern.sub(
        lambda match: _cpp_string_literal_escapes[match.group(0)], s
    )
    return f'"{escaped}"'


@dataclasses.dataclass
class DeferredTritonCallWrapper:
    """
    When using cpp wrapper, GPU kernel load and launch needs to wait for Triton kernels
    to be tuned and stored as cubin files, so use a deferred generating the final wrapper around
    the triton kernel until right before the prefix is written.
    """

    wrapper_name: str
    kernel_name: str
    kernel_name_to_body: dict[str, str]
    arg_types: list[Any]

    def generate(self, wrapper: CppWrapperGpu):
        """
        Generate the GPU kernel definition, as well as load and launch code.
        """
        prefix = wrapper.prefix
        if self.kernel_name.startswith("multi_kernel_"):
            # MultiKernel will select one kernel after running the autotune block
            self.kernel_name = MultiKernelCall.lookup_choice(self.kernel_name)
        params = CudaKernelParamCache.get(self.kernel_name)
        assert params, f"CudaKernelParamCache not populated for {self.kernel_name}"
        def_args = params["def_args"]
        arg_types = self.arg_types
        inductor_meta = params["inductor_meta"]

        if "extra_launcher_args" in inductor_meta and len(def_args) > len(arg_types):
            # extra_launcher_args should already be in def_args
            assert len(def_args) == len(arg_types) - len(
                inductor_meta["extra_launcher_args"]
            )
            arg_types = arg_types + [SymbolicCallArg] * len(
                inductor_meta["extra_launcher_args"]
            )

        if not V.graph.aot_mode:
            prefix.writeline(
                maybe_hipify_code_wrapper(
                    f"static {wrapper.device_codegen.cpp_kernel_type()} {self.kernel_name} = nullptr;"
                )
            )
            kernel_var_name = self.kernel_name
        else:
            kernel_var_name = f"kernels_.{self.kernel_name}"

        # tensors can be RAIIAtenTensorHandle or ConstantHandle, so make them template types
        template_types = [
            f"typename {name}_type_"
            for name, arg_type in zip(def_args, arg_types)
            if isinstance(arg_type, (torch_dtype, UnwrapUnspecArg))
        ]
        if V.graph.aot_mode:
            template_types.append("typename kernels_type_")
        if template_types:
            prefix.writeline(f"template <{', '.join(template_types)}>")
        prefix.writeline(f"static inline void {self.wrapper_name}(")
        with prefix.indent():
            assert len(def_args) == len(arg_types), (def_args, arg_types)
            for name, arg_type in zip(def_args, arg_types):
                if isinstance(arg_type, (torch_dtype, UnwrapUnspecArg)):
                    prefix.writeline(f"const {name}_type_& {name},")
                elif issubclass(arg_type, (SymbolicCallArg, sympy.Expr, int)):
                    prefix.writeline(f"int64_t {name},")
                elif arg_type is float:
                    prefix.writeline(f"float {name},")
                elif arg_type is bool:
                    prefix.writeline(f"bool {name},")
                else:
                    raise ValueError(f"Unexpected arg type {arg_type}")
            prefix.writeline(
                maybe_hipify_code_wrapper(
                    f"{wrapper.device_codegen.cpp_stream_type()} stream_,"
                )
            )
            if V.graph.aot_mode:
                prefix.writeline("kernels_type_& kernels_,")
            prefix.writeline(
                "const std::optional<std::string>& cubin_dir_ = std::nullopt"
            )
        prefix.writeline("){")
        with prefix.indent():
            if V.graph.aot_mode:
                # Emit the original Triton kernel for debugging purposes
                prefix.writeline("/*")
                prefix.splice(self.kernel_name_to_body[self.kernel_name])
                prefix.writeline("*/")
            self.generate_grid(prefix, inductor_meta, params)
            self.generate_load_kernel(prefix, kernel_var_name, params)
            self.generate_launch_kernel(prefix, wrapper, kernel_var_name, params)
        prefix.writeline("}")

        if not config.aot_inductor.embed_kernel_binary:
            # Ensure the cubin file is included in the package
            V.graph.wrapper_code.additional_files.append(
                params[get_cpp_wrapper_cubin_path_name()]
            )

    def generate_grid(
        self,
        prefix: IndentedBuffer,
        inductor_meta: dict[str, Any],
        params: dict[str, Any],
    ):
        from ..runtime.triton_heuristics import GridExpr

        grid = GridExpr.from_meta(inductor_meta, params["config"], mode="cpp")
        for line in grid.prefix:
            prefix.writeline(line)
        prefix.splice(
            f"""\
            uint32_t grid_0 = {grid.x_grid};
            uint32_t grid_1 = {grid.y_grid};
            uint32_t grid_2 = {grid.z_grid};
            """
        )
        prefix.writeline("if (grid_0 == 0 || grid_1 == 0 || grid_2 == 0) return;")

    def generate_load_kernel(self, prefix, kernel_var_name, params):
        prefix.writeline(f"if ({kernel_var_name} == nullptr) {{")
        with prefix.indent():
            embed_kernel_args = [f"__{params['inductor_meta']['kernel_name']}_start"]
            if torch.xpu.is_available():
                # XPU needs the end address of the kernel to calculate the size of the kernel binary.
                embed_kernel_args.append(
                    f"__{params['inductor_meta']['kernel_name']}_end"
                )

            load_kernel_args = (
                [
                    *embed_kernel_args,
                    cpp_string_literal(params["mangled_name"]),
                    str(params["shared_mem"]),
                ]
                if V.graph.aot_mode and config.aot_inductor.embed_kernel_binary
                else [
                    cpp_string_literal(params[get_cpp_wrapper_cubin_path_name()]),
                    cpp_string_literal(params["mangled_name"]),
                    str(params["shared_mem"]),
                    "cubin_dir_",
                ]
            )
            prefix.writeline(
                f"{kernel_var_name} = loadKernel({', '.join(load_kernel_args)}); "
            )
        prefix.writeline("}")

    def generate_launch_kernel(self, prefix, wrapper, kernel_var_name, params):
        triton_meta = params["triton_meta"]
        assert len(self.arg_types) == len(params["def_args"]), (
            self.arg_types,
            params["def_args"],
        )
        arg_type_loookup = dict(zip(params["def_args"], self.arg_types))
        # difference between Python and C++ wrapper: C++ wrapper strips out equal_to_1 constants
        call_args = [
            name for name in params["call_args"] if name not in triton_meta["constants"]
        ]
        arg_types = [arg_type_loookup[name] for name in call_args]
        arg_signatures = [triton_meta["signature"][name] for name in call_args]
        scratch_spaces = {
            name: params[name]
            for name in ["global_scratch", "profile_scratch"]
            if params.get(name, None) is not None
        }
        call_args_str = wrapper.generate_args_decl(
<<<<<<< HEAD
            prefix, call_args, arg_types, arg_signatures
=======
            prefix,
            call_args,
            arg_types,
            arg_signatures,
            scratch_spaces=scratch_spaces,
>>>>>>> eaa5d9d3
        )
        prefix.writeline(f"void* kernel_args_[] = {{{call_args_str}}};")
        launch_kernel_args = [
            kernel_var_name,
            "grid_0",
            "grid_1",
            "grid_2",
            str(params["num_warps"]),
            str(params["shared_mem"]),
            "kernel_args_",
            "stream_",
        ]
        prefix.writeline(f"launchKernel({', '.join(launch_kernel_args)});")


class CppWrapperGpu(CppWrapperCpu):
    """
    Generates cpp wrapper for running on GPU and calls CUDA kernels
    """

    def __init__(self) -> None:
        self.device = get_gpu_type()
        self.device_codegen = get_device_op_overrides(self.device)
        super().__init__()
        self.grid_id = count()
        self._kernel_name_to_body: dict[str, str] = {}
        self._triton_call_wrappers: dict[str, DeferredTritonCallWrapper] = {}
        self.autotune_input_prefix = "_REAL_AUTOTUNE_INPUT"

    @staticmethod
    def create(
        is_subgraph: bool,
        subgraph_name: Optional[str],
        parent_wrapper: Optional[PythonWrapperCodegen],
        partition_signatures: Optional[GraphPartitionSignature] = None,
    ):
        # TODO - support subgraph codegen by lifting functions. Check the
        # comment at CppWrapperCpu `codegen_subgraph` function.
        return CppWrapperGpu()

    def write_header(self):
        if V.graph.is_const_graph:
            # We do not write header for constant graph, it will be written by main module.
            return

        super().write_header()
        self.header.splice(
            maybe_hipify_code_wrapper(self.device_codegen.kernel_driver())
        )

    @cache_on_self
    def write_tma_descriptor_helpers_once(self):
        self.header.splice(self.device_codegen.tma_descriptor_helpers())

    def write_get_raw_stream(self, device_idx: int, graph_name: str) -> str:
        name = f"stream{device_idx}"
        self.writeline(
            maybe_hipify_code_wrapper(
                f"{self.device_codegen.cpp_stream_type()} {name};"
            )
        )
        self.writeline(
            f"AOTI_TORCH_ERROR_CODE_CHECK({self.device_codegen.aoti_get_stream()}({device_idx}, (void**)&{name}));"
        )
        return name

    def get_autotuning_input_name(self, idx):
        return f"{self.autotune_input_prefix}_{idx}"

    def codegen_inputs(self):
        # See Note: [Input Alignment handling in Inductor]
        #
        # JIT Inductor does not guard on input alignment. It relies on copy_misaligned_inputs to
        # copy misaligned inputs to aligned buffers. For AOTInductor, we need to do the same in cpp.

        if config.is_fbcode():
            # TODO: This is added because FC. Remove this once the newly added shim symbols,
            # e.g. aoti_torch_clone_preserve_strides, have landed
            return super().codegen_inputs()

        if V.graph.aot_mode and V.graph.inputs_to_check:
            for idx in V.graph.inputs_to_check:
                input_name = V.graph.graph_input_names[idx]
                assert input_name in V.graph.graph_inputs, (
                    f"{input_name} not found in graph inputs"
                )
                value = V.graph.graph_inputs[input_name]
                assert isinstance(value, TensorBox), (
                    f"{input_name} is expected to be tensor but found as {type(value)}"
                )
                warn_msg = (
                    f"Input {idx} was compiled as {GPU_ALIGN_BYTES}-bytes aligned, "
                    "but it is not aligned at run time. Copying to an aligned tensor "
                    "to guarantee correctness, but expect a performance hit."
                )
                self.prefix.splice(
                    f"""
                    if ((long({input_name}.data_ptr()) & ({GPU_ALIGN_BYTES} -1)) != 0) {{
                        AOTI_TORCH_WARN("{warn_msg}");
                        AtenTensorHandle {input_name}_aligned;
                        aoti_torch_clone_preserve_strides({input_name}, &{input_name}_aligned);
                        {input_name} = std::move(RAIIAtenTensorHandle({input_name}_aligned));
                    }}
                    """
                )

        super().codegen_inputs()

    def _define_kernel_helper(
        self,
        kernel_name: str,
        kernel_body: str,
        metadata: Optional[str] = None,
        gpu: bool = True,
        cpp_definition: Optional[str] = None,
    ):
        if gpu:
            self._kernel_name_to_body[kernel_name] = kernel_body
            if config.triton.autotune_at_compile_time:
                # Call PythonWrapperCodegen to create the autotune code block
                PythonWrapperCodegen._define_kernel_helper(
                    self, kernel_name, kernel_body, metadata, gpu, cpp_definition
                )
        else:
            return CppWrapperCpu._define_kernel_helper(
                self, kernel_name, kernel_body, metadata, gpu, cpp_definition
            )

    def generate(self, is_inference):
        with dynamo_timed("CppWrapperGpu.generate", log_pt2_compile_event=True):
            return super().generate(is_inference)

    def finalize_prefix(self):
        """Define the triton kernels now that autotuning is finished"""
        old_prefix = self.prefix  # new content should go at start of prefix
        self.prefix = IndentedBuffer()
        super().finalize_prefix()
        for kernel in self._triton_call_wrappers.values():
            self.prefix.writeline("\n")
            kernel.generate(self)
        self.prefix.writeline("\n")
        self.prefix.splice(old_prefix)

    def generate_tma_descriptor(self, desc):
        self.write_tma_descriptor_helpers_once()

        # generate data pointer for the source tensor
        source = self.generate_args_decl(
            code=self,
            call_args=[self.val_to_arg_str(desc.tensor)],
            arg_types=[desc.tensor.get_dtype()],
            arg_signatures=[None],
            # these args are passed to initNDTMADescriptor, which is NOT a triton kernel
            is_triton_kernel=False,
        )

        desc_name = desc.name
        self.writeline(f"alignas(64) CUtensorMap {desc_name};")

        # `source` is in the form of `&var_x`, where `var_x` is the data pointer
        # (CUdeviceptr); we dereference `source` and cast to `void*` to pass to
        # the data pointer of the source tensor ot the helper function
        # `init{1,2}DTMADescriptor`
        ptr = f"reinterpret_cast<void*>(*({source}))"
        dims = ", ".join(self.val_to_arg_str(dim) for dim in desc.dims)
        block_dims = ", ".join(self.val_to_arg_str(dim) for dim in desc.block_dims)
        element_size = self.val_to_arg_str(desc.element_size)
        fn = f"init{desc.rank}DTMADescriptor"
        args = f"&{desc_name}, {ptr}, {dims}, {block_dims}, {element_size}"
        self.writeline(f"{fn}({args});")

    def generate_args_decl(
        self,
        code: Union[IndentedBuffer, Self],
        call_args,
        arg_types,
        arg_signatures,
        is_triton_kernel=True,
<<<<<<< HEAD
=======
        scratch_spaces: Optional[dict[str, int]] = None,
>>>>>>> eaa5d9d3
    ):
        """
        Generates any declarations of args to pass into a kernel call, and then returns the arg names.

        In more detail:
        * declarations: e.g. this function has a side effect of generating lines like `auto var_0 = ...;`
        * returns: a string with the list of args, e.g. "var_0, var_1"

        call_args: list of call arguments
        arg_types: list of argument types
        arg_signatures: list with signatures of all the args
        is_triton_kernel: whether these are passed into a triton kernel or not. In particular,
                          calls to triton kernels will have an additional global scratch space
                          arg injected at the front of the arg list.
        """
        new_args: list[str] = []

        # Add more cases for other types as needed
        signature2dtype = {
            "i32": "int32_t",
            "i64": "int64_t",
            "fp32": "float",
        }

        def process_args(arg, arg_type, arg_signature=None):
            var_name = f"var_{next(self.arg_var_id)}"
            # ignore nvTmaDesc, as host-side TMA descriptors need
            # to be passed to the compiled Triton kernel by value
            if isinstance(arg_type, UnwrapUnspecArg) and arg_signature != "nvTmaDesc":
                self.codegen_tensor_item(
                    arg_type.dtype,
                    arg,
                    var_name,
                    indented_buffer=code,
                )
            elif isinstance(arg_type, torch_dtype) and arg_signature != "nvTmaDesc":
                device_ptr_type = self.device_codegen.cpp_device_ptr()
                code.writeline(
                    maybe_hipify_code_wrapper(
                        f"{device_ptr_type} {var_name} = reinterpret_cast<{device_ptr_type}>({arg}.data_ptr());"
                    )
                )
            elif arg_type in (sympy.Integer, int):
                code.writeline(f"int {var_name} = {cexpr(arg)};")
            elif arg_type in (sympy.Float, float):
                code.writeline(f"float {var_name} = {cexpr(arg)};")
            # For symbolic call arguments, examine the arg signatures from triton meta
            # to explicitly cast to the right type
            # Reason: `auto` can infer unexpected type against kernel input signature.
            elif (
                isinstance(arg_type, type(SymbolicCallArg))
                and arg_signature is not None
                and arg_signature in signature2dtype.keys()
            ):
                code.writeline(
                    f"{signature2dtype[arg_signature]} {var_name} = {cexpr(arg)};"
                )
            else:
                code.writeline(f"auto {var_name} = {cexpr(arg)};")
            new_args.append(f"&{var_name}")

        for arg, arg_type, arg_signature in zip_longest(
            call_args, arg_types, arg_signatures
        ):
            process_args(arg, arg_type, arg_signature)

<<<<<<< HEAD
        if (
            is_triton_kernel
            and (
                global_scratch := self.device_codegen.cpp_global_scratch(
                    next(self.arg_var_id)
                )
            )
            is not None
        ):
            global_scratch_def, global_scratch_var = global_scratch
            code.writeline(maybe_hipify_code_wrapper(global_scratch_def))
            new_args.append(f"&{global_scratch_var}")
=======
        for scratch_name, workspace_size in (scratch_spaces or {}).items():
            if (
                is_triton_kernel
                and (
                    scratch := self.device_codegen.cpp_scratch(
                        next(self.arg_var_id),
                        workspace=TritonScratchWorkspace(
                            size=workspace_size,
                            generate_dtype_str=(
                                lambda: self.codegen_dtype(torch.uint8)
                            ),
                        ),
                        prefix=scratch_name,
                    )
                )
                is not None
            ):
                scratch_def, scratch_var = scratch
                code.writelines([maybe_hipify_code_wrapper(x) for x in scratch_def])
                new_args.append(f"&{scratch_var}")
>>>>>>> eaa5d9d3

        return ", ".join(new_args)

    def _generate_kernel_call_helper(
        self,
        kernel_name: str,
        call_args,
        *,
        device=None,
        triton=True,
        arg_types=None,
        raw_keys=None,
        raw_args=None,
        triton_meta=None,
        graph_name="",
        original_fxnode_name=None,
    ):
        """
        Override the default value of argument 'gpu' to True here.
        generate_kernel_call can still be called with gpu=False because of
        a mix of cpu kernels and gpu kernels.
        """
        device = device or V.graph.get_current_device_or_throw()
        if device.type == "cpu":
            # Even in CppWrapperGpu, we may see cpp kernels
            return CppWrapperCpu._generate_kernel_call_helper(
                self,
                kernel_name,
                call_args,
                device=device,
                triton=triton,
                arg_types=arg_types,
                raw_keys=raw_keys,
                raw_args=raw_args,
                triton_meta=triton_meta,
            )

        if (
            triton
            and config.triton.autotune_at_compile_time
            and kernel_name not in self.kernel_autotune_names
        ):
            # Call PythonWrapperCodegen to create the autotune code block
            PythonWrapperCodegen._generate_kernel_call_helper(
                self,
                kernel_name,
                call_args,
                device=device,
                triton=triton,
                arg_types=arg_types,
                raw_keys=raw_keys,
                raw_args=raw_args,
                triton_meta=triton_meta,
                original_fxnode_name=original_fxnode_name,
            )

        stream = (
            "stream"
            if V.graph.aot_mode
            else self.write_get_raw_stream(device.index, graph_name)
        )

        if triton:
            call_args, arg_types = self.prepare_triton_wrapper_args(
                call_args, arg_types
            )
            wrapper_name = f"call_{kernel_name}"
            if wrapper_name not in self._triton_call_wrappers:
                self._triton_call_wrappers[wrapper_name] = DeferredTritonCallWrapper(
                    wrapper_name,
                    kernel_name,
                    self._kernel_name_to_body,
                    arg_types,
                )
            call_args.append(stream)
            if V.graph.aot_mode:
                call_args.append("kernels")
                call_args.append("this->cubin_dir_")
            debug_printer_manager = V.graph.wrapper_code.debug_printer
            debug_printer_manager.set_printer_args(
                call_args[: len(arg_types)], kernel_name, arg_types, None
            )
            with debug_printer_manager:
                self.writeline(f"{wrapper_name}({', '.join(call_args)});")
        else:
            casted = []
            for arg_type, arg in zip(arg_types, call_args):
                new_arg = arg
                if arg_type.endswith("*") and arg != "nullptr":
                    new_arg = f"{arg}.data_ptr()"
                casted.append(f"({arg_type}){cexpr(new_arg)}")
            call_args_str = ", ".join(casted)
            self.writeline(f"kernels.{kernel_name}({call_args_str}, {stream});")

    @staticmethod
    def prepare_triton_wrapper_args(
        call_args: list[Any], arg_types: list[Any]
    ) -> tuple[list[Any], list[Any]]:
        assert len(call_args) == len(arg_types), (call_args, arg_types)
        new_args = []
        new_args_types = []
        for arg, arg_type in zip(call_args, arg_types):
            if isinstance(arg, str):
                if isinstance(arg_type, torch_dtype) and should_unwrap_unspec_arg(arg):
                    # dynamo wraps unspec variable as 0d CPU tensor, need convert to scalar
                    arg_type = UnwrapUnspecArg(dtype=arg_type)
                new_args.append(arg)
            elif isinstance(arg, bool):
                new_args.append(str(arg).lower())
            elif isinstance(arg, (int, float, SymbolicCallArg)):
                new_args.append(str(arg))
            else:
                new_args.append(cexpr(V.graph.sizevars.simplify(arg)))
            new_args_types.append(arg_type)
        return new_args, new_args_types

    def make_zero_buffer(self, name):
        return f"AOTI_TORCH_ERROR_CODE_CHECK(aoti_torch_zero_({name}.get()));"


@dataclasses.dataclass
class UnwrapUnspecArg:
    """Marker that we need to call .item() on the tensor"""

    dtype: torch_dtype<|MERGE_RESOLUTION|>--- conflicted
+++ resolved
@@ -16,11 +16,16 @@
 
 from .. import config
 from ..codecache import CudaKernelParamCache
-from ..ir import GraphPartitionSignature, TensorBox
+from ..ir import (
+    GraphPartitionSignature,
+    TensorBox,
+    TMADescriptorExperimental,
+    TMADescriptorStable,
+)
 from ..utils import cache_on_self, get_gpu_type, GPU_ALIGN_BYTES, IndentedBuffer
 from ..virtualized import V
 from .aoti_hipify_utils import maybe_hipify_code_wrapper
-from .common import get_device_op_overrides
+from .common import get_device_op_overrides, TritonScratchWorkspace
 from .cpp_utils import cexpr
 from .cpp_wrapper_cpu import CppWrapperCpu
 from .multi_kernel import MultiKernelCall
@@ -115,6 +120,7 @@
                     prefix.writeline(f"bool {name},")
                 else:
                     raise ValueError(f"Unexpected arg type {arg_type}")
+            prefix.writeline("int32_t device_idx_,")
             prefix.writeline(
                 maybe_hipify_code_wrapper(
                     f"{wrapper.device_codegen.cpp_stream_type()} stream_,"
@@ -211,15 +217,11 @@
             if params.get(name, None) is not None
         }
         call_args_str = wrapper.generate_args_decl(
-<<<<<<< HEAD
-            prefix, call_args, arg_types, arg_signatures
-=======
             prefix,
             call_args,
             arg_types,
             arg_signatures,
             scratch_spaces=scratch_spaces,
->>>>>>> eaa5d9d3
         )
         prefix.writeline(f"void* kernel_args_[] = {{{call_args_str}}};")
         launch_kernel_args = [
@@ -355,17 +357,34 @@
     def finalize_prefix(self):
         """Define the triton kernels now that autotuning is finished"""
         old_prefix = self.prefix  # new content should go at start of prefix
+
+        # Generating triton kernel callers can modify the prefix (cached dtypes),
+        # so do this before running finalize_prefix(), but put the generated code
+        # after the finalize_prefix() code.
         self.prefix = IndentedBuffer()
-        super().finalize_prefix()
         for kernel in self._triton_call_wrappers.values():
             self.prefix.writeline("\n")
             kernel.generate(self)
+        triton_prefix = self.prefix
+
+        self.prefix = IndentedBuffer()
+        super().finalize_prefix()
+
+        self.prefix.splice(triton_prefix)
+
         self.prefix.writeline("\n")
         self.prefix.splice(old_prefix)
 
     def generate_tma_descriptor(self, desc):
         self.write_tma_descriptor_helpers_once()
 
+        if isinstance(desc, TMADescriptorExperimental):
+            self._generate_experimental_tma_descriptor(desc)
+        else:
+            assert isinstance(desc, TMADescriptorStable)
+            self._generate_stable_tma_descriptor(desc)
+
+    def _generate_experimental_tma_descriptor(self, desc):
         # generate data pointer for the source tensor
         source = self.generate_args_decl(
             code=self,
@@ -381,7 +400,7 @@
 
         # `source` is in the form of `&var_x`, where `var_x` is the data pointer
         # (CUdeviceptr); we dereference `source` and cast to `void*` to pass to
-        # the data pointer of the source tensor ot the helper function
+        # the data pointer of the source tensor to the helper function
         # `init{1,2}DTMADescriptor`
         ptr = f"reinterpret_cast<void*>(*({source}))"
         dims = ", ".join(self.val_to_arg_str(dim) for dim in desc.dims)
@@ -391,6 +410,48 @@
         args = f"&{desc_name}, {ptr}, {dims}, {block_dims}, {element_size}"
         self.writeline(f"{fn}({args});")
 
+    def _generate_stable_tma_descriptor(self, desc):
+        source = self.generate_args_decl(
+            code=self,
+            call_args=[self.val_to_arg_str(desc.tensor)],
+            arg_types=[desc.tensor.get_dtype()],
+            arg_signatures=[None],
+            # these args are passed to initNDTMADescriptor, which is NOT a triton kernel
+            is_triton_kernel=False,
+        )
+
+        desc_name = desc.name
+        # Pack the relevant information into a StableTMADescriptor struct.
+        # See [Note: AOTI TMA Stable handling] for more details.
+        self.writeline(f"alignas(64) StableTMADescriptor {desc_name};")
+
+        def fill_array(name, values):
+            for i, val in enumerate(values):
+                self.writeline(f"{name}[{i}] = {val};")
+
+        ptr = f"reinterpret_cast<void*>(*({source}))"
+        rank = len(desc.tensor.get_size())
+
+        fill_array(f"{desc_name}.block_shape", desc.block_shape)
+        fill_array(f"{desc_name}.global_shape", desc.tensor.get_size())
+        fill_array(f"{desc_name}.strides", desc.tensor.get_stride())
+
+        element_size = self.val_to_arg_str(desc.tensor.get_dtype().itemsize)
+        fn = "initTMADescriptor"
+        args = ", ".join(
+            str(x)
+            for x in [
+                f"&{desc_name}.m",
+                ptr,
+                element_size,
+                rank,
+                f"{desc_name}.block_shape",
+                f"{desc_name}.global_shape",
+                f"{desc_name}.strides",
+            ]
+        )
+        self.writeline(f"{fn}({args});")
+
     def generate_args_decl(
         self,
         code: Union[IndentedBuffer, Self],
@@ -398,10 +459,7 @@
         arg_types,
         arg_signatures,
         is_triton_kernel=True,
-<<<<<<< HEAD
-=======
         scratch_spaces: Optional[dict[str, int]] = None,
->>>>>>> eaa5d9d3
     ):
         """
         Generates any declarations of args to pass into a kernel call, and then returns the arg names.
@@ -426,28 +484,74 @@
             "fp32": "float",
         }
 
+        def signature_is_tma_desc(sig):
+            if not sig:
+                return False
+            if sig == "nvTmaDesc":
+                return True
+            if sig.startswith("tensordesc<"):
+                return True
+            return False
+
+        def process_tma_stable_arg(arg, arg_type, arg_signature, var_name):
+            # [Note: AOTI TMA Stable handling]
+            # For most args, a single arg passed to the python triton interface
+            # maps to a single arg in the cubin interface. However, for host-side
+            # TMA descriptors, a single python arg turns into 1 + 2 * N args in the
+            # cubin interface (where N is the rank).
+            #
+            # To do this: at TMA codegen time (for aoti), we generate a struct
+            # (StableTMADescriptor) containing the necessary information; and then
+            # when we call the function (i.e. here), we unpack the struct members.
+            code.writeline(f"auto {var_name} = {cexpr(arg)};")
+
+            result = []
+            result.append(f"&{var_name}.m")
+
+            # from https://github.com/triton-lang/triton/blob/16961b79bdac1b774b42d44e52fd55a266ec2866/third_party/nvidia/backend/driver.py#L111  # noqa: B950
+            match = re.match("tensordesc<([^[>]*)\\[([^]]*)\\]", arg_signature)
+            assert match is not None
+            shape = match.group(2)
+            ndim = shape.count(",") + 1
+
+            for i in range(ndim):
+                result.append(f"&{var_name}.block_shape[{i}]")
+
+            for i in range(ndim):
+                result.append(f"&{var_name}.strides[{i}]")
+
+            return result
+
         def process_args(arg, arg_type, arg_signature=None):
             var_name = f"var_{next(self.arg_var_id)}"
-            # ignore nvTmaDesc, as host-side TMA descriptors need
+            # ignore tma descriptors, as host-side TMA descriptors need
             # to be passed to the compiled Triton kernel by value
-            if isinstance(arg_type, UnwrapUnspecArg) and arg_signature != "nvTmaDesc":
+            if isinstance(arg_type, UnwrapUnspecArg) and not signature_is_tma_desc(
+                arg_signature
+            ):
                 self.codegen_tensor_item(
                     arg_type.dtype,
                     arg,
                     var_name,
                     indented_buffer=code,
                 )
-            elif isinstance(arg_type, torch_dtype) and arg_signature != "nvTmaDesc":
+                new_args.append(f"&{var_name}")
+            elif isinstance(arg_type, torch_dtype) and not signature_is_tma_desc(
+                arg_signature
+            ):
                 device_ptr_type = self.device_codegen.cpp_device_ptr()
                 code.writeline(
                     maybe_hipify_code_wrapper(
                         f"{device_ptr_type} {var_name} = reinterpret_cast<{device_ptr_type}>({arg}.data_ptr());"
                     )
                 )
+                new_args.append(f"&{var_name}")
             elif arg_type in (sympy.Integer, int):
                 code.writeline(f"int {var_name} = {cexpr(arg)};")
+                new_args.append(f"&{var_name}")
             elif arg_type in (sympy.Float, float):
                 code.writeline(f"float {var_name} = {cexpr(arg)};")
+                new_args.append(f"&{var_name}")
             # For symbolic call arguments, examine the arg signatures from triton meta
             # to explicitly cast to the right type
             # Reason: `auto` can infer unexpected type against kernel input signature.
@@ -459,29 +563,20 @@
                 code.writeline(
                     f"{signature2dtype[arg_signature]} {var_name} = {cexpr(arg)};"
                 )
+                new_args.append(f"&{var_name}")
+            elif arg_signature and arg_signature.startswith("tensordesc<"):
+                new_args.extend(
+                    process_tma_stable_arg(arg, arg_type, arg_signature, var_name)
+                )
             else:
                 code.writeline(f"auto {var_name} = {cexpr(arg)};")
-            new_args.append(f"&{var_name}")
+                new_args.append(f"&{var_name}")
 
         for arg, arg_type, arg_signature in zip_longest(
             call_args, arg_types, arg_signatures
         ):
             process_args(arg, arg_type, arg_signature)
 
-<<<<<<< HEAD
-        if (
-            is_triton_kernel
-            and (
-                global_scratch := self.device_codegen.cpp_global_scratch(
-                    next(self.arg_var_id)
-                )
-            )
-            is not None
-        ):
-            global_scratch_def, global_scratch_var = global_scratch
-            code.writeline(maybe_hipify_code_wrapper(global_scratch_def))
-            new_args.append(f"&{global_scratch_var}")
-=======
         for scratch_name, workspace_size in (scratch_spaces or {}).items():
             if (
                 is_triton_kernel
@@ -502,7 +597,6 @@
                 scratch_def, scratch_var = scratch
                 code.writelines([maybe_hipify_code_wrapper(x) for x in scratch_def])
                 new_args.append(f"&{scratch_var}")
->>>>>>> eaa5d9d3
 
         return ", ".join(new_args)
 
@@ -577,6 +671,8 @@
                     self._kernel_name_to_body,
                     arg_types,
                 )
+            device_idx = "this->device_idx_" if V.graph.aot_mode else str(device.index)
+            call_args.append(device_idx)
             call_args.append(stream)
             if V.graph.aot_mode:
                 call_args.append("kernels")
