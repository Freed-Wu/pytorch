--- conflicted
+++ resolved
@@ -240,12 +240,9 @@
             "kernel_args_",
             "stream_",
         ]
-<<<<<<< HEAD
-=======
         if wrapper.device == "xpu":
             launch_kernel_args.append(str(params["threads_per_warp"]))
 
->>>>>>> 8f30a8dc
         enable_kernel_profile = config.cpp.enable_kernel_profile and sys.platform in [
             "linux",
             "win32",
