--- conflicted
+++ resolved
@@ -1184,13 +1184,8 @@
             train,
         ]
 
-<<<<<<< HEAD
         packed = OnednnRnnLayer(
-            MultiOutputLayout(x.get_device()),
-=======
-        packed = MkldnnRnnLayer(
             MultiOutputLayout(device=x.get_device()),
->>>>>>> 3bf0e574
             inputs=inputs,
             constant_args=constant_args,
         )
