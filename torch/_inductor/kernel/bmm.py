# mypy: allow-untyped-defs
import logging
from typing import Any, Optional, TYPE_CHECKING

import torch
from torch._dynamo.utils import counters
from torch._inductor.codegen.rocm.ck_universal_gemm_template import CKGemmTemplate

from .. import ir, lowering as L
<<<<<<< HEAD
from ..lookup_table import (
    lookup_op_config_entries,
    lookup_table_extract_choices,
    lookup_template_configs_from_op,
)
=======
from ..kernel_inputs import MMKernelInputs
>>>>>>> 1ede2ff4
from ..select_algorithm import (
    autotune_select_algorithm,
    ExternKernelChoice,
    SymbolicGridFn,
    TritonTemplate,
)
from ..utils import (
    _use_cutlass_for_op,
    use_aten_gemm_kernels,
    use_ck_gemm_template,
    use_cpp_bmm_template,
    use_cutlass_template,
    use_triton_template,
)
from ..virtualized import V
from .mm_common import (
    _is_static_problem,
    addmm_epilogue,
    is_batch_stride_largest,
    mm_args,
)


if TYPE_CHECKING:
    from collections.abc import Iterable

log = logging.getLogger(__name__)
aten = torch.ops.aten


@SymbolicGridFn
def bmm_grid(b, m, n, meta, *, cdiv):
    return (cdiv(m, meta["BLOCK_M"]) * cdiv(n, meta["BLOCK_N"]), b, 1)


bmm_template = TritonTemplate(
    name="bmm",
    grid=bmm_grid,
    source=r"""
{{def_kernel("A", "B")}}
    M = {{size("A", -2)}}
    N = {{size("B", -1)}}
    K = {{size("A", -1)}}

    stride_aq = {{stride("A", 0)}}
    stride_am = {{stride("A", 1)}}
    stride_ak = {{stride("A", 2)}}

    stride_bq = {{stride("B", 0)}}
    stride_bk = {{stride("B", 1)}}
    stride_bn = {{stride("B", 2)}}

    # based on triton.ops.matmul
    pid = tl.program_id(0)
    grid_m = (M + BLOCK_M - 1) // BLOCK_M
    grid_n = (N + BLOCK_N - 1) // BLOCK_N

    # re-order program ID for better L2 performance
    width = GROUP_M * grid_n
    group_id = pid // width
    group_size = min(grid_m - group_id * GROUP_M, GROUP_M)
    pid_m = group_id * GROUP_M + (pid % group_size)
    pid_n = (pid % width) // (group_size)
    tl.assume(pid_m >= 0)
    tl.assume(pid_n >= 0)

    rm = pid_m * BLOCK_M + tl.arange(0, BLOCK_M)
    rn = pid_n * BLOCK_N + tl.arange(0, BLOCK_N)
    if (stride_am == 1 and stride_ak == M) or (stride_am == K and stride_ak == 1):
        ram = tl.max_contiguous(tl.multiple_of(rm % M, BLOCK_M), BLOCK_M)
    else:
        ram = rm % M
    if (stride_bk == 1 and stride_bn == K) or (stride_bk == N and stride_bn == 1):
        rbn = tl.max_contiguous(tl.multiple_of(rn % N, BLOCK_N), BLOCK_N)
    else:
        rbn = rn % N

    rk = tl.arange(0, BLOCK_K)

    idx_q = tl.program_id(1)  # batch dimension for BMM
    A = A + (ram[:, None] * stride_am + rk[None, :] * stride_ak + idx_q*stride_aq)
    B = B + (rk[:, None] * stride_bk + rbn[None, :] * stride_bn + idx_q*stride_bq)

    acc = tl.zeros((BLOCK_M, BLOCK_N), dtype=ACC_TYPE)
    for k in range(K, 0, -BLOCK_K):
        if EVEN_K:
            a = tl.load(A)
            b = tl.load(B)
        else:
            a = tl.load(A, mask=rk[None, :] < k, other=0.)
            b = tl.load(B, mask=rk[:, None] < k, other=0.)
        acc += tl.dot(a, b, allow_tf32=ALLOW_TF32)
        A += BLOCK_K * stride_ak
        B += BLOCK_K * stride_bk

    # rematerialize rm and rn to save registers
    rm = pid_m * BLOCK_M + tl.arange(0, BLOCK_M)
    rn = pid_n * BLOCK_N + tl.arange(0, BLOCK_N)
    idx_q = tl.program_id(1)  # batch dimension for BMM
    idx_m = rm[:, None]
    idx_n = rn[None, :]
    mask = (idx_m < M) & (idx_n < N)

    # inductor generates a suffix
    {{store_output(("idx_q", "idx_m", "idx_n"), "acc", "mask")}}
""",
    cache_codegen_enabled_for_template=True,
)

aten_bmm = ExternKernelChoice(torch.bmm, "at::bmm_out")
aten_bmm_dtype = ExternKernelChoice(
    torch.bmm,
    "at::_bmm_out_dtype_cuda",
    name="bmm_dtype",
    op_overload=aten.bmm.dtype_out,
)
aten_baddbmm = ExternKernelChoice(
    torch.baddbmm, "at::baddbmm_out", op_overload=aten.baddbmm.out
)


@L.register_lowering(aten.bmm)
def tuned_bmm(mat1, mat2, out_dtype=None, *, layout=None):
    """
    Lowering for autotuning aten.bmm with different backends (Aten, Triton, CUTLASS, etc.)
    """
    if all(x.get_device().type == "cpu" for x in [mat1, mat2]):
        # decompose to small ops when memory bound
        if mat1.get_size()[1] == 1 or mat2.get_size()[2] == 1:
            mat1 = L.unsqueeze(mat1, -1)
            mat2 = L.unsqueeze(mat2, 1)
            return L.sum_(L.mul(mat1, mat2), axis=2)

        def is_valid_to_require_contiguous(t):
            if not ir.is_storage_and_layout(t):
                return True
            _, layout = ir.as_storage_and_layout(t, freeze=False)
            return isinstance(layout, ir.FlexibleLayout)

        def is_preferred_layout_as_bmm_input(sizes, strides):
            # contiguous on one of the last two dims
            return (
                strides[-1] == 1 and (sizes[-2] == 1 or strides[-2] >= sizes[-1])
            ) or (strides[-2] == 1 and (sizes[-1] == 1 or strides[-1] >= sizes[-2]))

        # Make the input of bmm contiguous
        # if it is not contiguous on either of the last two dims,
        # because bmm cpu implementation would do contiguous() if not.
        # This is to avoid additional copies in bmm.
        def may_require_contiguous(t, meta_t):
            sizes = meta_t.meta["val"].size()
            strides = meta_t.meta["val"].stride()
            if not is_preferred_layout_as_bmm_input(sizes, strides):
                t = ir.ExternKernel.require_contiguous(t)
            return t

        if is_valid_to_require_contiguous(mat1):
            meta_mat1 = V.graph.current_node.args[0]
            mat1 = may_require_contiguous(mat1, meta_mat1)
        if is_valid_to_require_contiguous(mat2):
            meta_mat2 = V.graph.current_node.args[1]
            mat2 = may_require_contiguous(mat2, meta_mat2)

    # TODO(coconutruben): integrate into MMKernelInputs when all callsites use that
    m, n, k, layout, mat1, mat2 = mm_args(
        mat1, mat2, layout=layout, out_dtype=out_dtype
    )
    name = "bmm"

    # Create MMKernelInputs for BMM at the top
    kernel_inputs = MMKernelInputs([mat1, mat2])

    # below is for getting an overview logging info of inductor mms
    batch_size = mat1.get_size()[0]  # Extract batch dimension
    counters["aten_mm_info"][f"aten.bmm_{batch_size}_{m}_{n}_{k}"] += 1
    log.info(
        "Tuned aten.bmm: batch=%s, m=%s, n=%s, k=%s, mat1_dtype=%s, mat2_dtype=%s, output_layout=%s",
        batch_size,
        m,
        n,
        k,
        mat1.get_dtype(),
        mat2.get_dtype(),
        layout,
    )

    if out_dtype:
        assert mat1.get_device().type == "cuda", "out_dtype is only supported for CUDA"
        aten_func = aten_bmm_dtype.bind(
            kernel_inputs.nodes(), layout, out_dtype=out_dtype
        )
    else:
        aten_func = aten_bmm.bind(kernel_inputs.nodes(), layout)

    # Get lookup table configs grouped by template_id
    op_lookup_dict = lookup_op_config_entries([mat1, mat2], name)
    aten_params = lookup_template_configs_from_op(op_lookup_dict, "aten")
    # options to tune from
    choices: list[Any] = []
    if use_aten_gemm_kernels():
        if aten_params is None or len(aten_params) > 0:
            # Either the lookup table asked for ATEN, or the lookup table is not
            # in use in which case, we should add ATEN
            choices = choices + [aten_func]

    if use_triton_template(layout):
        # TODO: add out_dtype support for Triton Template
        assert out_dtype is None, "out_dtype is not supported for Triton"

<<<<<<< HEAD
        # Use lookup table if available, otherwise fall back to existing logic
        template_params: Optional[Iterable[dict[str, Any]]] = (
            lookup_template_configs_from_op(op_lookup_dict, bmm_template.name)
        )
        if template_params is None:
            template_params = get_triton_mm_params(
                [mat1, mat2], name, m, n, k, layout, device_type, bmm_configs
            )

        for kwargs in template_params:
            e = bmm_template.maybe_append_choice(
=======
        for kwargs in V.choices.get_mm_configs(
            kernel_inputs, layout, bmm_template.name, name
        ):
            bmm_template.maybe_append_choice(
>>>>>>> 1ede2ff4
                choices,
                input_nodes=kernel_inputs.nodes(),
                layout=layout,
                **kwargs,
            )
    _, is_nonzero = _is_static_problem(layout)
    batch_stride_largest = is_batch_stride_largest(mat1, mat2, layout)
    if (
        batch_stride_largest
        and is_nonzero
        and use_cutlass_template(layout, m, n, k)
        and _use_cutlass_for_op(name)
    ):
        from ..codegen.cuda.gemm_template import CUTLASS3xGemmTemplate

        CUTLASS3xGemmTemplate.add_cutlass_gemm_choices(
            choices, layout, kernel_inputs.nodes()
        )  # type: ignore[arg-type]

    if use_cpp_bmm_template(layout, mat1, mat2):
        from ..codegen.cpp_bmm_template import CppBmmTemplate

        CppBmmTemplate.add_choices(
            choices,
            layout,
            kernel_inputs.nodes(),
        )

    if use_ck_gemm_template(layout, m, n, k):
        CKGemmTemplate.add_ck_gemm_choices(choices, layout, kernel_inputs.nodes())

<<<<<<< HEAD
    # Safe noop if lookup table is not in use
    choices = lookup_table_extract_choices(choices, lambda: [aten_func])

    return autotune_select_algorithm("bmm", choices, [mat1, mat2], layout)
=======
    return autotune_select_algorithm(name, choices, kernel_inputs.nodes(), layout)
>>>>>>> 1ede2ff4


@L.register_lowering(aten.baddbmm)
def tuned_baddbmm(inp, mat1, mat2, *, alpha=1, beta=1, layout=None):
    # TODO(coconutruben): integrate into MMKernelInputs when all callsites use that
    m, n, k, layout, mat1, mat2, inp = mm_args(mat1, mat2, inp, layout=layout)

    # Create MMKernelInputs for BadDBMM at the top
    kernel_inputs = MMKernelInputs([inp, mat1, mat2])

    # below is for getting an overview logging info of inductor mms
    batch_size = mat1.get_size()[0]
    counters["aten_mm_info"][f"aten.baddbmm_{batch_size}_{m}_{n}_{k}"] += 1
    log.info(
        "Tuned aten.baddbmm: batch_size=%s, m=%s, n=%s, k=%s, mat1_dtype=%s, mat2_dtype=%s, inp=%s, output_layout=%s",
        batch_size,
        m,
        n,
        k,
        mat1.get_dtype(),
        mat2.get_dtype(),
        inp.get_dtype(),
        layout,
    )
    name = "baddbmm"
    # options to tune from
    choices = (
        [aten_baddbmm.bind(kernel_inputs.nodes(), layout, alpha=alpha, beta=beta)]
        if use_aten_gemm_kernels()
        else []
    )

    if use_triton_template(layout):
        for kwargs in V.choices.get_mm_configs(
            kernel_inputs, layout, bmm_template.name, name
        ):
            bmm_template.maybe_append_choice(
                choices,
                input_nodes=kernel_inputs.nodes(),
                layout=layout,
                **kwargs,
                prefix_args=1,
                epilogue_fn=addmm_epilogue(layout.dtype, alpha, beta),
                epilogue_fn_hash=str(["addmm_epilogue", layout.dtype, alpha, beta]),
            )

    return autotune_select_algorithm(name, choices, kernel_inputs.nodes(), layout)<|MERGE_RESOLUTION|>--- conflicted
+++ resolved
@@ -1,21 +1,18 @@
 # mypy: allow-untyped-defs
 import logging
-from typing import Any, Optional, TYPE_CHECKING
+from typing import Any
 
 import torch
 from torch._dynamo.utils import counters
 from torch._inductor.codegen.rocm.ck_universal_gemm_template import CKGemmTemplate
 
 from .. import ir, lowering as L
-<<<<<<< HEAD
+from ..kernel_inputs import MMKernelInputs
 from ..lookup_table import (
     lookup_op_config_entries,
     lookup_table_extract_choices,
     lookup_template_configs_from_op,
 )
-=======
-from ..kernel_inputs import MMKernelInputs
->>>>>>> 1ede2ff4
 from ..select_algorithm import (
     autotune_select_algorithm,
     ExternKernelChoice,
@@ -38,9 +35,6 @@
     mm_args,
 )
 
-
-if TYPE_CHECKING:
-    from collections.abc import Iterable
 
 log = logging.getLogger(__name__)
 aten = torch.ops.aten
@@ -211,7 +205,7 @@
         aten_func = aten_bmm.bind(kernel_inputs.nodes(), layout)
 
     # Get lookup table configs grouped by template_id
-    op_lookup_dict = lookup_op_config_entries([mat1, mat2], name)
+    op_lookup_dict = lookup_op_config_entries(kernel_inputs.nodes(), name)
     aten_params = lookup_template_configs_from_op(op_lookup_dict, "aten")
     # options to tune from
     choices: list[Any] = []
@@ -225,24 +219,10 @@
         # TODO: add out_dtype support for Triton Template
         assert out_dtype is None, "out_dtype is not supported for Triton"
 
-<<<<<<< HEAD
-        # Use lookup table if available, otherwise fall back to existing logic
-        template_params: Optional[Iterable[dict[str, Any]]] = (
-            lookup_template_configs_from_op(op_lookup_dict, bmm_template.name)
-        )
-        if template_params is None:
-            template_params = get_triton_mm_params(
-                [mat1, mat2], name, m, n, k, layout, device_type, bmm_configs
-            )
-
-        for kwargs in template_params:
-            e = bmm_template.maybe_append_choice(
-=======
         for kwargs in V.choices.get_mm_configs(
             kernel_inputs, layout, bmm_template.name, name
         ):
             bmm_template.maybe_append_choice(
->>>>>>> 1ede2ff4
                 choices,
                 input_nodes=kernel_inputs.nodes(),
                 layout=layout,
@@ -274,14 +254,10 @@
     if use_ck_gemm_template(layout, m, n, k):
         CKGemmTemplate.add_ck_gemm_choices(choices, layout, kernel_inputs.nodes())
 
-<<<<<<< HEAD
     # Safe noop if lookup table is not in use
     choices = lookup_table_extract_choices(choices, lambda: [aten_func])
 
-    return autotune_select_algorithm("bmm", choices, [mat1, mat2], layout)
-=======
     return autotune_select_algorithm(name, choices, kernel_inputs.nodes(), layout)
->>>>>>> 1ede2ff4
 
 
 @L.register_lowering(aten.baddbmm)
