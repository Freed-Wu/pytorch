--- conflicted
+++ resolved
@@ -22,23 +22,10 @@
 from ..codegen.cuda.gemm_template import CUTLASS2xGemmTemplate, CUTLASS3xGemmTemplate
 from ..codegen.rocm.ck_tile_universal_gemm_template import CKTileGemmTemplate
 from ..codegen.rocm.ck_universal_gemm_template import CKGemmTemplate
-<<<<<<< HEAD
-from ..codegen.subgraph import SubgraphTemplate
-from ..ir import is_triton
-from ..kernel_inputs import MMKernelInputs
-from ..lookup_table import lookup_table_extract_choices, lookup_template_configs
-from ..lowering import (
-    add_layout_constraint,
-    constrain_to_fx_strides,
-    lowerings as L,
-    register_lowering,
-)
-=======
 from ..codegen.subgraph import SubgraphChoiceCaller, SubgraphTemplate
 from ..ir import Buffer, ChoiceCaller, is_triton, Layout
 from ..kernel_inputs import MMKernelInputs
 from ..lowering import add_layout_constraint, constrain_to_fx_strides, register_lowering
->>>>>>> 1b2ca29f
 from ..select_algorithm import (
     autotune_select_algorithm,
     ExternKernelChoice,
@@ -646,19 +633,6 @@
     return reduced_buf.to(a.dtype)
 
 
-<<<<<<< HEAD
-def _flexible_layout(layout):
-    """
-    provide flexible layout from |layout| if not already
-    """
-    # TODO(coconutruben): make hashable to use lru_cache here
-    from torch._inductor.ir import FlexibleLayout
-
-    if isinstance(layout, FlexibleLayout):
-        return layout
-    assert layout is not None
-    return FlexibleLayout(device=layout.device, dtype=layout.dtype, size=layout.size)
-=======
 class DecomposeKSugraphTemplate(SubgraphTemplate):
     def __init__(self):
         super().__init__(
@@ -695,7 +669,6 @@
 
 
 decompose_k_subgraph_template = DecomposeKSugraphTemplate()
->>>>>>> 1b2ca29f
 
 
 @register_lowering(aten.mm, type_promotion_kind=None)
@@ -723,24 +696,7 @@
         layout,
     )
 
-<<<<<<< HEAD
-    aten_layout = layout
-    if not (inductor_config.max_autotune or inductor_config.max_autotune_gemm):
-        aten_layout = _flexible_layout(aten_layout)
-
-    # Get template configs directly from the lookup table
-    aten_params = lookup_template_configs(kernel_inputs.nodes(), name, "aten")
-    # options to tune from
-    choices: list[Any] = []
-    if use_aten_gemm_kernels():
-        if aten_params is None or len(aten_params) > 0:
-            # Either the lookup table asked for ATEN, or the lookup table is not
-            # in use in which case, we should add ATEN
-            choices = choices + [aten_mm.bind(kernel_inputs.nodes(), aten_layout)]
-
-=======
     choices: list[ChoiceCaller] = []
->>>>>>> 1b2ca29f
     static_shape, is_nonzero = _is_static_problem(layout)
 
     # Collect all templates for unified call
@@ -752,73 +708,6 @@
         templates_to_use.append(mm_template)
 
         if use_triton_tma_template(mat1, mat2):
-<<<<<<< HEAD
-            # Get TMA template params using the new unified function
-            for kwargs in V.choices.get_mm_configs(
-                kernel_inputs, layout, persistent_tma_mm_template.name, "mm"
-            ):
-                persistent_tma_mm_template.maybe_append_choice(
-                    choices,
-                    input_nodes=kernel_inputs.nodes(),
-                    layout=layout,
-                    workspace_arg=get_tma_workspace_arg(
-                        num_tma_descriptors=2,
-                        device=mat1.get_device(),
-                    ),
-                    **kwargs,
-                )
-
-        from torch._inductor.ir import get_free_symbols
-
-        # Only do split-k optimization if K is much larger than m, n and m, n are small
-        # and if there aren't any unbacked symbols
-        unbacked_symbols = any(
-            len(get_free_symbols(itr, unbacked_only=True)) > 0
-            for itr in (
-                mat1.get_size(),
-                mat1.get_stride(),
-                mat2.get_size(),
-                mat2.get_stride(),
-            )
-        )
-        if use_decompose_k_choice(m, n, k) and not unbacked_symbols:
-            decompose_k_params = lookup_template_configs(
-                kernel_inputs.nodes(), name, "decompose_k"
-            )
-            if decompose_k_params is None:
-                # Fallback to default configs if no lookup table exists
-                k_splits = get_k_splits(m, n, k)
-            else:
-                # if the lookup table exists and has a decompose_k entries, we use them
-                k_splits = [int(entry["k"]) for entry in decompose_k_params]
-
-            from torch._dispatch.python import enable_python_dispatcher
-
-            from ..decomposition import select_decomp_table
-
-            for k_split in k_splits:
-                if not V.graph.sizevars.statically_known_true(
-                    sympy.Eq(sympy.Mod(k, k_split), 0)
-                ):
-                    continue
-
-                with enable_python_dispatcher():
-                    decompositions = select_decomp_table()
-
-                    decompose_k_subgraph_template = SubgraphTemplate(
-                        name=f"decompose_k_mm_{k_split}_split",
-                        make_fx_graph=make_fx(
-                            functools.partial(decomposeK, k_splits=k_split),
-                            decompositions,
-                        ),
-                    )
-
-                decompose_k_subgraph_template.maybe_append_choice(
-                    choices,
-                    input_nodes=(mat1, mat2),
-                    layout=layout,
-                )
-=======
             templates_to_use.append(persistent_tma_mm_template)
 
         if use_decompose_k_choice(m, n, k):
@@ -826,7 +715,6 @@
 
     # Single unified call for all non-autoheuristic templates
     choices += V.choices.get_mm_configs(kernel_inputs, layout, templates_to_use, "mm")
->>>>>>> 1b2ca29f
 
     if (
         is_nonzero
@@ -902,10 +790,6 @@
             lazy_register_extern_choice(k).bind(kernel_inputs.nodes(), layout)
         )
 
-    choices = lookup_table_extract_choices(
-        choices,
-        lambda: [aten_mm.bind(kernel_inputs.nodes(), _flexible_layout(aten_layout))],
-    )
     best_config_future = None
     # Purposely not awaiting the future here - this kicks off the best config lookup at lowering time
     # The future will be awaited at scheduling time in select_algorithm.py
@@ -992,115 +876,6 @@
         layout,
     )
 
-<<<<<<< HEAD
-    # options to tune from
-    choices: list[Any] = []
-    if (not is_nonzero) or (
-        not (inductor_config.max_autotune or inductor_config.max_autotune_gemm)
-    ):
-        # Use a FlexibleLayout if we are not autotuning.
-        # This allows padding strides for the output.
-        layout = _flexible_layout(layout)
-        choices = (
-            [
-                aten_addmm.bind(
-                    # TODO(coconutruben): replace with kernel_inputs.nodes()
-                    # once that supports the unexpanded nodes as well
-                    [inp, mat1, mat2],
-                    layout,
-                    alpha=alpha,
-                    beta=beta,
-                )
-            ]
-            if use_aten_gemm_kernels()
-            else []
-        )
-        return autotune_select_algorithm(
-            # TODO(coconutruben): replace with kernel_inputs.nodes()
-            # once that supports the unexpanded nodes as well
-            name,
-            choices,
-            [inp, mat1, mat2],
-            layout,
-        )
-
-    # Get template configs directly from the lookup table
-    aten_params = lookup_template_configs(kernel_inputs.nodes(), name, "aten")
-
-    def add_aten():
-        return [
-            aten_addmm.bind(
-                kernel_inputs.nodes(),
-                layout,
-                alpha=alpha,
-                beta=beta,
-            )
-        ]
-
-    if use_aten_gemm_kernels():
-        if aten_params is None or len(aten_params) > 0:
-            # Either the lookup table asked for ATEN, or the lookup table is not
-            # in use in which case, we should add ATEN
-            choices = choices + add_aten()
-
-    if (
-        use_aten_gemm_kernels()
-        and inp_expanded.get_stride()[0] == 0
-        and inp_expanded.get_device().type == "cuda"
-        and inductor_config.triton.autotune_cublasLt
-    ):
-        # Get template configs directly from the lookup table
-        bias_addmm_params = lookup_template_configs(
-            kernel_inputs.nodes(), name, aten_bias_addmm.name
-        )
-        if bias_addmm_params is None or len(bias_addmm_params) > 0:
-            # Add the bias_addmm choice if
-            # - the lookup table is not in use, or
-            # - the lookup table is in use and requesting it (len > 0)
-            c = aten_bias_addmm.bind(
-                kernel_inputs.nodes(),
-                layout,
-                alpha=alpha,
-                beta=beta,
-            )
-            # lookup table filtering behavior requires this choice to be added
-            # at the end, after the default ATEN choice
-            idx = len(choices) if bias_addmm_params is not None else 0
-            choices.insert(idx, c)
-
-    if is_nonzero and use_triton_template(layout):
-        # Get template params using the new unified function
-        for kwargs in V.choices.get_mm_configs(
-            kernel_inputs, layout, mm_template.name, name
-        ):
-            mm_template.maybe_append_choice(
-                choices,
-                input_nodes=kernel_inputs.nodes(),
-                layout=layout,
-                **kwargs,
-                prefix_args=1,
-                epilogue_fn=addmm_epilogue(layout.dtype, alpha, beta),
-                epilogue_fn_hash=str(["addmm_epilogue", layout.dtype, alpha, beta]),
-            )
-
-        if use_triton_tma_template(mat1, mat2):
-            # Get TMA template params using the new unified function
-            for kwargs in V.choices.get_mm_configs(
-                kernel_inputs, layout, persistent_tma_mm_template.name, name
-            ):
-                persistent_tma_mm_template.maybe_append_choice(
-                    choices,
-                    input_nodes=kernel_inputs.nodes(),
-                    layout=layout,
-                    workspace_arg=get_tma_workspace_arg(
-                        num_tma_descriptors=2,
-                        device=mat1.get_device(),
-                    ),
-                    **kwargs,
-                    prefix_args=1,
-                    epilogue_fn=addmm_epilogue(layout.dtype, alpha, beta),
-                )
-=======
     # Collect all templates for unified call
     templates_to_use: list[Union[ExternKernelChoice, KernelTemplate]] = []
     if use_aten_gemm_kernels():
@@ -1114,7 +889,6 @@
 
     # Single unified call for all templates
     choices += V.choices.get_mm_configs(kernel_inputs, layout, templates_to_use, name)
->>>>>>> 1b2ca29f
 
     if (
         is_nonzero
@@ -1153,11 +927,6 @@
             has_bias=True,
         )
 
-<<<<<<< HEAD
-    # Safe noop if lookup table is not in use
-    choices = lookup_table_extract_choices(choices, add_aten)
-=======
->>>>>>> 1b2ca29f
     return autotune_select_algorithm(name, choices, kernel_inputs.nodes(), layout)
 
 
