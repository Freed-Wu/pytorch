--- conflicted
+++ resolved
@@ -624,13 +624,8 @@
   // Instead of maintaining private BlockPools here, I could stuff all blocks
   // (private or no) into the top-level large_blocks and small_blocks, and
   // distinguish private blocks by adding a "pool id" check above the stream
-<<<<<<< HEAD
-  // check in BlockComparator. BlockComparator is performance- critical
-  // though, I'd rather not add more logic to it.
-=======
   // check in BlockComparator. BlockComparator is performance-critical though,
   // I'd rather not add more logic to it.
->>>>>>> 1dd7d888
   DeviceAllocator* allocator_;
 };
 
