#pragma once

#include <c10/core/impl/GPUTrace.h>
#include <c10/cuda/CUDAGuard.h>
#include <c10/cuda/CUDAStream.h>
#include <c10/util/Exception.h>

/*
 * `cudaEventExternal` is a torch-specific flag that is used to
 * indicate that the CUDAEvent will be used only for synchronization
 * with work outside of the cuda graph, rather than creation of
 * cross-stream dependencies within a cuda graph. Resources:
 * https://docs.nvidia.com/cuda/archive/12.9.0/cuda-c-programming-guide/index.html#cross-stream-dependencies-and-events
 * https://docs.nvidia.com/cuda/archive/12.9.0/cuda-runtime-api/group__CUDART__TYPES.html#group__CUDART__TYPES_1g3457b81d1d32c6a00f6132fbc2693d47
 * https://docs.nvidia.com/cuda/archive/12.9.0/cuda-runtime-api/group__CUDART__TYPES.html#group__CUDART__TYPES_1g0c23426b7252eaa9cef695859991304e
 */
#define cudaEventExternal 0x08

namespace c10::cuda {

/*
 * CUDAEvents are movable not copyable wrappers around CUDA's events.
 *
 * CUDAEvents are constructed lazily when first recorded unless it is
 * reconstructed from a cudaIpcEventHandle_t. The event has a device, and this
 * device is acquired from the first recording stream. However, if reconstructed
 * from a handle, the device should be explicitly specified; or if ipc_handle()
 * is called before the event is ever recorded, it will use the current device.
 * Later streams that record the event must match this device.
 */
struct TORCH_CUDA_CPP_API CUDAEvent {
  // Constructors
  // Default value for `flags` is specified below - it's cudaEventDisableTiming
  CUDAEvent() noexcept = default;
  CUDAEvent(unsigned int flags) noexcept : flags_{flags} {}

  CUDAEvent(DeviceIndex device_index, const cudaIpcEventHandle_t* handle)
      : device_index_(device_index) {
    CUDAGuard guard(device_index_);

    C10_CUDA_CHECK(cudaIpcOpenEventHandle(&event_, *handle));
    is_created_ = true;
  }

  // Note: event destruction done on creating device to avoid creating a
  // CUDA context on other devices.
  ~CUDAEvent() {
    if (is_created_) {
      CUDAGuard guard(device_index_);
      const c10::impl::PyInterpreter* interp = c10::impl::GPUTrace::get_trace();
      if (C10_UNLIKELY(interp)) {
        (*interp)->trace_gpu_event_deletion(
            c10::kCUDA, reinterpret_cast<uintptr_t>(event_));
      }
      C10_CUDA_CHECK_WARN(cudaEventDestroy(event_));
    }
  }

  CUDAEvent(const CUDAEvent&) = delete;
  CUDAEvent& operator=(const CUDAEvent&) = delete;

  CUDAEvent(CUDAEvent&& other) noexcept {
    moveHelper(other);
  }
  CUDAEvent& operator=(CUDAEvent&& other) noexcept {
    if (this != &other) {
      moveHelper(other);
    }
    return *this;
  }

  operator cudaEvent_t() const {
    return event();
  }

  // Less than operator (to allow use in sets)
  friend bool operator<(const CUDAEvent& left, const CUDAEvent& right) {
    return left.event_ < right.event_;
  }

  std::optional<c10::Device> device() const {
    if (is_created_) {
      return c10::Device(c10::kCUDA, device_index_);
    } else {
      return {};
    }
  }

  bool isCreated() const {
    return is_created_;
  }
  DeviceIndex device_index() const {
    return device_index_;
  }
  cudaEvent_t event() const {
    return event_;
  }

  // Note: cudaEventQuery can be safely called from any device
  bool query() const {
    if (!is_created_) {
      return true;
    }

    cudaError_t err = cudaEventQuery(event_);
    if (err == cudaSuccess) {
      return true;
    } else if (err != cudaErrorNotReady) {
      C10_CUDA_CHECK(err);
    } else {
      // ignore and clear the error if not ready
      (void)cudaGetLastError();
    }

    return false;
  }

  void record() {
    record(getCurrentCUDAStream());
  }

  void recordOnce(const CUDAStream& stream) {
    if (!was_recorded_)
      record(stream);
  }

  // Note: cudaEventRecord must be called on the same device as the event.
  void record(const CUDAStream& stream) {
    if (!is_created_) {
      createEvent(stream.device_index());
    }

    TORCH_CHECK(
        device_index_ == stream.device_index(),
        "Event device ",
        device_index_,
        " does not match recording stream's device ",
        stream.device_index(),
        ".");
    CUDAGuard guard(device_index_);

#ifndef USE_ROCM
    // it is an error to use cudaEventRecordExternal when not doing stream
    // capture
    unsigned int flags = (c10::cuda::currentStreamCaptureStatusMayInitCtx() !=
                              c10::cuda::CaptureStatus::None &&
                          external_)
        ? cudaEventRecordExternal
        : cudaEventRecordDefault;
    C10_CUDA_CHECK(cudaEventRecordWithFlags(event_, stream, flags));
#else
    C10_CUDA_CHECK(cudaEventRecord(event_, stream));
#endif
    const c10::impl::PyInterpreter* interp = c10::impl::GPUTrace::get_trace();
    if (C10_UNLIKELY(interp)) {
      (*interp)->trace_gpu_event_record(
          c10::kCUDA,
          reinterpret_cast<uintptr_t>(event_),
          reinterpret_cast<uintptr_t>(stream.stream()));
    }
    was_recorded_ = true;
  }

  // Note: cudaStreamWaitEvent must be called on the same device as the stream.
  // The event has no actual GPU resources associated with it.
  void block(const CUDAStream& stream) {
    if (is_created_) {
      CUDAGuard guard(stream.device_index());
#ifndef USE_ROCM
      // it is an error to use cudaEventWaitExternal when not doing stream
      // capture
      unsigned int flags = (c10::cuda::currentStreamCaptureStatusMayInitCtx() !=
                                c10::cuda::CaptureStatus::None &&
                            external_)
          ? cudaEventWaitExternal
          : cudaEventWaitDefault;
      C10_CUDA_CHECK(cudaStreamWaitEvent(stream, event_, flags));
#else
      C10_CUDA_CHECK(cudaStreamWaitEvent(stream, event_));
#endif
      const c10::impl::PyInterpreter* interp = c10::impl::GPUTrace::get_trace();
      if (C10_UNLIKELY(interp)) {
        (*interp)->trace_gpu_event_wait(
            c10::kCUDA,
            reinterpret_cast<uintptr_t>(event_),
            reinterpret_cast<uintptr_t>(stream.stream()));
      }
    }
  }

  // Note: cudaEventElapsedTime can be safely called from any device
  float elapsed_time(const CUDAEvent& other) const {
    TORCH_CHECK_VALUE(
        !(flags_ & cudaEventDisableTiming) &&
            !(other.flags_ & cudaEventDisableTiming),
        "Both events must be created with argument 'enable_timing=True'.");
    TORCH_CHECK_VALUE(
        is_created_ && other.isCreated(),
        "Both events must be recorded before calculating elapsed time.");
    TORCH_CHECK(
        query() && other.query(),
        "Both events must be completed before calculating elapsed time.");

    float time_ms = 0;
    // We do not strictly have to set the device index to the same as our event,
    // but if we don't and the current device is not initialized, it will
    // create a new cuda context, which will consume a lot of memory.
    CUDAGuard guard(device_index_);
    // raise cudaErrorNotReady if either event is recorded but not yet completed
    C10_CUDA_CHECK(cudaEventElapsedTime(&time_ms, event_, other.event_));
    return time_ms;
  }

  // Note: cudaEventSynchronize can be safely called from any device
  void synchronize() const {
    if (is_created_) {
      const c10::impl::PyInterpreter* interp = c10::impl::GPUTrace::get_trace();
      if (C10_UNLIKELY(interp)) {
        (*interp)->trace_gpu_event_synchronization(
            c10::kCUDA, reinterpret_cast<uintptr_t>(event_));
      }
      C10_CUDA_CHECK(cudaEventSynchronize(event_));
    }
  }

  // Note: cudaIpcGetEventHandle must be called on the same device as the event
  void ipc_handle(cudaIpcEventHandle_t* handle) {
    if (!is_created_) {
      // this CUDAEvent object was initially constructed from flags but event_
      // is not created yet.
      createEvent(getCurrentCUDAStream().device_index());
    }
    CUDAGuard guard(device_index_);
    C10_CUDA_CHECK(cudaIpcGetEventHandle(handle, event_));
  }

 private:
  unsigned int flags_ = cudaEventDisableTiming;
  bool is_created_ = false;
  bool was_recorded_ = false;
  bool external_ = false;
  DeviceIndex device_index_ = -1;
  cudaEvent_t event_{};

  void createEvent(DeviceIndex device_index) {
    external_ = (flags_ & cudaEventExternal) != 0;
#ifdef USE_ROCM
    TORCH_CHECK(!external_, "External events are disallowed in rocm");
#endif
    flags_ &= ~cudaEventExternal;
    device_index_ = device_index;
    CUDAGuard guard(device_index_);
    C10_CUDA_CHECK(cudaEventCreateWithFlags(&event_, flags_));
    const c10::impl::PyInterpreter* interp = c10::impl::GPUTrace::get_trace();
    if (C10_UNLIKELY(interp)) {
      (*interp)->trace_gpu_event_creation(
          c10::kCUDA, reinterpret_cast<uintptr_t>(event_));
    }
    is_created_ = true;
  }

  void moveHelper(CUDAEvent& other) {
    std::swap(flags_, other.flags_);
    std::swap(is_created_, other.is_created_);
    std::swap(was_recorded_, other.was_recorded_);
    std::swap(device_index_, other.device_index_);
    std::swap(event_, other.event_);
  }
};

<<<<<<< HEAD
// Note: cudaEventCreate when concurrently invoked from multiple threads can be
// very expensive (at least on certain device/driver combinations). Thus, we a)
// serialize event creation at a per-device level, and b) pool the events to
// avoid constantly calling cudaEventCreate/cudaEventDestroy. This results in
// significant improvements in multithreaded workloads with high allocation
// rates.
class EventPool {
 public:
  using Event = std::unique_ptr<
      c10::cuda::CUDAEvent,
      std::function<void(at::cuda::CUDAEvent*)>>;
  EventPool() : pools_(at::cuda::device_count()) {}

  Event get(DeviceIndex device) {
    TORCH_INTERNAL_ASSERT(0 <= device);
    TORCH_INTERNAL_ASSERT(device < static_cast<DeviceIndex>(pools_.size()));
    auto& pool = pools_[device];
    auto destructor = [&pool](at::cuda::CUDAEvent* event) {
      std::lock_guard<std::mutex> g(pool.mutex_);
      pool.event_pool_.push_back(std::unique_ptr<at::cuda::CUDAEvent>(event));
    };

    // Try to acquire an event from the per-device pool.
    {
      std::lock_guard<std::mutex> g(pool.mutex_);
      if (!pool.event_pool_.empty()) {
        auto* event = pool.event_pool_.back().release();
        pool.event_pool_.pop_back();
        return Event(event, destructor);
      }
    }
    // otherwise, allocate a new event that will be returned to the pool on
    // destruction.
    return Event(std::make_unique<at::cuda::CUDAEvent>().release(), destructor);
  }

  void empty_cache() {
    for (auto& pool : pools_) {
      std::lock_guard<std::mutex> g(pool.mutex_);
      pool.event_pool_.clear();
    }
  }

 private:
  struct PerDevicePool {
    alignas(64) std::mutex mutex_;
    std::vector<std::unique_ptr<at::cuda::CUDAEvent>> event_pool_;
  };
  std::vector<PerDevicePool> pools_;
};

} // namespace at::cuda
=======
} // namespace c10::cuda
>>>>>>> cc235e71
<|MERGE_RESOLUTION|>--- conflicted
+++ resolved
@@ -268,7 +268,6 @@
   }
 };
 
-<<<<<<< HEAD
 // Note: cudaEventCreate when concurrently invoked from multiple threads can be
 // very expensive (at least on certain device/driver combinations). Thus, we a)
 // serialize event creation at a per-device level, and b) pool the events to
@@ -279,16 +278,16 @@
  public:
   using Event = std::unique_ptr<
       c10::cuda::CUDAEvent,
-      std::function<void(at::cuda::CUDAEvent*)>>;
-  EventPool() : pools_(at::cuda::device_count()) {}
+      std::function<void(c10::cuda::CUDAEvent*)>>;
+  EventPool() = default;
 
   Event get(DeviceIndex device) {
     TORCH_INTERNAL_ASSERT(0 <= device);
     TORCH_INTERNAL_ASSERT(device < static_cast<DeviceIndex>(pools_.size()));
     auto& pool = pools_[device];
-    auto destructor = [&pool](at::cuda::CUDAEvent* event) {
+    auto destructor = [&pool](c10::cuda::CUDAEvent* event) {
       std::lock_guard<std::mutex> g(pool.mutex_);
-      pool.event_pool_.push_back(std::unique_ptr<at::cuda::CUDAEvent>(event));
+      pool.event_pool_.push_back(std::unique_ptr<c10::cuda::CUDAEvent>(event));
     };
 
     // Try to acquire an event from the per-device pool.
@@ -302,7 +301,8 @@
     }
     // otherwise, allocate a new event that will be returned to the pool on
     // destruction.
-    return Event(std::make_unique<at::cuda::CUDAEvent>().release(), destructor);
+    return Event(
+        std::make_unique<c10::cuda::CUDAEvent>().release(), destructor);
   }
 
   void empty_cache() {
@@ -315,12 +315,10 @@
  private:
   struct PerDevicePool {
     alignas(64) std::mutex mutex_;
-    std::vector<std::unique_ptr<at::cuda::CUDAEvent>> event_pool_;
+    std::vector<std::unique_ptr<c10::cuda::CUDAEvent>> event_pool_;
   };
-  std::vector<PerDevicePool> pools_;
+  std::vector<PerDevicePool> pools_ =
+      std::vector<PerDevicePool>(c10::cuda::device_count());
 };
 
-} // namespace at::cuda
-=======
-} // namespace c10::cuda
->>>>>>> cc235e71
+} // namespace c10::cuda