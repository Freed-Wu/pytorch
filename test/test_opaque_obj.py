# Owner(s): ["module: custom-operators"]
import copy

import torch
from torch._dynamo.test_case import run_tests, TestCase
<<<<<<< HEAD
from torch._library.opaque_object import get_payload, make_opaque, set_payload
from torch.fx.experimental.proxy_tensor import make_fx
from torch.testing._internal.common_utils import (
    instantiate_parametrized_tests,
    parametrize,
=======
from torch._library.opaque_object import (
    get_payload,
    make_opaque,
    OpaqueType,
    set_payload,
>>>>>>> 2567dc51
)


class OpaqueQueue:
    def __init__(self, queue: list[torch.Tensor], init_tensor_: torch.Tensor) -> None:
        super().__init__()
        self.queue = queue
        self.init_tensor_ = init_tensor_

        # For testing purposes
        self._push_counter = 0
        self._pop_counter = 0
        self._size_counter = 0

    def push(self, tensor: torch.Tensor) -> None:
        self._push_counter += 1
        self.queue.append(tensor)

    def pop(self) -> torch.Tensor:
        self._pop_counter += 1
        if len(self.queue) > 0:
            return self.queue.pop(0)
        return self.init_tensor_

    def size(self) -> int:
        self._size_counter += 1
        return len(self.queue)

    def __eq__(self, other):
        if len(self.queue) != len(other.queue):
            return False
        for q1, q2 in zip(self.queue, other.queue):
            if not torch.allclose(q1, q2):
                return False
        return torch.allclose(self.init_tensor_, other.init_tensor_)


class TestOpaqueObject(TestCase):
    def setUp(self):
        self.lib = torch.library.Library("_TestOpaqueObject", "FRAGMENT")  # noqa: TOR901

        torch.library.define(
            "_TestOpaqueObject::queue_push",
            "(__torch__.torch.classes.aten.OpaqueObject a, Tensor b) -> ()",
            tags=torch.Tag.pt2_compliant_tag,
            lib=self.lib,
        )

        @torch.library.impl(
            "_TestOpaqueObject::queue_push", "CompositeExplicitAutograd", lib=self.lib
        )
        def push_impl(q: torch._C.ScriptObject, b: torch.Tensor) -> None:
            queue = get_payload(q)
            assert isinstance(queue, OpaqueQueue)
            queue.push(b)

        @torch.library.register_fake("_TestOpaqueObject::queue_push", lib=self.lib)
        def push_impl_fake(q: torch._C.ScriptObject, b: torch.Tensor) -> None:
            pass

        self.lib.define(
            "queue_pop(__torch__.torch.classes.aten.OpaqueObject a) -> Tensor",
        )

        def pop_impl(q: torch._C.ScriptObject) -> torch.Tensor:
            queue = get_payload(q)
            assert isinstance(queue, OpaqueQueue)
            return queue.pop()

        self.lib.impl("queue_pop", pop_impl, "CompositeExplicitAutograd")

        def pop_impl_fake(q: torch._C.ScriptObject) -> torch.Tensor:
            # This is not accurate
            ctx = torch._custom_op.impl.get_ctx()
            u0 = ctx.create_unbacked_symint()
            return torch.empty(u0)

        self.lib._register_fake("queue_pop", pop_impl_fake)

        @torch.library.custom_op(
            "_TestOpaqueObject::queue_size",
            mutates_args=[],
        )
        def size_impl(q: OpaqueType) -> int:
            queue = get_payload(q)
            assert isinstance(queue, OpaqueQueue)
            return queue.size()

        @size_impl.register_fake
        def size_impl_fake(q: torch._C.ScriptObject) -> int:
            ctx = torch._custom_op.impl.get_ctx()
            u0 = ctx.create_unbacked_symint()
            torch._check_is_size(u0)
            return u0

        super().setUp()

    def tearDown(self):
        self.lib._destroy()

        super().tearDown()

    def test_creation(self):
        queue = OpaqueQueue([], torch.zeros(3))
        obj = make_opaque(queue)
        self.assertTrue(isinstance(obj, torch._C.ScriptObject))
        self.assertEqual(str(obj._type()), "__torch__.torch.classes.aten.OpaqueObject")

        # obj.payload stores a direct reference to this python queue object
        payload = get_payload(obj)
        self.assertEqual(payload, queue)
        queue.push(torch.ones(3))
        self.assertEqual(payload.size(), 1)

    def test_ops(self):
        queue = OpaqueQueue([], torch.zeros(3))
        obj = make_opaque()
        set_payload(obj, queue)

        torch.ops._TestOpaqueObject.queue_push(obj, torch.ones(3) + 1)
        self.assertEqual(queue.size(), 1)
        size = torch.ops._TestOpaqueObject.queue_size(obj)
        self.assertEqual(size, queue.size())
        popped = torch.ops._TestOpaqueObject.queue_pop(obj)
        self.assertEqual(popped, torch.ones(3) + 1)
        self.assertEqual(queue.size(), 0)

    def test_eq(self):
        self.assertTrue(make_opaque("moo") == make_opaque("moo"))
        self.assertFalse(make_opaque("moo") == make_opaque("mop"))

        q1 = OpaqueQueue([torch.ones(3)], torch.zeros(3))
        q2 = OpaqueQueue([torch.ones(3)], torch.zeros(3))
        obj1 = make_opaque(q1)
        obj2 = make_opaque(q2)
        self.assertTrue(obj1 == obj1)
        self.assertTrue(q1 == q2)
        self.assertTrue(obj1 == obj2)

    def test_deepcopy(self):
        q1 = OpaqueQueue([torch.ones(3), torch.ones(3) * 2], torch.zeros(3))
        obj1 = make_opaque(q1)

        obj2 = copy.deepcopy(obj1)
        q2 = get_payload(obj2)

        self.assertTrue(q1 is not q2)
        self.assertTrue(q1 == q2)

    @parametrize("make_fx_tracing_mode", ["fake", "symbolic"])
    def test_make_fx(self, make_fx_tracing_mode):
        class M(torch.nn.Module):
            def forward(self, queue, x):
                torch.ops._TestOpaqueObject.queue_push(queue, x.tan())
                torch.ops._TestOpaqueObject.queue_push(queue, x.cos())
                torch.ops._TestOpaqueObject.queue_push(queue, x.sin())
                pop1 = torch.ops._TestOpaqueObject.queue_pop(queue)
                size1 = torch.ops._TestOpaqueObject.queue_size(queue)
                pop2 = torch.ops._TestOpaqueObject.queue_pop(queue)
                size2 = torch.ops._TestOpaqueObject.queue_size(queue)
                x_cos = pop1 + size1
                x_sin = pop2 - size2
                return x_sin + x_cos

        q1 = OpaqueQueue([], torch.empty(0).fill_(-1))
        obj1 = make_opaque(q1)
        q2 = OpaqueQueue([], torch.empty(0).fill_(-1))
        obj2 = make_opaque(q2)

        x = torch.ones(2, 3)
        gm = make_fx(M(), tracing_mode=make_fx_tracing_mode)(obj1, x)
        self.assertTrue(torch.allclose(gm(obj1, x), M()(obj2, x)))
        self.assertEqual(q1._push_counter, 3)
        self.assertEqual(q1._pop_counter, 2)
        self.assertEqual(q1._size_counter, 2)
        self.assertEqual(q1.size(), 1)
        self.assertExpectedInline(
            gm.code.strip("\n"),
            """\
def forward(self, arg0_1, arg1_1):
    tan = torch.ops.aten.tan.default(arg1_1)
    queue_push = torch.ops._TestOpaqueObject.queue_push.default(arg0_1, tan);  tan = queue_push = None
    cos = torch.ops.aten.cos.default(arg1_1)
    queue_push_1 = torch.ops._TestOpaqueObject.queue_push.default(arg0_1, cos);  cos = queue_push_1 = None
    sin = torch.ops.aten.sin.default(arg1_1);  arg1_1 = None
    queue_push_2 = torch.ops._TestOpaqueObject.queue_push.default(arg0_1, sin);  sin = queue_push_2 = None
    queue_pop = torch.ops._TestOpaqueObject.queue_pop.default(arg0_1)
    queue_size = torch.ops._TestOpaqueObject.queue_size.default(arg0_1)
    queue_pop_1 = torch.ops._TestOpaqueObject.queue_pop.default(arg0_1)
    queue_size_1 = torch.ops._TestOpaqueObject.queue_size.default(arg0_1);  arg0_1 = None
    add = torch.ops.aten.add.Tensor(queue_pop, queue_size);  queue_pop = queue_size = None
    sub = torch.ops.aten.sub.Tensor(queue_pop_1, queue_size_1);  queue_pop_1 = queue_size_1 = None
    add_1 = torch.ops.aten.add.Tensor(sub, add);  sub = add = None
    return add_1
    """,
        )


instantiate_parametrized_tests(TestOpaqueObject)

if __name__ == "__main__":
    run_tests()<|MERGE_RESOLUTION|>--- conflicted
+++ resolved
@@ -3,19 +3,18 @@
 
 import torch
 from torch._dynamo.test_case import run_tests, TestCase
-<<<<<<< HEAD
-from torch._library.opaque_object import get_payload, make_opaque, set_payload
-from torch.fx.experimental.proxy_tensor import make_fx
-from torch.testing._internal.common_utils import (
-    instantiate_parametrized_tests,
-    parametrize,
-=======
+from torch._library.fake_class_registry import maybe_to_fake_obj
 from torch._library.opaque_object import (
     get_payload,
     make_opaque,
     OpaqueType,
     set_payload,
->>>>>>> 2567dc51
+)
+from torch._subclasses.fake_tensor import FakeTensorMode
+from torch.fx.experimental.proxy_tensor import make_fx
+from torch.testing._internal.common_utils import (
+    instantiate_parametrized_tests,
+    parametrize,
 )
 
 
@@ -88,7 +87,8 @@
         self.lib.impl("queue_pop", pop_impl, "CompositeExplicitAutograd")
 
         def pop_impl_fake(q: torch._C.ScriptObject) -> torch.Tensor:
-            # This is not accurate
+            # This is not accurate since the queue could have tensors that are
+            # not rank 1
             ctx = torch._custom_op.impl.get_ctx()
             u0 = ctx.create_unbacked_symint()
             return torch.empty(u0)
@@ -164,6 +164,55 @@
 
         self.assertTrue(q1 is not q2)
         self.assertTrue(q1 == q2)
+
+    def test_bad_fake(self):
+        torch.library.define(
+            "_TestOpaqueObject::bad_fake",
+            "(__torch__.torch.classes.aten.OpaqueObject q, Tensor x) -> Tensor",
+            lib=self.lib,
+        )
+
+        def f(q, x):
+            torch.ops._TestOpaqueObject.bad_fake(q, x)
+            return x.cos()
+
+        def bad_fake1(q: torch._C.ScriptObject, b: torch.Tensor) -> torch.Tensor:
+            payload = get_payload(q)
+            return b * payload
+
+        torch.library.register_fake(
+            "_TestOpaqueObject::bad_fake", bad_fake1, lib=self.lib
+        )
+
+        with FakeTensorMode() as fake_mode:
+            obj = make_opaque(1)
+            fake_obj = maybe_to_fake_obj(fake_mode, obj)
+            x = torch.ones(3)
+
+            with self.assertRaisesRegex(
+                ValueError,
+                "get_payload: this function was called with a FakeScriptObject",
+            ):
+                torch.ops._TestOpaqueObject.bad_fake(fake_obj, x)
+
+        def bad_fake2(q: torch._C.ScriptObject, b: torch.Tensor) -> torch.Tensor:
+            set_payload(q, 2)
+            return torch.empty_like(b)
+
+        torch.library.register_fake(
+            "_TestOpaqueObject::bad_fake", bad_fake2, lib=self.lib, allow_override=True
+        )
+
+        with FakeTensorMode() as fake_mode:
+            obj = make_opaque(1)
+            fake_obj = maybe_to_fake_obj(fake_mode, obj)
+            x = torch.ones(3)
+
+            with self.assertRaisesRegex(
+                ValueError,
+                "set_payload: this function was called with a FakeScriptObject",
+            ):
+                torch.ops._TestOpaqueObject.bad_fake(fake_obj, x)
 
     @parametrize("make_fx_tracing_mode", ["fake", "symbolic"])
     def test_make_fx(self, make_fx_tracing_mode):
