# Owner(s): ["module: custom-operators"]
import copy
import random
import unittest
from typing import Optional

import torch
import torch._dynamo.testing
from torch._dynamo.test_case import run_tests, TestCase
from torch._functorch.aot_autograd import aot_export_module
from torch._higher_order_ops.effects import _deregister_effectful_op
from torch._library.effects import EffectType
from torch._library.opaque_object import (
    FakeOpaqueObject,
    get_payload,
    make_opaque,
    set_payload,
)
from torch.fx.experimental.proxy_tensor import make_fx
from torch.testing._internal.common_utils import (
    instantiate_parametrized_tests,
    parametrize,
)


class OpaqueQueue:
    def __init__(self, queue: list[torch.Tensor], init_tensor_: torch.Tensor) -> None:
        super().__init__()
        self.queue = queue
        self.init_tensor_ = init_tensor_

        # For testing purposes
        self._push_counter = 0
        self._pop_counter = 0
        self._size_counter = 0

    def push(self, tensor: torch.Tensor) -> None:
        self._push_counter += 1
        self.queue.append(tensor)

    def pop(self) -> torch.Tensor:
        self._pop_counter += 1
        if len(self.queue) > 0:
            return self.queue.pop(0)
        return self.init_tensor_

    def size(self) -> int:
        self._size_counter += 1
        return len(self.queue)

    def __eq__(self, other):
        if len(self.queue) != len(other.queue):
            return False
        for q1, q2 in zip(self.queue, other.queue):
            if not torch.allclose(q1, q2):
                return False
        return torch.allclose(self.init_tensor_, other.init_tensor_)


class RNGState:
    def __init__(self, seed):
        self.rng = random.Random(seed)


class TestOpaqueObject(TestCase):
    def setUp(self):
        self.lib = torch.library.Library("_TestOpaqueObject", "FRAGMENT")  # noqa: TOR901

        torch.library.define(
            "_TestOpaqueObject::queue_push",
            "(__torch__.torch.classes.aten.OpaqueObject a, Tensor b) -> ()",
            tags=torch.Tag.pt2_compliant_tag,
            lib=self.lib,
        )

        @torch.library.impl(
            "_TestOpaqueObject::queue_push", "CompositeExplicitAutograd", lib=self.lib
        )
        def push_impl(q: torch._C.ScriptObject, b: torch.Tensor) -> None:
            queue = get_payload(q)
            assert isinstance(queue, OpaqueQueue)
            queue.push(b)

        @torch.library.register_fake("_TestOpaqueObject::queue_push", lib=self.lib)
        def push_impl_fake(q: torch._C.ScriptObject, b: torch.Tensor) -> None:
            pass

        self.lib.define(
            "queue_pop(__torch__.torch.classes.aten.OpaqueObject a) -> Tensor",
        )

        def pop_impl(q: torch._C.ScriptObject) -> torch.Tensor:
            queue = get_payload(q)
            assert isinstance(queue, OpaqueQueue)
            return queue.pop()

        self.lib.impl("queue_pop", pop_impl, "CompositeExplicitAutograd")

        def pop_impl_fake(q: torch._C.ScriptObject) -> torch.Tensor:
            # This is not accurate
            ctx = torch._custom_op.impl.get_ctx()
            u0 = ctx.new_dynamic_size()
            return torch.empty(u0)

        self.lib._register_fake("queue_pop", pop_impl_fake)

        @torch.library.custom_op(
            "_TestOpaqueObject::queue_size",
            mutates_args=[],
        )
        def size_impl(q: torch.library.OpaqueType) -> int:
            queue = get_payload(q)
            assert isinstance(queue, OpaqueQueue)
            return queue.size()

        @size_impl.register_fake
        def size_impl_fake(q: torch._C.ScriptObject) -> int:
            ctx = torch._custom_op.impl.get_ctx()
            u0 = ctx.new_dynamic_size()
            return u0

        torch.library.define(
            "_TestOpaqueObject::noisy_inject",
            "(Tensor x, __torch__.torch.classes.aten.OpaqueObject obj) -> Tensor",
            tags=torch.Tag.pt2_compliant_tag,
            lib=self.lib,
        )

        @torch.library.impl(
            "_TestOpaqueObject::noisy_inject", "CompositeExplicitAutograd", lib=self.lib
        )
        def noisy_inject(x: torch.Tensor, obj: torch._C.ScriptObject) -> torch.Tensor:
            rng_state = get_payload(obj)
            assert isinstance(rng_state, RNGState)
            out = x.clone()
            for i in range(out.numel()):
                out.view(-1)[i] += rng_state.rng.random()
            return out

        @torch.library.register_fake("_TestOpaqueObject::noisy_inject", lib=self.lib)
        def noisy_inject_fake(
            x: torch.Tensor, obj: torch._C.ScriptObject
        ) -> torch.Tensor:
            return torch.empty_like(x)

        super().setUp()

    def tearDown(self):
        self.lib._destroy()

        super().tearDown()

    def test_creation(self):
        queue = OpaqueQueue([], torch.zeros(3))
        obj = make_opaque(queue)
        self.assertTrue(isinstance(obj, torch._C.ScriptObject))
        self.assertEqual(str(obj._type()), "__torch__.torch.classes.aten.OpaqueObject")

        # obj.payload stores a direct reference to this python queue object
        payload = get_payload(obj)
        self.assertEqual(payload, queue)
        queue.push(torch.ones(3))
        self.assertEqual(payload.size(), 1)

    def test_ops(self):
        queue = OpaqueQueue([], torch.zeros(3))
        obj = make_opaque()
        set_payload(obj, queue)

        torch.ops._TestOpaqueObject.queue_push(obj, torch.ones(3) + 1)
        self.assertEqual(queue.size(), 1)
        size = torch.ops._TestOpaqueObject.queue_size(obj)
        self.assertEqual(size, queue.size())
        popped = torch.ops._TestOpaqueObject.queue_pop(obj)
        self.assertEqual(popped, torch.ones(3) + 1)
        self.assertEqual(queue.size(), 0)

    def test_eq(self):
        self.assertTrue(make_opaque("moo") == make_opaque("moo"))
        self.assertFalse(make_opaque("moo") == make_opaque("mop"))

        q1 = OpaqueQueue([torch.ones(3)], torch.zeros(3))
        q2 = OpaqueQueue([torch.ones(3)], torch.zeros(3))
        obj1 = make_opaque(q1)
        obj2 = make_opaque(q2)
        self.assertTrue(obj1 == obj1)
        self.assertTrue(q1 == q2)
        self.assertTrue(obj1 == obj2)

    def test_deepcopy(self):
        q1 = OpaqueQueue([torch.ones(3), torch.ones(3) * 2], torch.zeros(3))
        obj1 = make_opaque(q1)

        obj2 = copy.deepcopy(obj1)
        q2 = get_payload(obj2)

        self.assertTrue(q1 is not q2)
        self.assertTrue(q1 == q2)

    @parametrize("make_fx_tracing_mode", ["fake", "symbolic"])
    def test_make_fx(self, make_fx_tracing_mode):
        class M(torch.nn.Module):
            def forward(self, queue, x):
                torch.ops._TestOpaqueObject.queue_push(queue, x.tan())
                torch.ops._TestOpaqueObject.queue_push(queue, x.cos())
                torch.ops._TestOpaqueObject.queue_push(queue, x.sin())
                pop1 = torch.ops._TestOpaqueObject.queue_pop(queue)
                size1 = torch.ops._TestOpaqueObject.queue_size(queue)
                pop2 = torch.ops._TestOpaqueObject.queue_pop(queue)
                size2 = torch.ops._TestOpaqueObject.queue_size(queue)
                x_cos = pop1 + size1
                x_sin = pop2 - size2
                return x_sin + x_cos

        q1 = OpaqueQueue([], torch.empty(0).fill_(-1))
        obj1 = make_opaque(q1)
        q2 = OpaqueQueue([], torch.empty(0).fill_(-1))
        obj2 = make_opaque(q2)

        x = torch.ones(2, 3)
        gm = make_fx(M(), tracing_mode=make_fx_tracing_mode)(obj1, x)
        self.assertTrue(torch.allclose(gm(obj1, x), M()(obj2, x)))
        self.assertEqual(q1._push_counter, 3)
        self.assertEqual(q1._pop_counter, 2)
        self.assertEqual(q1._size_counter, 2)
        self.assertEqual(q1.size(), 1)
        self.assertExpectedInline(
            gm.code.strip("\n"),
            """\
def forward(self, arg0_1, arg1_1):
    tan = torch.ops.aten.tan.default(arg1_1)
    queue_push = torch.ops._TestOpaqueObject.queue_push.default(arg0_1, tan);  tan = queue_push = None
    cos = torch.ops.aten.cos.default(arg1_1)
    queue_push_1 = torch.ops._TestOpaqueObject.queue_push.default(arg0_1, cos);  cos = queue_push_1 = None
    sin = torch.ops.aten.sin.default(arg1_1);  arg1_1 = None
    queue_push_2 = torch.ops._TestOpaqueObject.queue_push.default(arg0_1, sin);  sin = queue_push_2 = None
    queue_pop = torch.ops._TestOpaqueObject.queue_pop.default(arg0_1)
    queue_size = torch.ops._TestOpaqueObject.queue_size.default(arg0_1)
    queue_pop_1 = torch.ops._TestOpaqueObject.queue_pop.default(arg0_1)
    queue_size_1 = torch.ops._TestOpaqueObject.queue_size.default(arg0_1);  arg0_1 = None
    add = torch.ops.aten.add.Tensor(queue_pop, queue_size);  queue_pop = queue_size = None
    sub = torch.ops.aten.sub.Tensor(queue_pop_1, queue_size_1);  queue_pop_1 = queue_size_1 = None
    add_1 = torch.ops.aten.add.Tensor(sub, add);  sub = add = None
    return add_1
    """,
        )

    def test_aot_export(self):
        class Model(torch.nn.Module):
            def __init__(self) -> None:
                super().__init__()

            def forward(self, rng_state, x):
                x = torch.ops._TestOpaqueObject.noisy_inject(x, rng_state)
                x = x * x
                x = torch.ops._TestOpaqueObject.noisy_inject(x, rng_state)
                x = x + x
                return (x,)

        mod = Model()
        rng = RNGState(0)
        obj1 = make_opaque(rng)
        x = torch.ones(2, 3)

        fake_mode = torch._subclasses.fake_tensor.FakeTensorMode()
        fake_tq1 = torch._library.fake_class_registry.maybe_to_fake_obj(fake_mode, obj1)
        fake_x = fake_mode.from_tensor(x)
        gm = aot_export_module(mod, (fake_tq1, fake_x), trace_joint=False)[0]

        # inputs: token, rng, x
        # return: token, res
        self.assertExpectedInline(
            gm.code.strip(),
            """\
def forward(self, arg0_1, arg1_1, arg2_1):
    with_effects = torch.ops.higher_order.with_effects(arg0_1, torch.ops._TestOpaqueObject.noisy_inject.default, arg2_1, arg1_1);  arg0_1 = arg2_1 = None
    getitem = with_effects[0]
    getitem_1 = with_effects[1];  with_effects = None
    mul = torch.ops.aten.mul.Tensor(getitem_1, getitem_1);  getitem_1 = None
    with_effects_1 = torch.ops.higher_order.with_effects(getitem, torch.ops._TestOpaqueObject.noisy_inject.default, mul, arg1_1);  getitem = mul = arg1_1 = None
    getitem_2 = with_effects_1[0]
    getitem_3 = with_effects_1[1];  with_effects_1 = None
    add = torch.ops.aten.add.Tensor(getitem_3, getitem_3);  getitem_3 = None
    return (getitem_2, add)""",  # noqa: B950
        )

        # By default, ops with ScriptObjects as inputs are registered as being
        # effectful
        _deregister_effectful_op("_TestOpaqueObject::noisy_inject.default")

        # If we register with None, this means the ops do not have effect
        torch.library.register_effectful_op(
            "_TestOpaqueObject::noisy_inject.default", None
        )
        gm = aot_export_module(mod, (obj1, fake_x), trace_joint=False)[0]

        # There is no longer a token input, and no longer with_effect HOO
        # because the ops are marked as not effectful
        self.assertExpectedInline(
            gm.code.strip(),
            """\
def forward(self, arg0_1, arg1_1):
    noisy_inject = torch.ops._TestOpaqueObject.noisy_inject.default(arg1_1, arg0_1);  arg1_1 = None
    mul = torch.ops.aten.mul.Tensor(noisy_inject, noisy_inject);  noisy_inject = None
    noisy_inject_1 = torch.ops._TestOpaqueObject.noisy_inject.default(mul, arg0_1);  mul = arg0_1 = None
    add = torch.ops.aten.add.Tensor(noisy_inject_1, noisy_inject_1);  noisy_inject_1 = None
    return (add,)""",  # noqa: B950
        )
        _deregister_effectful_op("_TestOpaqueObject::noisy_inject.default")

<<<<<<< HEAD
    @unittest.skipIf(not torch.cuda.is_available(), "cuda not available")
    def test_compile(self):
        @torch.library.custom_op("_TestOpaqueObject::wait_stream", mutates_args=[])
        def wait_stream(
            s1: torch.library.OpaqueType, s2: torch.library.OpaqueType
        ) -> None:
            stream1 = get_payload(s1)
            stream2 = get_payload(s2)
            assert isinstance(stream1, torch.cuda.Stream) and isinstance(
                stream2, torch.cuda.Stream
            )
            stream1.wait_stream(stream2)

        @wait_stream.register_fake
        def wait_stream_fake(
            s1: torch.library.OpaqueType, s2: torch.library.OpaqueType
        ) -> None:
            pass

        @torch.library.custom_op("_TestOpaqueObject::set_stream", mutates_args=[])
        def set_stream(s: torch.library.OpaqueType) -> None:
            stream = get_payload(s)
            assert isinstance(stream, torch.cuda.Stream)
            torch.cuda.set_stream(stream)

        @set_stream.register_fake
        def set_stream_fake(s: torch.library.OpaqueType) -> None:
            pass

        torch.library.register_effectful_op(
            "_TestOpaqueObject::set_stream.default", EffectType.ORDERED
        )
        torch.library.register_effectful_op(
            "_TestOpaqueObject::wait_stream.default", EffectType.ORDERED
        )

        def fn(x, s, current_stream):
            x = torch.mul(x, 5)
            x = torch.add(x, 2)
            torch.ops._TestOpaqueObject.wait_stream(s, current_stream)

            # Enter context
            torch.ops._TestOpaqueObject.set_stream(s)

            x = torch.relu(x)

            # Exit context
            torch.ops._TestOpaqueObject.set_stream(current_stream)
            torch.ops._TestOpaqueObject.wait_stream(current_stream, s)

            x = torch.add(x, 1)
            x = torch.cos(x)
            return x

        s = make_opaque(torch.cuda.Stream())
        current_stream = make_opaque(torch.cuda.current_stream())
        x = torch.randn((2, 2), device="cuda")
        inp = (x, s, current_stream)
        ref = fn(*inp)
        opt_fn = torch.compile(fn, backend="inductor", fullgraph=True)
        res = opt_fn(*inp)
        self.assertEqual(ref, res)
=======
    def test_compile(self):
        class Model(torch.nn.Module):
            def __init__(self) -> None:
                super().__init__()

            def forward(self, rng_state, x):
                x = torch.ops._TestOpaqueObject.noisy_inject(x, rng_state)
                x = x * x
                x = torch.ops._TestOpaqueObject.noisy_inject(x, rng_state)
                x = x + x
                return (x,)

        mod = Model()
        rng = RNGState(0)
        obj1 = make_opaque(rng)
        x = torch.ones(2, 3)

        _ = torch.compile(mod)(obj1, x)
>>>>>>> e4ae89d3


instantiate_parametrized_tests(TestOpaqueObject)

if __name__ == "__main__":
    run_tests()<|MERGE_RESOLUTION|>--- conflicted
+++ resolved
@@ -308,9 +308,27 @@
         )
         _deregister_effectful_op("_TestOpaqueObject::noisy_inject.default")
 
-<<<<<<< HEAD
+    def test_compile(self):
+        class Model(torch.nn.Module):
+            def __init__(self) -> None:
+                super().__init__()
+
+            def forward(self, rng_state, x):
+                x = torch.ops._TestOpaqueObject.noisy_inject(x, rng_state)
+                x = x * x
+                x = torch.ops._TestOpaqueObject.noisy_inject(x, rng_state)
+                x = x + x
+                return (x,)
+
+        mod = Model()
+        rng = RNGState(0)
+        obj1 = make_opaque(rng)
+        x = torch.ones(2, 3)
+
+        _ = torch.compile(mod)(obj1, x)
+
     @unittest.skipIf(not torch.cuda.is_available(), "cuda not available")
-    def test_compile(self):
+    def test_cuda_stream_test(self):
         @torch.library.custom_op("_TestOpaqueObject::wait_stream", mutates_args=[])
         def wait_stream(
             s1: torch.library.OpaqueType, s2: torch.library.OpaqueType
@@ -371,26 +389,6 @@
         opt_fn = torch.compile(fn, backend="inductor", fullgraph=True)
         res = opt_fn(*inp)
         self.assertEqual(ref, res)
-=======
-    def test_compile(self):
-        class Model(torch.nn.Module):
-            def __init__(self) -> None:
-                super().__init__()
-
-            def forward(self, rng_state, x):
-                x = torch.ops._TestOpaqueObject.noisy_inject(x, rng_state)
-                x = x * x
-                x = torch.ops._TestOpaqueObject.noisy_inject(x, rng_state)
-                x = x + x
-                return (x,)
-
-        mod = Model()
-        rng = RNGState(0)
-        obj1 = make_opaque(rng)
-        x = torch.ones(2, 3)
-
-        _ = torch.compile(mod)(obj1, x)
->>>>>>> e4ae89d3
 
 
 instantiate_parametrized_tests(TestOpaqueObject)
