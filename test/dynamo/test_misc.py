--- conflicted
+++ resolved
@@ -13360,15 +13360,6 @@
         y = torch.tensor(5)
         f(x, y)
 
-<<<<<<< HEAD
-    def test_dynamic_fill_diagonal_(self):
-        @torch.compile(dynamic=True)
-        def f(x):
-            x.fill_diagonal_(True)
-
-        x = torch.zeros(4, 4)
-        f(x)
-=======
     def test_full_graph_capture_scalar_outputs(self):
         @torch.compile(fullgraph=True)
         def foo(a):
@@ -13388,7 +13379,14 @@
         example_inputs = (torch.randn(1, 1, 1, 1),)
         # we expect to no longer raise here
         torch.compile(fn, fullgraph=True)(*example_inputs)
->>>>>>> cb5a4930
+
+    def test_dynamic_fill_diagonal_(self):
+        @torch.compile(dynamic=True)
+        def f(x):
+            x.fill_diagonal_(True)
+
+        x = torch.zeros(4, 4)
+        f(x)
 
     def test_dynamic_float_scalar_tensor_coersion(self):
         # Minified version of https://github.com/pytorch/pytorch/issues/158376#issuecomment-3079591367
