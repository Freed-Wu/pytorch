#!/usr/bin/env python3

import argparse
import contextlib
import copy
import glob
import json
import os
import platform
import re
import shutil
import signal
import subprocess
import sys
import sysconfig
import tempfile
import time
from collections import defaultdict
from collections.abc import Sequence
from contextlib import ExitStack
from datetime import datetime
from importlib.metadata import PackageNotFoundError, version
from pathlib import Path
from typing import Any, cast, NamedTuple, Optional, Union

import torch
import torch.distributed as dist
from torch.multiprocessing import current_process, get_context
from torch.testing._internal.common_utils import (
    get_report_path,
    IS_CI,
    IS_MACOS,
    retry_shell,
    set_cwd,
    shell,
    TEST_CUDA,
    TEST_SAVE_XML,
    TEST_WITH_ASAN,
    TEST_WITH_ROCM,
    TEST_WITH_SLOW_GRADCHECK,
)


# using tools/ to optimize test run.
REPO_ROOT = Path(__file__).resolve().parent.parent
sys.path.insert(0, str(REPO_ROOT))

from tools.stats.import_test_stats import (
    ADDITIONAL_CI_FILES_FOLDER,
    TEST_CLASS_TIMES_FILE,
    TEST_TIMES_FILE,
)
from tools.stats.upload_metrics import add_global_metric, emit_metric
from tools.testing.discover_tests import (
    CPP_TEST_PATH,
    CPP_TEST_PREFIX,
    CPP_TESTS_DIR,
    parse_test_module,
    TESTS,
)
from tools.testing.do_target_determination_for_s3 import import_results
from tools.testing.target_determination.gen_artifact import gen_ci_artifact
from tools.testing.target_determination.heuristics.previously_failed_in_pr import (
    gen_additional_test_failures_file,
)
from tools.testing.target_determination.heuristics.utils import get_pr_number
from tools.testing.test_run import TestRun
from tools.testing.test_selections import (
    calculate_shards,
    get_test_case_configs,
    NUM_PROCS,
    ShardedTest,
    THRESHOLD,
)
from tools.testing.upload_artifacts import zip_and_upload_artifacts


# Make sure to remove REPO_ROOT after import is done
sys.path.remove(str(REPO_ROOT))


HAVE_TEST_SELECTION_TOOLS = True
TEST_CONFIG = os.getenv("TEST_CONFIG", "")
BUILD_ENVIRONMENT = os.getenv("BUILD_ENVIRONMENT", "")
RERUN_DISABLED_TESTS = os.getenv("PYTORCH_TEST_RERUN_DISABLED_TESTS", "0") == "1"
DISTRIBUTED_TEST_PREFIX = "distributed"
INDUCTOR_TEST_PREFIX = "inductor"
IS_SLOW = "slow" in TEST_CONFIG or "slow" in BUILD_ENVIRONMENT
IS_S390X = platform.machine() == "s390x"


# Note [ROCm parallel CI testing]
# https://github.com/pytorch/pytorch/pull/85770 added file-granularity parallel testing.
# In .ci/pytorch/test.sh, TEST_CONFIG == "default", CUDA and HIP_VISIBLE_DEVICES is set to 0.
# This results in multiple test files sharing the same GPU.
# This should be a supported use case for ROCm, but it exposed issues in the kernel driver resulting in hangs.
# See https://github.com/pytorch/pytorch/issues/90940.
#
# Further, ROCm self-hosted runners have up to 4 GPUs.
# Device visibility was set to 0 to match CUDA test behavior, but this was wasting available GPU resources.
# Assigning each Pool worker their own dedicated GPU avoids the ROCm oversubscription issues.
# This should also result in better overall wall clock time since all GPUs can be utilized.
def maybe_set_hip_visible_devies():
    # Special handling of ROCm GHA runners for parallel (file granularity) tests.
    if torch.version.hip:
        p = current_process()
        if p.name != "MainProcess":
            # this is a Process from a parallel Pool, not the MainProcess
            os.environ["HIP_VISIBLE_DEVICES"] = str(p._identity[0] % NUM_PROCS)


def strtobool(s):
    return s.lower() not in {"", "0", "false", "off"}


class TestChoices(list):
    def __init__(self, *args, **kwargs):
        super().__init__(args[0])

    def __contains__(self, item):
        return list.__contains__(self, parse_test_module(item))


FSDP_TEST = [test for test in TESTS if test.startswith("distributed/fsdp")]

WINDOWS_BLOCKLIST = [
    "distributed/nn/jit/test_instantiator",
    "distributed/rpc/test_faulty_agent",
    "distributed/rpc/test_tensorpipe_agent",
    "distributed/rpc/test_share_memory",
    "distributed/rpc/cuda/test_tensorpipe_agent",
    "distributed/pipeline/sync/skip/test_api",
    "distributed/pipeline/sync/skip/test_gpipe",
    "distributed/pipeline/sync/skip/test_inspect_skip_layout",
    "distributed/pipeline/sync/skip/test_leak",
    "distributed/pipeline/sync/skip/test_portal",
    "distributed/pipeline/sync/skip/test_stash_pop",
    "distributed/pipeline/sync/skip/test_tracker",
    "distributed/pipeline/sync/skip/test_verify_skippables",
    "distributed/pipeline/sync/test_balance",
    "distributed/pipeline/sync/test_bugs",
    "distributed/pipeline/sync/test_checkpoint",
    "distributed/pipeline/sync/test_copy",
    "distributed/pipeline/sync/test_deferred_batch_norm",
    "distributed/pipeline/sync/test_dependency",
    "distributed/pipeline/sync/test_inplace",
    "distributed/pipeline/sync/test_microbatch",
    "distributed/pipeline/sync/test_phony",
    "distributed/pipeline/sync/test_pipe",
    "distributed/pipeline/sync/test_pipeline",
    "distributed/pipeline/sync/test_stream",
    "distributed/pipeline/sync/test_transparency",
    "distributed/pipeline/sync/test_worker",
    "distributed/elastic/agent/server/test/api_test",
    "distributed/elastic/multiprocessing/api_test",
    "distributed/_shard/checkpoint/test_checkpoint"
    "distributed/_shard/checkpoint/test_file_system_checkpoint"
    "distributed/_shard/sharding_spec/test_sharding_spec",
    "distributed/_shard/sharding_plan/test_sharding_plan",
    "distributed/_shard/sharded_tensor/test_sharded_tensor",
    "distributed/_shard/sharded_tensor/test_sharded_tensor_reshard",
    "distributed/_shard/sharded_tensor/ops/test_embedding",
    "distributed/_shard/sharded_tensor/ops/test_embedding_bag",
    "distributed/_shard/sharded_tensor/ops/test_binary_cmp",
    "distributed/_shard/sharded_tensor/ops/test_init",
    "distributed/_shard/sharded_optim/test_sharded_optim",
] + FSDP_TEST

ROCM_BLOCKLIST = [
    "distributed/rpc/test_faulty_agent",
    "distributed/rpc/test_tensorpipe_agent",
    "distributed/rpc/test_share_memory",
    "distributed/rpc/cuda/test_tensorpipe_agent",
    "test_determination",
    "test_jit_legacy",
    "test_cuda_nvml_based_avail",
    "test_jit_cuda_fuser",
]

S390X_BLOCKLIST = [
    # these tests fail due to various reasons
    "dynamo/test_misc",
    "inductor/test_cpu_repro",
    "inductor/test_cpu_select_algorithm",
    "inductor/test_torchinductor_codegen_dynamic_shapes",
    "lazy/test_meta_kernel",
    "onnx/test_utility_funs",
    "profiler/test_profiler",
    "test_jit",
    "dynamo/test_utils",
    "test_nn",
    # these tests run long and fail in addition to that
    "dynamo/test_dynamic_shapes",
    "test_quantization",
    "inductor/test_torchinductor",
    "inductor/test_torchinductor_dynamic_shapes",
    "inductor/test_torchinductor_opinfo",
    # these tests fail when cuda is not available
    "inductor/test_aot_inductor",
    "inductor/test_best_config",
    "inductor/test_cudacodecache",
    "inductor/test_inductor_utils",
    "inductor/test_inplacing_pass",
    "inductor/test_kernel_benchmark",
    "inductor/test_max_autotune",
    "inductor/test_move_constructors_to_cuda",
    "inductor/test_multi_kernel",
    "inductor/test_pattern_matcher",
    "inductor/test_perf",
    "inductor/test_select_algorithm",
    "inductor/test_snode_runtime",
    "inductor/test_triton_wrapper",
    # these tests fail when mkldnn is not available
    "inductor/test_custom_post_grad_passes",
    "inductor/test_mkldnn_pattern_matcher",
    "test_metal",
    # lacks quantization support
    "onnx/test_models_quantized_onnxruntime",
    "onnx/test_pytorch_onnx_onnxruntime",
    # sysctl -n hw.memsize is not available
    "test_mps",
    # https://github.com/pytorch/pytorch/issues/102078
    "test_decomp",
    # https://github.com/pytorch/pytorch/issues/146698
    "test_model_exports_to_core_aten",
    # runs very long, skip for now
    "inductor/test_layout_optim",
    "test_fx",
    # some false errors
    "doctests",
    # new failures to investigate and fix
    "test_tensorboard",
    # onnx + protobuf failure, see
    # https://github.com/protocolbuffers/protobuf/issues/22104
    "dynamo/test_backends",
    "dynamo/test_modules",
    "inductor/test_config",
    "test_public_bindings",
    "test_testing",
    # depend on z3-solver
    "fx/test_z3_gradual_types",
    "test_proxy_tensor",
]

XPU_BLOCKLIST = [
    "test_autograd",
    "profiler/test_cpp_thread",
    "profiler/test_execution_trace",
    "profiler/test_memory_profiler",
    "profiler/test_profiler",
    "profiler/test_profiler_tree",
    "profiler/test_record_function",
    "profiler/test_torch_tidy",
    "test_openreg",
]

XPU_TEST = [
    "test_xpu",
]

# The tests inside these files should never be run in parallel with each other
RUN_PARALLEL_BLOCKLIST = [
    "test_extension_utils",
    "test_cpp_extensions_jit",
    "test_cpp_extensions_stream_and_event",
    "test_cpp_extensions_mtia_backend",
    "test_jit_disabled",
    "test_mobile_optimizer",
    "test_multiprocessing",
    "test_multiprocessing_spawn",
    "test_namedtuple_return_api",
    "test_openreg",
    "test_overrides",
    "test_show_pickle",
    "test_tensorexpr",
    "test_cuda_primary_ctx",
    "test_cuda_trace",
    "inductor/test_benchmark_fusion",
    "test_cuda_nvml_based_avail",
    # temporarily sets a global config
    "test_autograd_fallback",
    "inductor/test_compiler_bisector",
] + FSDP_TEST

# Test files that should always be run serially with other test files,
# but it's okay if the tests inside them are run in parallel with each other.
CI_SERIAL_LIST = [
    "test_nn",
    "test_fake_tensor",
    "test_cpp_api_parity",
    "test_reductions",
    "test_fx_backends",
    "test_cpp_extensions_jit",
    "test_torch",
    "test_tensor_creation_ops",
    "test_dispatch",
    "test_python_dispatch",  # torch.library creation and deletion must be serialized
    "test_spectral_ops",  # Cause CUDA illegal memory access https://github.com/pytorch/pytorch/issues/88916
    "nn/test_pooling",
    "nn/test_convolution",  # Doesn't respect set_per_process_memory_fraction, results in OOM for other tests in slow gradcheck
    "distributions/test_distributions",
    "test_fx",  # gets SIGKILL
    "functorch/test_memory_efficient_fusion",  # Cause CUDA OOM on ROCm
    "test_utils",  # OOM
    "test_sort_and_select",  # OOM
    "test_backward_compatible_arguments",  # OOM
    "test_autocast",  # OOM
    "test_native_mha",  # OOM
    "test_module_hooks",  # OOM
    "inductor/test_max_autotune",
    "inductor/test_cutlass_backend",  # slow due to many nvcc compilation steps,
    "inductor/test_flex_attention",  # OOM
]
# A subset of onnx tests that cannot run in parallel due to high memory usage.
ONNX_SERIAL_LIST = [
    "onnx/test_models",
    "onnx/test_models_quantized_onnxruntime",
    "onnx/test_models_onnxruntime",
    "onnx/test_custom_ops",
    "onnx/test_utility_funs",
]

# A subset of our TEST list that validates PyTorch's ops, modules, and autograd function as expected
CORE_TEST_LIST = [
    "test_autograd",
    "test_autograd_fallback",
    "test_modules",
    "test_nn",
    "test_ops",
    "test_ops_gradients",
    "test_ops_fwd_gradients",
    "test_ops_jit",
    "test_torch",
]


# if a test file takes longer than 5 min, we add it to TARGET_DET_LIST
SLOW_TEST_THRESHOLD = 300

DISTRIBUTED_TESTS_CONFIG = {}


if dist.is_available():
    num_gpus = torch.cuda.device_count()
    DISTRIBUTED_TESTS_CONFIG["test"] = {"WORLD_SIZE": "1"}
    if not TEST_WITH_ROCM and dist.is_mpi_available():
        DISTRIBUTED_TESTS_CONFIG["mpi"] = {
            "WORLD_SIZE": "3",
        }
    if dist.is_nccl_available() and num_gpus > 0:
        DISTRIBUTED_TESTS_CONFIG["nccl"] = {
            "WORLD_SIZE": f"{num_gpus}",
        }
    if dist.is_gloo_available():
        DISTRIBUTED_TESTS_CONFIG["gloo"] = {
            # TODO: retire testing gloo with CUDA
            "WORLD_SIZE": f"{num_gpus if num_gpus > 0 else 3}",
        }
    del num_gpus
    # Test with UCC backend is deprecated.
    # See https://github.com/pytorch/pytorch/pull/137161
    # if dist.is_ucc_available():
    #     DISTRIBUTED_TESTS_CONFIG["ucc"] = {
    #         "WORLD_SIZE": f"{torch.cuda.device_count()}",
    #         "UCX_TLS": "tcp,cuda",
    #         "UCC_TLS": "nccl,ucp,cuda",
    #         "UCC_TL_UCP_TUNE": "cuda:0",  # don't use UCP TL on CUDA as it is not well supported
    #         "UCC_EC_CUDA_USE_COOPERATIVE_LAUNCH": "n",  # CI nodes (M60) fail if it is on
    #     }

# https://stackoverflow.com/questions/2549939/get-signal-names-from-numbers-in-python
SIGNALS_TO_NAMES_DICT = {
    getattr(signal, n): n for n in dir(signal) if n.startswith("SIG") and "_" not in n
}

CPP_EXTENSIONS_ERROR = """
Ninja (https://ninja-build.org) is required for some of the C++ extensions
tests, but it could not be found. Install ninja with `pip install ninja`
or `conda install ninja`. Alternatively, disable said tests with
`run_test.py --exclude test_cpp_extensions_aot_ninja test_cpp_extensions_jit`.
"""

PYTORCH_COLLECT_COVERAGE = bool(os.environ.get("PYTORCH_COLLECT_COVERAGE"))

JIT_EXECUTOR_TESTS = [
    "test_jit_profiling",
    "test_jit_legacy",
    "test_jit_fuser_legacy",
]

INDUCTOR_TESTS = [test for test in TESTS if test.startswith(INDUCTOR_TEST_PREFIX)]
DISTRIBUTED_TESTS = [test for test in TESTS if test.startswith(DISTRIBUTED_TEST_PREFIX)]
TORCH_EXPORT_TESTS = [test for test in TESTS if test.startswith("export")]
AOT_DISPATCH_TESTS = [
    test for test in TESTS if test.startswith("functorch/test_aotdispatch")
]
FUNCTORCH_TESTS = [test for test in TESTS if test.startswith("functorch")]
ONNX_TESTS = [test for test in TESTS if test.startswith("onnx")]


def _is_cpp_test(test):
    # Note: tests underneath cpp_extensions are different from other cpp tests
    # in that they utilize the usual python test infrastructure.
    return test.startswith(CPP_TEST_PREFIX) and not test.startswith("cpp_extensions")


CPP_TESTS = [test for test in TESTS if _is_cpp_test(test)]

TESTS_REQUIRING_LAPACK = [
    "distributions/test_constraints",
    "distributions/test_distributions",
]

# These are just the slowest ones, this isn't an exhaustive list.
TESTS_NOT_USING_GRADCHECK = [
    # Note that you should use skipIfSlowGradcheckEnv if you do not wish to
    # skip all the tests in that file, e.g. test_mps
    "doctests",
    "test_meta",
    "test_hub",
    "test_fx",
    "test_decomp",
    "test_cpp_extensions_jit",
    "test_jit",
    "test_matmul_cuda",
    "test_ops",
    "test_ops_jit",
    "dynamo/test_recompile_ux",
    "inductor/test_compiled_optimizers",
    "inductor/test_cutlass_backend",
    "inductor/test_max_autotune",
    "inductor/test_select_algorithm",
    "inductor/test_smoke",
    "test_quantization",
]


def print_to_stderr(message):
    print(message, file=sys.stderr)


def get_executable_command(options, disable_coverage=False, is_cpp_test=False):
    if options.coverage and not disable_coverage:
        if not is_cpp_test:
            executable = ["coverage", "run", "--parallel-mode", "--source=torch"]
        else:
            # TODO: C++ with coverage is not yet supported
            executable = []
    else:
        if not is_cpp_test:
            executable = [sys.executable, "-bb"]
        else:
            executable = ["pytest"]

    return executable


def run_test(
    test_module: ShardedTest,
    test_directory,
    options,
    launcher_cmd=None,
    extra_unittest_args=None,
    env=None,
    print_log=True,
) -> int:
    scribe_token = os.getenv("SCRIBE_GRAPHQL_ACCESS_TOKEN", "")
    if scribe_token:
        print_to_stderr("SCRIBE_GRAPHQL_ACCESS_TOKEN is set")
    else:
        print_to_stderr("SCRIBE_GRAPHQL_ACCESS_TOKEN is NOT set")

    env = env or os.environ.copy()
    maybe_set_hip_visible_devies()
    unittest_args = options.additional_args.copy()
    test_file = test_module.name
    stepcurrent_key = test_file

    is_distributed_test = test_file.startswith(DISTRIBUTED_TEST_PREFIX)
    is_cpp_test = _is_cpp_test(test_file)
    # NB: Rerun disabled tests depends on pytest-flakefinder and it doesn't work with
    # pytest-cpp atm. We also don't have support to disable C++ test yet, so it's ok
    # to just return successfully here
    if is_cpp_test and RERUN_DISABLED_TESTS:
        print_to_stderr(
            "Skipping C++ tests when running under RERUN_DISABLED_TESTS mode"
        )
        return 0

    if is_cpp_test:
        stepcurrent_key = f"{test_file}_{os.urandom(8).hex()}"
    else:
        unittest_args.extend(
            [
                f"--shard-id={test_module.shard}",
                f"--num-shards={test_module.num_shards}",
            ]
        )
        stepcurrent_key = f"{test_file}_{test_module.shard}_{os.urandom(8).hex()}"

    if options.verbose:
        unittest_args.append(f"-{'v' * options.verbose}")  # in case of pytest

    if test_file in RUN_PARALLEL_BLOCKLIST:
        unittest_args = [
            arg for arg in unittest_args if not arg.startswith("--run-parallel")
        ]

    if extra_unittest_args:
        assert isinstance(extra_unittest_args, list)
        unittest_args.extend(extra_unittest_args)

    # If using pytest, replace -f with equivalent -x
    if options.pytest:
        unittest_args.extend(
            get_pytest_args(
                options,
                is_cpp_test=is_cpp_test,
                is_distributed_test=is_distributed_test,
            )
        )
        unittest_args.extend(test_module.get_pytest_args())
        replacement = {"-f": "-x", "-dist=loadfile": "--dist=loadfile"}
        unittest_args = [replacement.get(arg, arg) for arg in unittest_args]

    if options.showlocals:
        if options.pytest:
            unittest_args.extend(["--showlocals", "--tb=long", "--color=yes"])
        else:
            unittest_args.append("--locals")

    # NB: These features are not available for C++ tests, but there is little incentive
    # to implement it because we have never seen a flaky C++ test before.
    if IS_CI and not is_cpp_test:
        ci_args = ["--import-slow-tests", "--import-disabled-tests"]
        if RERUN_DISABLED_TESTS:
            ci_args.append("--rerun-disabled-tests")
        # use the downloaded test cases configuration, not supported in pytest
        unittest_args.extend(ci_args)

    if test_file in PYTEST_SKIP_RETRIES:
        if not options.pytest:
            raise RuntimeError(
                "A test running without pytest cannot skip retries using "
                "the PYTEST_SKIP_RETRIES set."
            )
        unittest_args = [arg for arg in unittest_args if "--reruns" not in arg]

    # Extra arguments are not supported with pytest
    executable = get_executable_command(options, is_cpp_test=is_cpp_test)
    if not executable:
        # If there is no eligible executable returning here, it means an unsupported
        # case such as coverage for C++ test. So just returning ok makes sense
        return 0

    if is_cpp_test:
        # C++ tests are not the regular test directory
        if CPP_TESTS_DIR:
            cpp_test = os.path.join(
                CPP_TESTS_DIR,
                test_file.replace(f"{CPP_TEST_PREFIX}/", ""),
            )
        else:
            cpp_test = os.path.join(
                Path(test_directory).parent,
                CPP_TEST_PATH,
                test_file.replace(f"{CPP_TEST_PREFIX}/", ""),
            )

        argv = [
            cpp_test if sys.platform != "win32" else cpp_test + ".exe"
        ] + unittest_args
    else:
        # Can't call `python -m unittest test_*` here because it doesn't run code
        # in `if __name__ == '__main__': `. So call `python test_*.py` instead.
        argv = [test_file + ".py"] + unittest_args

    os.makedirs(REPO_ROOT / "test" / "test-reports", exist_ok=True)
    if options.pipe_logs:
        log_fd, log_path = tempfile.mkstemp(
            dir=REPO_ROOT / "test" / "test-reports",
            prefix=f"{sanitize_file_name(str(test_module))}_",
            suffix="_toprint.log",
        )
        os.close(log_fd)

    command = (launcher_cmd or []) + executable + argv
    should_retry = (
        "--subprocess" not in command
        and not RERUN_DISABLED_TESTS
        and not is_cpp_test
        and "-n" not in command
    )
    timeout = (
        None
        if not options.enable_timeout
        else THRESHOLD * 6
        if IS_SLOW
        else THRESHOLD * 3
        if should_retry
        and isinstance(test_module, ShardedTest)
        and test_module.time is not None
        else THRESHOLD * 3
        if is_cpp_test
        else None
    )
    print_to_stderr(f"Executing {command} ... [{datetime.now()}]")

    with ExitStack() as stack:
        output = None
        if options.pipe_logs:
            output = stack.enter_context(open(log_path, "w"))

        if should_retry:
            ret_code, was_rerun = run_test_retries(
                command,
                test_directory,
                env,
                timeout,
                stepcurrent_key,
                output,
                options.continue_through_error,
                test_file,
            )
        else:
            command.extend([f"--sc={stepcurrent_key}", "--print-items"])
            ret_code, was_rerun = retry_shell(
                command,
                test_directory,
                stdout=output,
                stderr=output,
                env=env,
                timeout=timeout,
                retries=0,
            )

            # Pytest return code 5 means no test is collected. Exit code 4 is
            # returned when the binary is not a C++ test executable, but 4 can
            # also be returned if the file fails before running any tests. All
            # binary files under build/bin that are not C++ test at the time of
            # this writing have been excluded and new ones should be added to
            # the list of exclusions in tools/testing/discover_tests.py
            ret_code = 0 if ret_code == 5 else ret_code

    if options.pipe_logs and print_log:
        handle_log_file(
            test_module, log_path, failed=(ret_code != 0), was_rerun=was_rerun
        )
    return ret_code


def install_cpp_extensions(extensions_dir, env=os.environ):
    # Wipe the build folder, if it exists already
    build_dir = os.path.join(extensions_dir, "build")
    if os.path.exists(build_dir):
        shutil.rmtree(build_dir)

    # Build the test cpp extensions modules
    cmd = [
        sys.executable,
        "-m",
        "pip",
        "install",
<<<<<<< HEAD
        ".",
        "-v",
        "--no-build-isolation",
        "--root",
        "./install",
    ]
    return_code = shell(cmd, cwd=cpp_extensions_test_dir, env=env)
=======
        "--no-build-isolation",
        ".",
        "--root",
        "./install",
    ]
    return_code = shell(cmd, cwd=extensions_dir, env=env)
>>>>>>> b67c4103
    if return_code != 0:
        return None, return_code

    # Get the site-packages directory prepared for PYTHONPATH
    platlib_path = sysconfig.get_paths()["platlib"]
    platlib_rel = os.path.relpath(
        platlib_path, os.path.splitdrive(platlib_path)[0] + os.sep
    )
    install_directory = os.path.join(extensions_dir, "install", platlib_rel)

    assert install_directory, "install_directory must not be empty"
    return install_directory, 0


@contextlib.contextmanager
def extend_python_path(install_directories):
    python_path = os.environ.get("PYTHONPATH", "")
    try:
        os.environ["PYTHONPATH"] = os.pathsep.join(install_directories + [python_path])
        yield
    finally:
        os.environ["PYTHONPATH"] = python_path


def try_set_cpp_stack_traces(env, command, set=True):
    # Print full c++ stack traces during retries
    env = env or {}
    env["TORCH_SHOW_CPP_STACKTRACES"] = "1" if set else "0"
    return env


def run_test_retries(
    command,
    test_directory,
    env,
    timeout,
    stepcurrent_key,
    output,
    continue_through_error,
    test_file,
):
    # Run the test with -x to stop at first failure.  Rerun the test by itself.
    # If it succeeds, move on to the rest of the tests in a new process.  If it
    # still fails, see below
    #
    # If continue through error is not set, then we fail fast.
    #
    # If continue through error is set, then we skip that test, and keep going.
    # Basically if the same test fails 3 times in a row, skip the test on the
    # next run, but still fail in the end. I take advantage of the value saved
    # in stepcurrent to keep track of the most recently run test (which is the
    # one that failed if there was a failure).

    def print_to_file(s):
        print(s, file=output, flush=True)

    num_failures = defaultdict(int)

    print_items = ["--print-items"]
    sc_command = f"--sc={stepcurrent_key}"
    while True:
        ret_code, _ = retry_shell(
            command + [sc_command] + print_items,
            test_directory,
            stdout=output,
            stderr=output,
            env=env,
            timeout=timeout,
            retries=0,  # no retries here, we do it ourselves, this is because it handles timeout exceptions well
        )
        ret_code = 0 if ret_code == 5 else ret_code
        if ret_code == 0 and not sc_command.startswith("--rs="):
            break  # Got to the end of the test suite successfully
        signal_name = f" ({SIGNALS_TO_NAMES_DICT[-ret_code]})" if ret_code < 0 else ""
        print_to_file(f"Got exit code {ret_code}{signal_name}")

        # Read what just failed/ran
        try:
            with open(
                REPO_ROOT / ".pytest_cache/v/cache/stepcurrent" / stepcurrent_key
            ) as f:
                current_failure = f.read()
        except FileNotFoundError:
            print_to_file(
                "No stepcurrent file found. Either pytest didn't get to run (e.g. import error)"
                + " or file got deleted (contact dev infra)"
            )
            break

        env = try_set_cpp_stack_traces(env, command, set=False)
        if ret_code != 0:
            num_failures[current_failure] += 1

        if ret_code == 0:
            # Rerunning the previously failing test succeeded, so now we can
            # skip it and move on
            sc_command = f"--scs={stepcurrent_key}"
            print_to_file(
                "Test succeeeded in new process, continuing with the rest of the tests"
            )
        elif num_failures[current_failure] >= 3:
            if not continue_through_error:
                print_to_file("Stopping at first consistent failure")
                break
            sc_command = f"--scs={stepcurrent_key}"
            print_to_file(
                "Test failed consistently, "
                "continuing with the rest of the tests due to continue-through-error being set"
            )
        else:
            env = try_set_cpp_stack_traces(env, command, set=True)
            sc_command = f"--rs={stepcurrent_key}"
            print_to_file("Retrying single test...")
        print_items = []  # do not continue printing them, massive waste of space

    if "null" in num_failures:
        num_failures[f"'{test_file}'"] = num_failures.pop("null")
    consistent_failures = [x[1:-1] for x in num_failures.keys() if num_failures[x] >= 3]
    flaky_failures = [x[1:-1] for x in num_failures.keys() if 0 < num_failures[x] < 3]
    if len(flaky_failures) > 0:
        print_to_file(
            "The following tests failed and then succeeded when run in a new process"
            + f"{flaky_failures}",
        )
    if len(consistent_failures) > 0:
        print_to_file(f"The following tests failed consistently: {consistent_failures}")
        return 1, True
    return ret_code, any(x > 0 for x in num_failures.values())


def run_test_with_subprocess(test_module, test_directory, options):
    return run_test(
        test_module, test_directory, options, extra_unittest_args=["--subprocess"]
    )


def _test_cpp_extensions_aot(test_directory, options, use_ninja):
    if use_ninja:
        try:
            from torch.utils import cpp_extension

            cpp_extension.verify_ninja_availability()
        except RuntimeError:
            print_to_stderr(CPP_EXTENSIONS_ERROR)
            return 1

    # Wipe the build folder, if it exists already
    cpp_extensions_test_dir = os.path.join(test_directory, "cpp_extensions")
    cpp_extensions_test_build_dir = os.path.join(cpp_extensions_test_dir, "build")
    if os.path.exists(cpp_extensions_test_build_dir):
        shutil.rmtree(cpp_extensions_test_build_dir)

    # Build the test cpp extensions modules
    shell_env = os.environ.copy()
    shell_env["USE_NINJA"] = str(1 if use_ninja else 0)
    install_cmd = [
        sys.executable,
        "-m",
        "pip",
        "install",
<<<<<<< HEAD
        ".",
        "-v",
        "--no-build-isolation",
        "--root",
        "./install",
    ]
    wheel_cmd = [sys.executable, "setup.py", "bdist_wheel"]
=======
        "--no-build-isolation",
        ".",
        "--root",
        "./install",
    ]
    wheel_cmd = [sys.executable, "-m", "pip", "wheel", ".", "-w", "./dist"]
>>>>>>> b67c4103
    return_code = shell(install_cmd, cwd=cpp_extensions_test_dir, env=shell_env)
    if return_code != 0:
        return return_code
    if sys.platform != "win32":
        exts_to_build = [
            (install_cmd, "no_python_abi_suffix_test"),
        ]
        if TEST_CUDA:
            exts_to_build.append((wheel_cmd, "python_agnostic_extension"))
            exts_to_build.append((install_cmd, "libtorch_agnostic_extension"))
        for cmd, extension_dir in exts_to_build:
            return_code = shell(
                cmd,
                cwd=os.path.join(cpp_extensions_test_dir, extension_dir),
                env=shell_env,
            )
            if return_code != 0:
                return return_code

    from shutil import copyfile

    os.environ["USE_NINJA"] = shell_env["USE_NINJA"]
    test_module = "test_cpp_extensions_aot" + ("_ninja" if use_ninja else "_no_ninja")
    copyfile(
        test_directory + "/test_cpp_extensions_aot.py",
        test_directory + "/" + test_module + ".py",
    )

    try:
        cpp_extensions = os.path.join(test_directory, "cpp_extensions")
        install_directories = []
        # install directory is the one that is named site-packages
        for root, directories, _ in os.walk(os.path.join(cpp_extensions, "install")):
            for directory in directories:
                if "-packages" in directory:
                    install_directories.append(os.path.join(root, directory))

        for root, directories, _ in os.walk(
            os.path.join(cpp_extensions, "libtorch_agnostic_extension", "install")
        ):
            for directory in directories:
                if "-packages" in directory:
                    install_directories.append(os.path.join(root, directory))

        with extend_python_path(install_directories):
            return run_test(ShardedTest(test_module, 1, 1), test_directory, options)
    finally:
        if os.path.exists(test_directory + "/" + test_module + ".py"):
            os.remove(test_directory + "/" + test_module + ".py")
        os.environ.pop("USE_NINJA")


def test_cpp_extensions_aot_ninja(test_module, test_directory, options):
    return _test_cpp_extensions_aot(test_directory, options, use_ninja=True)


def test_cpp_extensions_aot_no_ninja(test_module, test_directory, options):
    return _test_cpp_extensions_aot(test_directory, options, use_ninja=False)


def test_autoload_enable(test_module, test_directory, options):
    return _test_autoload(test_directory, options, enable=True)


def test_autoload_disable(test_module, test_directory, options):
    return _test_autoload(test_directory, options, enable=False)


def _test_autoload(test_directory, options, enable=True):
    cpp_extensions_test_dir = os.path.join(test_directory, "cpp_extensions")
    install_directory, return_code = install_cpp_extensions(cpp_extensions_test_dir)
    if return_code != 0:
        return return_code

    try:
        os.environ["TORCH_DEVICE_BACKEND_AUTOLOAD"] = str(int(enable))
        with extend_python_path([install_directory]):
            cmd = [sys.executable, "test_autoload.py"]
            return_code = shell(cmd, cwd=test_directory, env=os.environ)
            return return_code
    finally:
        os.environ.pop("TORCH_DEVICE_BACKEND_AUTOLOAD")


def run_test_with_openreg(test_module, test_directory, options):
    openreg_dir = os.path.join(
        test_directory, "cpp_extensions", "open_registration_extension", "torch_openreg"
    )
    install_dir, return_code = install_cpp_extensions(openreg_dir)
    if return_code != 0:
        return return_code

    with extend_python_path([install_dir]):
        return run_test(test_module, test_directory, options)


def test_distributed(test_module, test_directory, options):
    # MPI tests are broken with Python-3.9
    mpi_available = subprocess.call(
        "command -v mpiexec", shell=True
    ) == 0 and sys.version_info < (3, 9)
    if options.verbose and not mpi_available:
        print_to_stderr("MPI not available -- MPI backend tests will be skipped")

    config = DISTRIBUTED_TESTS_CONFIG
    for backend, env_vars in config.items():
        if sys.platform == "win32" and backend != "gloo":
            continue
        if backend == "mpi" and not mpi_available:
            continue
        for with_init_file in {True, False}:
            if sys.platform == "win32" and not with_init_file:
                continue
            tmp_dir = tempfile.mkdtemp()
            init_method = "file" if with_init_file else "env"
            if options.verbose:
                with_init = f"with {init_method} init_method"
                print_to_stderr(
                    f"Running distributed tests for the {backend} backend {with_init}"
                )
            old_environ = dict(os.environ)
            os.environ["TEMP_DIR"] = tmp_dir
            os.environ["BACKEND"] = backend
            os.environ.update(env_vars)
            report_tag = f"dist-{backend}" if backend != "test" else ""
            report_tag += f"-init-{init_method}"
            os.environ["TEST_REPORT_SOURCE_OVERRIDE"] = report_tag
            try:
                os.mkdir(os.path.join(tmp_dir, "barrier"))
                os.mkdir(os.path.join(tmp_dir, "test_dir"))
                if backend == "mpi":
                    # test mpiexec for --noprefix option
                    with open(os.devnull, "w") as devnull:
                        allowrunasroot_opt = (
                            "--allow-run-as-root"
                            if subprocess.call(
                                'mpiexec --allow-run-as-root -n 1 bash -c ""',
                                shell=True,
                                stdout=devnull,
                                stderr=subprocess.STDOUT,
                            )
                            == 0
                            else ""
                        )
                        noprefix_opt = (
                            "--noprefix"
                            if subprocess.call(
                                f'mpiexec {allowrunasroot_opt} -n 1 --noprefix bash -c ""',
                                shell=True,
                                stdout=devnull,
                                stderr=subprocess.STDOUT,
                            )
                            == 0
                            else ""
                        )

                    mpiexec = ["mpiexec", "-n", "3", noprefix_opt, allowrunasroot_opt]

                    return_code = run_test(
                        test_module, test_directory, options, launcher_cmd=mpiexec
                    )
                else:
                    return_code = run_test(
                        test_module,
                        test_directory,
                        options,
                        extra_unittest_args=["--subprocess"],
                    )
                if return_code != 0:
                    return return_code
            finally:
                shutil.rmtree(tmp_dir)
                os.environ.clear()
                os.environ.update(old_environ)
    return 0


def run_doctests(test_module, test_directory, options):
    """
    Assumes the incoming test module is called doctest, and simply executes the
    xdoctest runner on the torch library itself.
    """
    import xdoctest

    pkgpath = Path(torch.__file__).parent

    exclude_module_list = ["torch._vendor.*"]
    enabled = {
        # TODO: expose these options to the user
        # For now disable all feature-conditional tests
        # 'lapack': 'auto',
        # 'cuda': 'auto',
        # 'cuda1': 'auto',
        # 'qengine': 'auto',
        "lapack": 0,
        "cuda": 0,
        "cuda1": 0,
        "qengine": 0,
        "autograd_profiler": 0,
        "cpp_ext": 0,
        "monitor": 0,
        "onnx": "auto",
    }

    # Resolve "auto" based on a test to determine if the feature is available.
    if enabled["cuda"] == "auto" and torch.cuda.is_available():
        enabled["cuda"] = True

    if (
        enabled["cuda1"] == "auto"
        and torch.cuda.is_available()
        and torch.cuda.device_count() > 1
    ):
        enabled["cuda1"] = True

    if enabled["lapack"] == "auto" and torch._C.has_lapack:
        enabled["lapack"] = True

    if enabled["qengine"] == "auto":
        try:
            # Is there a better check if quantization is enabled?
            import torch.ao.nn.quantized as nnq  # NOQA: F401

            torch.backends.quantized.engine = "qnnpack"
            torch.backends.quantized.engine = "fbgemm"
        except (ImportError, RuntimeError):
            ...
        else:
            enabled["qengine"] = True

    if enabled["onnx"] == "auto":
        try:
            import onnx  # NOQA: F401
            import onnxruntime  # NOQA: F401
            import onnxscript  # NOQA: F401
        except ImportError:
            exclude_module_list.append("torch.onnx.*")
            enabled["onnx"] = False
        else:
            enabled["onnx"] = True

    # Set doctest environment variables
    if enabled["cuda"]:
        os.environ["TORCH_DOCTEST_CUDA"] = "1"

    if enabled["cuda1"]:
        os.environ["TORCH_DOCTEST_CUDA1"] = "1"

    if enabled["lapack"]:
        os.environ["TORCH_DOCTEST_LAPACK"] = "1"

    if enabled["qengine"]:
        os.environ["TORCH_DOCTEST_QENGINE"] = "1"

    if enabled["autograd_profiler"]:
        os.environ["TORCH_DOCTEST_AUTOGRAD_PROFILER"] = "1"

    if enabled["cpp_ext"]:
        os.environ["TORCH_DOCTEST_CPP_EXT"] = "1"

    if enabled["monitor"]:
        os.environ["TORCH_DOCTEST_MONITOR"] = "1"

    if enabled["onnx"]:
        os.environ["TORCH_DOCTEST_ONNX"] = "1"

    if torch.mps.is_available():
        os.environ["TORCH_DOCTEST_MPS"] = "1"

    if 0:
        # TODO: could try to enable some of these
        os.environ["TORCH_DOCTEST_QUANTIZED_DYNAMIC"] = "1"
        os.environ["TORCH_DOCTEST_ANOMALY"] = "1"
        os.environ["TORCH_DOCTEST_AUTOGRAD"] = "1"
        os.environ["TORCH_DOCTEST_HUB"] = "1"
        os.environ["TORCH_DOCTEST_DATALOADER"] = "1"
        os.environ["TORCH_DOCTEST_FUTURES"] = "1"

    pkgpath = os.path.dirname(torch.__file__)

    xdoctest_config = {
        "global_exec": r"\n".join(
            [
                "from torch import nn",
                "import torch.nn.functional as F",
                "import torch",
            ]
        ),
        "analysis": "static",  # set to "auto" to test doctests in compiled modules
        "style": "google",
        "options": "+IGNORE_WHITESPACE",
    }
    xdoctest_verbose = max(1, options.verbose)
    run_summary = xdoctest.runner.doctest_module(
        os.fspath(pkgpath),
        config=xdoctest_config,
        verbose=xdoctest_verbose,
        command=options.xdoctest_command,
        argv=[],
        exclude=exclude_module_list,
    )
    result = 1 if run_summary.get("n_failed", 0) else 0
    return result


def sanitize_file_name(file: str):
    return file.replace("\\", ".").replace("/", ".").replace(" ", "_")


def handle_log_file(
    test: ShardedTest, file_path: str, failed: bool, was_rerun: bool
) -> None:
    test = str(test)
    with open(file_path, errors="ignore") as f:
        full_text = f.read()

    new_file = "test/test-reports/" + sanitize_file_name(
        f"{test}_{os.urandom(8).hex()}_.log"
    )
    os.rename(file_path, REPO_ROOT / new_file)

    if not failed and not was_rerun and "=== RERUNS ===" not in full_text:
        # If success + no retries (idk how else to check for test level retries
        # other than reparse xml), print only what tests ran
        print_to_stderr(
            f"\n{test} was successful, full logs can be found in artifacts with path {new_file}"
        )
        for line in full_text.splitlines():
            if re.search("Running .* items in this shard:", line):
                print_to_stderr(line.rstrip())
        print_to_stderr("")
        return

    # otherwise: print entire file
    print_to_stderr(f"\nPRINTING LOG FILE of {test} ({new_file})")
    print_to_stderr(full_text)
    print_to_stderr(f"FINISHED PRINTING LOG FILE of {test} ({new_file})\n")


def get_pytest_args(options, is_cpp_test=False, is_distributed_test=False):
    if RERUN_DISABLED_TESTS:
        # Distributed tests are too slow, so running them x50 will cause the jobs to timeout after
        # 3+ hours. So, let's opt for less number of reruns. We need at least 150 instances of the
        # test every 2 weeks to satisfy the SQL query (15 x 14 = 210). The same logic applies
        # to ASAN, which is also slow
        count = 15 if is_distributed_test or TEST_WITH_ASAN else 50
        # When under rerun-disabled-tests mode, run the same tests multiple times to determine their
        # flakiness status. Default to 50 re-runs
        rerun_options = ["--flake-finder", f"--flake-runs={count}"]
    else:
        # When under the normal mode, retry a failed test 2 more times. -x means stop at the first
        # failure
        rerun_options = ["-x", "--reruns=2"]

    pytest_args = [
        "-vv",
        "-rfEX",
    ]
    if not is_cpp_test:
        # C++ tests need to be run with pytest directly, not via python
        # We have a custom pytest shard that conflicts with the normal plugin
        pytest_args.extend(["-p", "no:xdist", "--use-pytest"])
    else:
        # Use pytext-dist to run C++ tests in parallel as running them sequentially using run_test
        # is much slower than running them directly
        pytest_args.extend(["-n", str(NUM_PROCS)])

        if TEST_SAVE_XML:
            # Add the option to generate XML test report here as C++ tests
            # won't go into common_utils
            test_report_path = get_report_path(pytest=True)
            pytest_args.extend(["--junit-xml-reruns", test_report_path])

    if options.pytest_k_expr:
        pytest_args.extend(["-k", options.pytest_k_expr])

    pytest_args.extend(rerun_options)
    return pytest_args


def run_ci_sanity_check(test: ShardedTest, test_directory, options):
    assert test.name == "test_ci_sanity_check_fail", (
        f"This handler only works for test_ci_sanity_check_fail, got {test.name}"
    )
    ret_code = run_test(test, test_directory, options, print_log=False)
    # This test should fail
    if ret_code != 1:
        return 1
    test_reports_dir = str(REPO_ROOT / "test/test-reports")
    # Delete the log files and xmls generated by the test
    for file in glob.glob(f"{test_reports_dir}/{test.name}*.log"):
        os.remove(file)
    for dirname in glob.glob(f"{test_reports_dir}/**/{test.name}"):
        shutil.rmtree(dirname)
    return 0


CUSTOM_HANDLERS = {
    "test_cuda_primary_ctx": run_test_with_subprocess,
    "test_cuda_nvml_based_avail": run_test_with_subprocess,
    "test_cuda_trace": run_test_with_subprocess,
    "test_cpp_extensions_aot_no_ninja": test_cpp_extensions_aot_no_ninja,
    "test_cpp_extensions_aot_ninja": test_cpp_extensions_aot_ninja,
    "distributed/test_distributed_spawn": test_distributed,
    "distributed/algorithms/quantization/test_quantization": test_distributed,
    "distributed/test_c10d_nccl": run_test_with_subprocess,
    "distributed/test_c10d_gloo": run_test_with_subprocess,
    "distributed/test_c10d_ucc": run_test_with_subprocess,
    "distributed/test_c10d_common": run_test_with_subprocess,
    "distributed/test_c10d_spawn_gloo": run_test_with_subprocess,
    "distributed/test_c10d_spawn_nccl": run_test_with_subprocess,
    "distributed/test_c10d_spawn_ucc": run_test_with_subprocess,
    "distributed/test_store": run_test_with_subprocess,
    "distributed/test_pg_wrapper": run_test_with_subprocess,
    "distributed/rpc/test_faulty_agent": run_test_with_subprocess,
    "distributed/rpc/test_tensorpipe_agent": run_test_with_subprocess,
    "distributed/rpc/test_share_memory": run_test_with_subprocess,
    "distributed/rpc/cuda/test_tensorpipe_agent": run_test_with_subprocess,
    "doctests": run_doctests,
    "test_ci_sanity_check_fail": run_ci_sanity_check,
    "test_autoload_enable": test_autoload_enable,
    "test_autoload_disable": test_autoload_disable,
    "test_openreg": run_test_with_openreg,
    "test_transformers_privateuse1": run_test_with_openreg,
}


PYTEST_SKIP_RETRIES = {"test_public_bindings"}


def parse_args():
    parser = argparse.ArgumentParser(
        description="Run the PyTorch unit test suite",
        epilog="where TESTS is any of: {}".format(", ".join(TESTS)),
        formatter_class=argparse.RawTextHelpFormatter,
    )
    parser.add_argument(
        "-v",
        "--verbose",
        action="count",
        default=0,
        help="Print verbose information and test-by-test results",
    )
    parser.add_argument(
        "--showlocals",
        action=argparse.BooleanOptionalAction,
        default=strtobool(os.environ.get("TEST_SHOWLOCALS", "False")),
        help="Show local variables in tracebacks (default: True)",
    )
    parser.add_argument("--jit", "--jit", action="store_true", help="run all jit tests")
    parser.add_argument(
        "--distributed-tests",
        "--distributed-tests",
        action="store_true",
        help="Run all distributed tests",
    )
    parser.add_argument(
        "--functorch",
        "--functorch",
        action="store_true",
        help=(
            "If this flag is present, we will only run functorch tests. "
            "If this flag is not present, we will run all tests "
            "(including functorch tests)."
        ),
    )
    parser.add_argument(
        "--einops",
        "--einops",
        action="store_true",
        help=(
            "If this flag is present, we will only run einops tests. "
            "If this flag is not present, we will run all tests "
            "(including einops tests)."
        ),
    )
    parser.add_argument(
        "--mps",
        "--mps",
        action="store_true",
        help=("If this flag is present, we will only run test_mps and test_metal"),
    )
    parser.add_argument(
        "--xpu",
        "--xpu",
        action="store_true",
        help=("If this flag is present, we will run xpu tests except XPU_BLOCK_LIST"),
    )
    parser.add_argument(
        "--cpp",
        "--cpp",
        action="store_true",
        help=("If this flag is present, we will only run C++ tests"),
    )
    parser.add_argument(
        "-core",
        "--core",
        action="store_true",
        help="Only run core tests, or tests that validate PyTorch's ops, modules,"
        "and autograd. They are defined by CORE_TEST_LIST.",
    )
    parser.add_argument(
        "--onnx",
        "--onnx",
        action="store_true",
        help=(
            "Only run ONNX tests, or tests that validate PyTorch's ONNX export. "
            "If this flag is not present, we will exclude ONNX tests."
        ),
    )
    parser.add_argument(
        "-k",
        "--pytest-k-expr",
        default="",
        help="Pass to pytest as its -k expr argument",
    )
    parser.add_argument(
        "-c",
        "--coverage",
        action="store_true",
        help="enable coverage",
        default=PYTORCH_COLLECT_COVERAGE,
    )
    parser.add_argument(
        "-i",
        "--include",
        nargs="+",
        choices=TestChoices(TESTS),
        default=TESTS,
        metavar="TESTS",
        help="select a set of tests to include (defaults to ALL tests)."
        " tests must be a part of the TESTS list defined in run_test.py",
    )
    parser.add_argument(
        "-x",
        "--exclude",
        nargs="+",
        choices=TESTS,
        metavar="TESTS",
        default=[],
        help="select a set of tests to exclude",
    )
    parser.add_argument(
        "--ignore-win-blocklist",
        action="store_true",
        help="always run blocklisted windows tests",
    )
    # NS: Disable target determination until it can be made more reliable
    # parser.add_argument(
    #     "--determine-from",
    #     help="File of affected source filenames to determine which tests to run.",
    # )
    parser.add_argument(
        "--continue-through-error",
        "--keep-going",
        action="store_true",
        help="Runs the full test suite despite one of the tests failing",
        default=strtobool(os.environ.get("CONTINUE_THROUGH_ERROR", "False")),
    )
    parser.add_argument(
        "--pipe-logs",
        action="store_true",
        help="Print logs to output file while running tests.  True if in CI and env var is not set",
        default=IS_CI and not strtobool(os.environ.get("VERBOSE_TEST_LOGS", "False")),
    )
    parser.add_argument(
        "--enable-timeout",
        action="store_true",
        help="Set a timeout based on the test times json file.  Only works if there are test times available",
        default=IS_CI and not strtobool(os.environ.get("NO_TEST_TIMEOUT", "False")),
    )
    parser.add_argument(
        "--enable-td",
        action="store_true",
        help="Enables removing tests based on TD",
        default=IS_CI
        and get_pr_number() is not None
        and not strtobool(os.environ.get("NO_TD", "False"))
        and not IS_MACOS
        and "xpu" not in BUILD_ENVIRONMENT
        and "onnx" not in BUILD_ENVIRONMENT
        and os.environ.get("GITHUB_WORKFLOW", "slow")
        in ("trunk", "pull", "rocm", "rocm-mi300"),
    )
    parser.add_argument(
        "--shard",
        nargs=2,
        type=int,
        help="runs a shard of the tests (taking into account other selections), e.g., "
        "--shard 2 3 will break up the selected tests into 3 shards and run the tests "
        "in the 2nd shard (the first number should not exceed the second)",
    )
    parser.add_argument(
        "--exclude-jit-executor",
        action="store_true",
        help="exclude tests that are run for a specific jit config",
    )
    parser.add_argument(
        "--exclude-torch-export-tests",
        action="store_true",
        help="exclude torch export tests",
    )
    parser.add_argument(
        "--exclude-aot-dispatch-tests",
        action="store_true",
        help="exclude aot dispatch tests",
    )
    parser.add_argument(
        "--exclude-distributed-tests",
        action="store_true",
        help="exclude distributed tests",
    )
    parser.add_argument(
        "--exclude-inductor-tests",
        action="store_true",
        help="exclude inductor tests",
    )
    parser.add_argument(
        "--dry-run",
        action="store_true",
        help="Only list the test that will run.",
    )
    parser.add_argument(
        "--xdoctest-command",
        default="all",
        help=(
            "Control the specific doctest action. "
            "Use 'list' to simply parse doctests and check syntax. "
            "Use 'all' to execute all doctests or specify a specific "
            "doctest to run"
        ),
    )
    parser.add_argument(
        "--no-translation-validation",
        action="store_false",
        help="Run tests without translation validation.",
    )
    parser.add_argument(
        "--upload-artifacts-while-running",
        action="store_true",
        default=IS_CI,
    )

    group = parser.add_mutually_exclusive_group()
    group.add_argument(
        "--dynamo",
        action="store_true",
        help="Run tests with TorchDynamo+EagerBackend turned on",
    )
    group.add_argument(
        "--inductor",
        action="store_true",
        help="Run tests with TorchInductor turned on",
    )

    args, extra = parser.parse_known_args()
    if "--" in extra:
        extra.remove("--")
    args.additional_args = extra
    return args


def exclude_tests(
    exclude_list, selected_tests, exclude_message=None, exact_match=False
):
    for exclude_test in exclude_list:
        tests_copy = selected_tests[:]
        for test in tests_copy:
            if (
                not exact_match and test.startswith(exclude_test)
            ) or test == exclude_test:
                if exclude_message is not None:
                    print_to_stderr(f"Excluding {test} {exclude_message}")
                selected_tests.remove(test)
    return selected_tests


def must_serial(file: Union[str, ShardedTest]) -> bool:
    if isinstance(file, ShardedTest):
        file = file.name
    return (
        os.getenv("PYTORCH_TEST_RUN_EVERYTHING_IN_SERIAL", "0") == "1"
        or DISTRIBUTED_TEST_PREFIX in os.getenv("TEST_CONFIG", "")
        or DISTRIBUTED_TEST_PREFIX in file
        or file in CUSTOM_HANDLERS
        or file in RUN_PARALLEL_BLOCKLIST
        or file in CI_SERIAL_LIST
        or file in JIT_EXECUTOR_TESTS
        or file in ONNX_SERIAL_LIST
        or NUM_PROCS == 1
    )


def can_run_in_pytest(test):
    return os.getenv("PYTORCH_TEST_DO_NOT_USE_PYTEST", "0") == "0"


def get_selected_tests(options) -> list[str]:
    selected_tests = options.include

    # filter if there's JIT only and distributed only test options
    if options.jit:
        selected_tests = list(
            filter(lambda test_name: "jit" in test_name, selected_tests)
        )

    if options.distributed_tests:
        selected_tests = list(
            filter(lambda test_name: test_name in DISTRIBUTED_TESTS, selected_tests)
        )

    # Filter to only run core tests when --core option is specified
    if options.core:
        selected_tests = list(
            filter(lambda test_name: test_name in CORE_TEST_LIST, selected_tests)
        )

    # Filter to only run functorch tests when --functorch option is specified
    if options.functorch:
        selected_tests = list(
            filter(lambda test_name: test_name in FUNCTORCH_TESTS, selected_tests)
        )

    # Filter to only run einops tests when --einops option is specified
    if options.einops:
        selected_tests = list(
            filter(
                lambda test_name: test_name.startswith("dynamo/test_einops"),
                selected_tests,
            )
        )

    if options.cpp:
        selected_tests = list(
            filter(lambda test_name: test_name in CPP_TESTS, selected_tests)
        )
    else:
        # Exclude all C++ tests otherwise as they are still handled differently
        # than Python test at the moment
        options.exclude.extend(CPP_TESTS)

    if options.mps:
        selected_tests = [
            "test_mps",
            "test_metal",
            "test_modules",
            "nn/test_convolution",
            "nn/test_dropout",
            "nn/test_pooling",
            "test_view_ops",
            "test_nn",
            "inductor/test_mps_basic",
            "inductor/test_torchinductor",
            "inductor/test_aot_inductor",
            "inductor/test_torchinductor_dynamic_shapes",
        ]
    else:
        # Exclude all mps tests otherwise
        options.exclude.extend(["test_mps", "test_metal"])

    if options.xpu:
        selected_tests = exclude_tests(XPU_BLOCKLIST, selected_tests, "on XPU")
    else:
        # Exclude all xpu specifc tests otherwise
        options.exclude.extend(XPU_TEST)

    # Filter to only run onnx tests when --onnx option is specified
    onnx_tests = [tname for tname in selected_tests if tname in ONNX_TESTS]
    if options.onnx:
        selected_tests = onnx_tests
    else:
        # Exclude all onnx tests otherwise
        options.exclude.extend(onnx_tests)

    # process exclusion
    if options.exclude_jit_executor:
        options.exclude.extend(JIT_EXECUTOR_TESTS)

    if options.exclude_distributed_tests:
        options.exclude.extend(DISTRIBUTED_TESTS)

    if options.exclude_inductor_tests:
        options.exclude.extend(INDUCTOR_TESTS)

    if options.exclude_torch_export_tests:
        options.exclude.extend(TORCH_EXPORT_TESTS)

    if options.exclude_aot_dispatch_tests:
        options.exclude.extend(AOT_DISPATCH_TESTS)

    # these tests failing in CUDA 11.6 temporary disabling. issue https://github.com/pytorch/pytorch/issues/75375
    if torch.version.cuda is not None:
        options.exclude.extend(["distributions/test_constraints"])

    # these tests failing in Python 3.12 temporarily disabling
    if sys.version_info >= (3, 12):
        options.exclude.extend(
            [
                "functorch/test_dims",
                "functorch/test_rearrange",
                "functorch/test_parsing",
                "functorch/test_memory_efficient_fusion",
                "torch_np/numpy_tests/core/test_multiarray",
            ]
        )

    if sys.version_info[:2] < (3, 13):
        # Skip tests for older Python versions as they may use syntax or features
        # not supported in those versions
        options.exclude.extend(
            [test for test in selected_tests if test.startswith("dynamo/cpython/3_13/")]
        )

    selected_tests = exclude_tests(options.exclude, selected_tests)

    if sys.platform == "win32" and not options.ignore_win_blocklist:
        target_arch = os.environ.get("VSCMD_ARG_TGT_ARCH")
        if target_arch != "x64":
            WINDOWS_BLOCKLIST.append("cpp_extensions_aot_no_ninja")
            WINDOWS_BLOCKLIST.append("cpp_extensions_aot_ninja")
            WINDOWS_BLOCKLIST.append("cpp_extensions_jit")
            WINDOWS_BLOCKLIST.append("jit")
            WINDOWS_BLOCKLIST.append("jit_fuser")

        selected_tests = exclude_tests(WINDOWS_BLOCKLIST, selected_tests, "on Windows")

    elif TEST_WITH_ROCM:
        selected_tests = exclude_tests(ROCM_BLOCKLIST, selected_tests, "on ROCm")

    elif IS_S390X:
        selected_tests = exclude_tests(S390X_BLOCKLIST, selected_tests, "on s390x")
        selected_tests = exclude_tests(
            DISTRIBUTED_TESTS,
            selected_tests,
            "Skip distributed tests on s390x",
        )

    # skip all distributed tests if distributed package is not available.
    if not dist.is_available():
        selected_tests = exclude_tests(
            DISTRIBUTED_TESTS,
            selected_tests,
            "PyTorch is built without distributed support.",
        )

    # skip tests that require LAPACK when it's not available
    if not torch._C.has_lapack:
        selected_tests = exclude_tests(
            TESTS_REQUIRING_LAPACK,
            selected_tests,
            "PyTorch is built without LAPACK support.",
        )

    if TEST_WITH_SLOW_GRADCHECK:
        selected_tests = exclude_tests(
            TESTS_NOT_USING_GRADCHECK,
            selected_tests,
            "Running in slow gradcheck mode, skipping tests that don't use gradcheck.",
            exact_match=True,
        )

    selected_tests = [parse_test_module(x) for x in selected_tests]
    return selected_tests


def load_test_times_from_file(file: str) -> dict[str, Any]:
    # Load previous test times to make sharding decisions
    path = os.path.join(str(REPO_ROOT), file)
    if not os.path.exists(path):
        print_to_stderr(
            f"::warning:: Failed to find test times file `{path}`. Using round robin sharding."
        )
        return {}

    with open(path) as f:
        test_times_file = cast(dict[str, Any], json.load(f))
    job_name = os.environ.get("JOB_NAME")
    if job_name is None or job_name == "":
        # If job name isn't available, use build environment as a backup
        job_name = os.environ.get("BUILD_ENVIRONMENT")
    else:
        job_name = job_name.split(" / test (")[0]
    test_config = os.environ.get("TEST_CONFIG")
    if test_config in test_times_file.get(job_name, {}):
        print_to_stderr("Found test times from artifacts")
        return test_times_file[job_name][test_config]
    elif test_config in test_times_file["default"]:
        print_to_stderr(
            f"::warning:: Gathered no stats from artifacts for {job_name} build env"
            f" and {test_config} test config. Using default job name and {test_config} test config instead."
        )
        return test_times_file["default"][test_config]
    else:
        print_to_stderr(
            f"::warning:: Gathered no stats from artifacts for job name {job_name} build env"
            f" and {test_config} test config. Using default job name and default test config instead."
        )
        return test_times_file["default"]["default"]


def load_test_file_times(
    file: str = ADDITIONAL_CI_FILES_FOLDER / TEST_TIMES_FILE,
) -> dict[str, float]:
    return cast(dict[str, float], load_test_times_from_file(file))


def load_test_class_times(
    file: str = ADDITIONAL_CI_FILES_FOLDER / TEST_CLASS_TIMES_FILE,
) -> dict[str, dict[str, float]]:
    return cast(dict[str, dict[str, float]], load_test_times_from_file(file))


def get_sharding_opts(options) -> tuple[int, int]:
    which_shard, num_shards = 1, 1
    if options.shard:
        assert len(options.shard) == 2, "Unexpected shard format"
        assert min(options.shard) > 0, "Shards must be positive numbers"
        which_shard, num_shards = options.shard
        assert which_shard <= num_shards, (
            "Selected shard must be less than or equal to total number of shards"
        )

    return (which_shard, num_shards)


def do_sharding(
    options,
    selected_tests: Sequence[TestRun],
    test_file_times: dict[str, float],
    test_class_times: dict[str, dict[str, float]],
    sort_by_time: bool = True,
) -> tuple[float, list[ShardedTest]]:
    which_shard, num_shards = get_sharding_opts(options)

    # Do sharding
    shards = calculate_shards(
        num_shards,
        selected_tests,
        test_file_times,
        test_class_times=test_class_times,
        must_serial=must_serial,
        sort_by_time=sort_by_time,
    )
    return shards[which_shard - 1]


class TestFailure(NamedTuple):
    test: TestRun
    message: str


def run_test_module(
    test: ShardedTest, test_directory: str, options
) -> Optional[TestFailure]:
    try:
        maybe_set_hip_visible_devies()

        test_name = test.name

        # Printing the date here can help diagnose which tests are slow
        print_to_stderr(f"Running {str(test)} ... [{datetime.now()}]")
        handler = CUSTOM_HANDLERS.get(test_name, run_test)
        return_code = handler(test, test_directory, options)
        assert isinstance(return_code, int) and not isinstance(return_code, bool), (
            f"While running {str(test)} got non integer return code {return_code}"
        )
        if return_code == 0:
            return None

        message = f"{str(test)} failed!"
        if return_code < 0:
            # subprocess.Popen returns the child process' exit signal as
            # return code -N, where N is the signal number.
            signal_name = SIGNALS_TO_NAMES_DICT[-return_code]
            message += f" Received signal: {signal_name}"
        return TestFailure(test.test, message)
    except Exception as e:
        return TestFailure(test.test, f"{str(test)} failed! {e}")


def run_tests(
    selected_tests: list[ShardedTest],
    test_directory: str,
    options,
    failures: list[TestFailure],
) -> None:
    if len(selected_tests) == 0:
        return

    # parallel = in parallel with other files
    # serial = this file on it's own.  The file might still be run in parallel with itself (ex test_ops)
    selected_tests_parallel = [x for x in selected_tests if not must_serial(x)]
    selected_tests_serial = [
        x for x in selected_tests if x not in selected_tests_parallel
    ]

    # NB: This is a hack to make conftest.py and files it depends on available
    # on CPP_TESTS_DIR. We should see if the file could be turned into a
    # full-fledge ptest plugin instead
    conftest_files = [
        "conftest.py",
        "pytest_shard_custom.py",
    ]
    for conftest_file in conftest_files:
        cpp_file = os.path.join(CPP_TESTS_DIR, conftest_file)
        if (
            options.cpp
            and os.path.exists(CPP_TESTS_DIR)
            and os.path.isdir(CPP_TESTS_DIR)
            and not os.path.exists(cpp_file)
        ):
            shutil.copy(os.path.join(test_directory, conftest_file), cpp_file)

    def handle_complete(failure: Optional[TestFailure]):
        failed = failure is not None
        if IS_CI and options.upload_artifacts_while_running:
            zip_and_upload_artifacts(failed)
        if not failed:
            return False
        failures.append(failure)
        print_to_stderr(failure.message)
        return True

    keep_going_message = (
        "\n\nTip: You can keep running tests even on failure by passing --keep-going to run_test.py.\n"
        "If running on CI, add the 'keep-going' label to your PR and rerun your jobs."
    )

    pool = None
    try:
        for test in selected_tests_serial:
            options_clone = copy.deepcopy(options)
            if can_run_in_pytest(test):
                options_clone.pytest = True
            failure = run_test_module(test, test_directory, options_clone)
            test_failed = handle_complete(failure)
            if (
                test_failed
                and not options.continue_through_error
                and not RERUN_DISABLED_TESTS
            ):
                raise RuntimeError(failure.message + keep_going_message)

        # Run tests marked as serial first
        for test in selected_tests_parallel:
            options_clone = copy.deepcopy(options)
            if can_run_in_pytest(test):
                options_clone.pytest = True
            options_clone.additional_args.extend(["-m", "serial"])
            failure = run_test_module(test, test_directory, options_clone)
            test_failed = handle_complete(failure)
            if (
                test_failed
                and not options.continue_through_error
                and not RERUN_DISABLED_TESTS
            ):
                raise RuntimeError(failure.message + keep_going_message)

        # This is used later to constrain memory per proc on the GPU. On ROCm
        # the number of procs is the number of GPUs, so we don't need to do this
        os.environ["NUM_PARALLEL_PROCS"] = str(1 if torch.version.hip else NUM_PROCS)

        # See Note [ROCm parallel CI testing]
        pool = get_context("spawn").Pool(
            NUM_PROCS, maxtasksperchild=None if torch.version.hip else 1
        )

        def parallel_test_completion_callback(failure):
            test_failed = handle_complete(failure)
            if (
                test_failed
                and not options.continue_through_error
                and not RERUN_DISABLED_TESTS
            ):
                pool.terminate()

        for test in selected_tests_parallel:
            options_clone = copy.deepcopy(options)
            if can_run_in_pytest(test):
                options_clone.pytest = True
            options_clone.additional_args.extend(["-m", "not serial"])
            pool.apply_async(
                run_test_module,
                args=(test, test_directory, options_clone),
                callback=parallel_test_completion_callback,
            )
        pool.close()
        pool.join()
        del os.environ["NUM_PARALLEL_PROCS"]

    finally:
        if pool:
            pool.terminate()
            pool.join()

    return


def check_pip_packages() -> None:
    packages = [
        "pytest-rerunfailures",
        "pytest-flakefinder",
        "pytest-xdist",
    ]
    try:
        for pkg in packages:
            version(pkg)
    except PackageNotFoundError:
        print_to_stderr(
            f"Missing pip dependency: {pkg}, please run `pip install -r .ci/docker/requirements-ci.txt`"
        )
        sys.exit(1)


def main():
    check_pip_packages()

    options = parse_args()

    # Include sharding info in all metrics
    which_shard, num_shards = get_sharding_opts(options)
    add_global_metric("shard", which_shard)
    add_global_metric("num_shards", num_shards)

    test_directory = str(REPO_ROOT / "test")
    selected_tests = get_selected_tests(options)

    test_prioritizations = import_results()
    if len(test_prioritizations.get_all_tests()) == 0:
        options.enable_td = False
    test_prioritizations.amend_tests(selected_tests)

    os.makedirs(REPO_ROOT / "test" / "test-reports", exist_ok=True)

    if options.coverage and not PYTORCH_COLLECT_COVERAGE:
        shell(["coverage", "erase"])

    if IS_CI:
        # downloading test cases configuration to local environment
        get_test_case_configs(dirpath=test_directory)

    test_file_times_dict = load_test_file_times()
    test_class_times_dict = load_test_class_times()

    class TestBatch:
        """Defines a set of tests with similar priority that should be run together on the current shard"""

        name: str
        sharded_tests: list[ShardedTest]
        failures: list[TestFailure]

        def __init__(
            self, name: str, raw_tests: Sequence[TestRun], should_sort_shard: bool
        ):
            self.name = name
            self.failures = []
            self.time, self.sharded_tests = do_sharding(
                options,
                raw_tests,
                test_file_times_dict,
                test_class_times_dict,
                sort_by_time=should_sort_shard,
            )

        def __str__(self):
            s = f"Name: {self.name} (est. time: {round(self.time / 60, 2)}min)\n"
            serial = [test for test in self.sharded_tests if must_serial(test)]
            parallel = [test for test in self.sharded_tests if not must_serial(test)]
            s += f"  Serial tests ({len(serial)}):\n"
            s += "".join(f"    {test}\n" for test in serial)
            s += f"  Parallel tests ({len(parallel)}):\n"
            s += "".join(f"    {test}\n" for test in parallel)
            return s.strip()

    percent_to_run = 25 if options.enable_td else 100
    print_to_stderr(
        f"Running {percent_to_run}% of tests based on TD"
        if options.enable_td
        else "Running all tests"
    )
    include, exclude = test_prioritizations.get_top_per_tests(percent_to_run)

    test_batch = TestBatch("tests to run", include, False)
    test_batch_exclude = TestBatch("excluded", exclude, True)
    if IS_CI:
        gen_ci_artifact([x.to_json() for x in include], [x.to_json() for x in exclude])

    print_to_stderr(f"Running parallel tests on {NUM_PROCS} processes")
    print_to_stderr(test_batch)
    print_to_stderr(test_batch_exclude)

    if options.dry_run:
        return

    if options.dynamo:
        os.environ["PYTORCH_TEST_WITH_DYNAMO"] = "1"

    elif options.inductor:
        os.environ["PYTORCH_TEST_WITH_INDUCTOR"] = "1"

    if not options.no_translation_validation:
        os.environ["PYTORCH_TEST_WITH_TV"] = "1"

    try:
        # Actually run the tests
        start_time = time.time()
        run_tests(
            test_batch.sharded_tests, test_directory, options, test_batch.failures
        )
        elapsed_time = time.time() - start_time
        print_to_stderr(
            f"Running test batch '{test_batch.name}' cost {round(elapsed_time, 2)} seconds"
        )

    finally:
        if options.coverage:
            from coverage import Coverage

            with set_cwd(test_directory):
                cov = Coverage()
                if PYTORCH_COLLECT_COVERAGE:
                    cov.load()
                cov.combine(strict=False)
                cov.save()
                if not PYTORCH_COLLECT_COVERAGE:
                    cov.html_report()

        all_failures = test_batch.failures

        if IS_CI:
            for test, _ in all_failures:
                test_stats = test_prioritizations.get_test_stats(test)
                print_to_stderr("Emiting td_test_failure_stats_v2")
                emit_metric(
                    "td_test_failure_stats_v2",
                    {
                        "selected_tests": selected_tests,
                        "failure": str(test),
                        **test_stats,
                    },
                )
            gen_additional_test_failures_file(
                [test.test_file for test, _ in all_failures]
            )

    if len(all_failures):
        for _, err in all_failures:
            print_to_stderr(err)

        # A disabled test is expected to fail, so there is no need to report a failure here
        if not RERUN_DISABLED_TESTS:
            sys.exit(1)


if __name__ == "__main__":
    main()<|MERGE_RESOLUTION|>--- conflicted
+++ resolved
@@ -661,22 +661,12 @@
         "-m",
         "pip",
         "install",
-<<<<<<< HEAD
-        ".",
-        "-v",
-        "--no-build-isolation",
-        "--root",
-        "./install",
-    ]
-    return_code = shell(cmd, cwd=cpp_extensions_test_dir, env=env)
-=======
         "--no-build-isolation",
         ".",
         "--root",
         "./install",
     ]
     return_code = shell(cmd, cwd=extensions_dir, env=env)
->>>>>>> b67c4103
     if return_code != 0:
         return None, return_code
 
@@ -837,22 +827,12 @@
         "-m",
         "pip",
         "install",
-<<<<<<< HEAD
-        ".",
-        "-v",
-        "--no-build-isolation",
-        "--root",
-        "./install",
-    ]
-    wheel_cmd = [sys.executable, "setup.py", "bdist_wheel"]
-=======
         "--no-build-isolation",
         ".",
         "--root",
         "./install",
     ]
     wheel_cmd = [sys.executable, "-m", "pip", "wheel", ".", "-w", "./dist"]
->>>>>>> b67c4103
     return_code = shell(install_cmd, cwd=cpp_extensions_test_dir, env=shell_env)
     if return_code != 0:
         return return_code
