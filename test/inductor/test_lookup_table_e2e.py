--- conflicted
+++ resolved
@@ -82,8 +82,11 @@
         inductor_config.template_lookup_table = self.original_lookup_table
         clear_preprocessing_fns()
 
-    def create_tensors(self, operation, b=8, m=64, n=64, k=32):
+    def create_tensors(self, operation, b=8, m=64, n=64, k=32, decompose_k=False):
         """Create test tensors for operations with configurable dimensions"""
+        if decompose_k:
+            k = 32 * max(m, n)  # decompose_k needs k to be 32x larger than m or n
+
         if operation in ["mm", "addmm", "mm_plus_mm"]:
             A = torch.randn(m, k, device=self.device, dtype=torch.float16)
             B = torch.randn(k, n, device=self.device, dtype=torch.float16)
@@ -127,7 +130,7 @@
             compiled_model = torch.compile(model.to(self.device), mode="max-autotune")
             return compiled_model(*tensors)
 
-    def create_basic_config(self, template_id):
+    def create_basic_config(self, template_id, include_hash=True):
         """Create basic configuration for template"""
         configs = {
             "mm": {
@@ -141,6 +144,8 @@
                 "USE_FAST_ACCUM": False,
                 "ACC_TYPE": "tl.float32",
                 "GROUP_M": 8,
+                "template_hash": torch._inductor.kernel.mm.mm_template.src_hash,
+                "template_id": torch._inductor.kernel.mm.mm_template.name,
             },
             "mm_plus_mm": {
                 "BLOCK_M": 64,
@@ -153,6 +158,8 @@
                 "USE_FAST_ACCUM": False,
                 "ACC_TYPE": "tl.float32",
                 "GROUP_M": 8,
+                "template_hash": torch._inductor.kernel.mm_plus_mm.mm_plus_mm_template.src_hash,
+                "template_id": torch._inductor.kernel.mm_plus_mm.mm_plus_mm_template.name,
             },
             "bmm": {
                 "BLOCK_M": 64,
@@ -165,6 +172,8 @@
                 "USE_FAST_ACCUM": False,
                 "ACC_TYPE": "tl.float32",
                 "GROUP_M": 8,
+                "template_hash": torch._inductor.kernel.bmm.bmm_template.src_hash,
+                "template_id": torch._inductor.kernel.bmm.bmm_template.name,
             },
             "mm_persistent_tma": {
                 "BLOCK_M": 64,
@@ -182,11 +191,16 @@
                 "NUM_SMS": get_num_sms(),
                 "TMA_SIZE": TMA_DESCRIPTOR_SIZE,
                 "TMA_EXPERIMENTAL_API": not has_triton_stable_tma_api(),
+                "template_hash": torch._inductor.kernel.mm.persistent_tma_mm_template.src_hash,
+                "template_id": torch._inductor.kernel.mm.persistent_tma_mm_template.name,
             },
-            "bias_addmm": {},
-            "decompose_k": {"k": 4},
+            "bias_addmm": {"template_id": "bias_addmm"},
+            "decompose_k": {"template_id": "decompose_k", "k": 4},
         }
-        return {"template_id": template_id, **configs.get(template_id, {})}
+        c = configs.get(template_id)
+        if not include_hash:
+            del c["template_hash"]
+        return c
 
 
 @unittest.skipIf(TEST_WITH_ROCM, "ROCm doesn't support lookup table")
@@ -223,127 +237,6 @@
         )
         self.run_model(operation, tensors)
 
-<<<<<<< HEAD
-        with self.assertRaises(Exception):
-            self.run_compiled_model(test_data["model"], test_data["tensors"])
-
-
-@unittest.skipIf(TEST_WITH_ROCM, "ROCm doesn't support lookup table")
-@unittest.skipIf(not HAS_CUDA_AND_TRITON, "CUDA not available")
-@instantiate_parametrized_tests
-class TestUnifiedLookupTableE2E(BaseE2ELookupTableTest):
-    """Unified test class for all lookup table end-to-end scenarios"""
-
-    @parametrize(
-        "operation,expected_regex",
-        [
-            ("mm", "mm"),
-            ("addmm", "addmm"),
-            ("bmm", "bmm"),
-            ("mm_plus_mm", "_mm_plus_mm"),
-        ],
-    )
-    @fresh_cache()
-    def test_no_lookup_table_entry(self, operation, expected_regex):
-        """Test when there's no lookup table entry for input_nodes()"""
-        self._test_no_lookup_table_entry(operation, expected_regex)
-
-    @parametrize(
-        "operation,config",
-        [
-            (
-                "mm",
-                {
-                    "template_id": "mm",
-                    "template_hash": torch._inductor.kernel.mm.mm_template.src_hash,
-                    "BLOCK_M": 64,
-                    "BLOCK_N": 64,
-                    "BLOCK_K": 32,
-                    "num_stages": 2,
-                    "num_warps": 2,
-                    "EVEN_K": True,
-                    "ALLOW_TF32": False,
-                    "USE_FAST_ACCUM": False,
-                    "ACC_TYPE": "tl.float32",
-                    "GROUP_M": 8,
-                },
-            ),
-            (
-                "mm",
-                {
-                    "template_id": "mm",
-                    # NOTE: This this one uses no template_hash and therefore will not check
-                    # and should always pass. This is the user saying "I don't care about the hash"
-                    "BLOCK_M": 64,
-                    "BLOCK_N": 64,
-                    "BLOCK_K": 32,
-                    "num_stages": 2,
-                    "num_warps": 2,
-                    "EVEN_K": True,
-                    "ALLOW_TF32": False,
-                    "USE_FAST_ACCUM": False,
-                    "ACC_TYPE": "tl.float32",
-                    "GROUP_M": 8,
-                },
-            ),
-            (
-                "addmm",
-                {
-                    "template_id": "mm",
-                    # NOTE: This is a template hash for mm_template, if this test
-                    # breaks, update it with the hash in the log
-                    # TODO(coconutruben): once the templates are easy to import, read this out of the template
-                    "template_hash": torch._inductor.kernel.mm.mm_template.src_hash,
-                    "BLOCK_M": 64,
-                    "BLOCK_N": 64,
-                    "BLOCK_K": 32,
-                    "num_stages": 2,
-                    "num_warps": 2,
-                    "EVEN_K": True,
-                    "ALLOW_TF32": False,
-                    "USE_FAST_ACCUM": False,
-                    "ACC_TYPE": "tl.float32",
-                    "GROUP_M": 8,
-                },
-            ),
-            (
-                "bmm",
-                {
-                    "template_id": "bmm",
-                    "template_hash": torch._inductor.kernel.bmm.bmm_template.src_hash,
-                    "BLOCK_M": 64,
-                    "BLOCK_N": 64,
-                    "BLOCK_K": 64,
-                    "num_stages": 2,
-                    "num_warps": 2,
-                    "EVEN_K": True,
-                    "ALLOW_TF32": False,
-                    "USE_FAST_ACCUM": False,
-                    "ACC_TYPE": "tl.float32",
-                    "GROUP_M": 8,
-                },
-            ),
-            (
-                "mm_plus_mm",
-                {
-                    "template_id": "mm_plus_mm",
-                    "template_hash": torch._inductor.kernel.mm_plus_mm.mm_plus_mm_template.src_hash,
-                    "BLOCK_M": 64,
-                    "BLOCK_N": 64,
-                    "BLOCK_K": 16,
-                    "num_stages": 2,
-                    "num_warps": 2,
-                    "EVEN_K": True,
-                    "ALLOW_TF32": False,
-                    "USE_FAST_ACCUM": False,
-                    "ACC_TYPE": "tl.float32",
-                    "GROUP_M": 8,
-                },
-            ),
-        ],
-    )
-=======
->>>>>>> ef023019
     @fresh_cache()
     def test_invalid_lookup_table_entry(self):
         """Test when there's an invalid entry that fails to parse"""
@@ -357,47 +250,10 @@
     @unittest.skipIf(not has_triton_tma_device(), "Need TMA support")
     @parametrize("operation", ["mm", "addmm"])
     @fresh_cache()
-<<<<<<< HEAD
-    def test_valid_tma_lookup_table_entry(self, operation):
-        """Test when there's a valid TMA entry for input_nodes()"""
-        test_data = self.create_test_tensors(operation)
-        lookup_key = generate_lookup_key_from_tensors(test_data["tensors"])
-
-        self.setup_lookup_table(
-            operation,
-            lookup_key,
-            [
-                {
-                    "template_id": "mm_persistent_tma",
-                    # NOTE: This is a template hash for mm_persistent_tma, if this test
-                    # breaks, update it with the hash in the log
-                    # TODO(coconutruben): once the templates are easy to import, read this out of the template
-                    "template_hash": "88ec6cbe557df819512c09fa9094e91d1c631130be236800fa695acabfc96996",
-                    "BLOCK_M": 64,
-                    "BLOCK_N": 64,
-                    "BLOCK_K": 32,
-                    "num_stages": 2,
-                    "num_warps": 2,
-                    "EVEN_K": True,
-                    "ALLOW_TF32": False,
-                    "USE_FAST_ACCUM": False,
-                    "ACC_TYPE": "tl.float32",
-                    "GROUP_M": 8,
-                    # TMA-specific fields that persistent_mm_options() would add
-                    "A_ROW_MAJOR": True,
-                    "B_ROW_MAJOR": True,
-                    "NUM_SMS": get_num_sms(),
-                    "TMA_SIZE": TMA_DESCRIPTOR_SIZE,  # TMA_DESCRIPTOR_SIZE
-                    "TMA_EXPERIMENTAL_API": not has_triton_stable_tma_api(),  # From tma_options()
-                }
-            ],
-        )
-=======
     def test_tma_lookup_table_entry(self, operation):
         """Test TMA template entry"""
         tensors = self.create_tensors(operation)
         config = self.create_basic_config("mm_persistent_tma")
->>>>>>> ef023019
 
         self.setup_lookup_table(operation, tensors, [config])
         add_preprocessing_fn(
@@ -491,43 +347,18 @@
         self.run_model("mm", tensors, {"triton.enable_persistent_tma_matmul": True})
 
     @fresh_cache()
-    def test_mm_invalid_template_hash_fallback_to_aten(self):
-        """Test MM with valid config but invalid template_hash falls back to aten"""
-        test_data = self.create_test_tensors("mm")
-        lookup_key = generate_lookup_key_from_tensors(test_data["tensors"])
-
-        # Setup valid mm config but with invalid template_hash
-        self.setup_lookup_table(
-            "mm",
-            lookup_key,
-            [
-                {
-                    "template_id": "mm",
-                    "template_hash": "rubbish",  # Invalid hash should cause filtering
-                    "BLOCK_M": 64,
-                    "BLOCK_N": 64,
-                    "BLOCK_K": 32,
-                    "num_stages": 2,
-                    "num_warps": 2,
-                    "EVEN_K": True,
-                    "ALLOW_TF32": False,
-                    "USE_FAST_ACCUM": False,
-                    "ACC_TYPE": "tl.float32",
-                    "GROUP_M": 8,
-                }
-            ],
-        )
-
-        # Should fall back to aten mm since config gets filtered out
-        add_preprocessing_fn(
-            partial(
-                _post_test_checking_function,
-                choice_name_re="mm",  # Should match aten mm fallback
-                num_expected_choices=1,
-            )
-        )
-
-        self.run_compiled_model(test_data["model"], test_data["tensors"])
+    def test_mm_without_template_hash_still_works(self):
+        """Test mm operation where config has no template_hash - should still work"""
+        tensors = self.create_tensors("mm")
+
+        # Create config without template_hash
+        config = self.create_basic_config("mm", include_hash=False)
+
+        self.setup_lookup_table("mm", tensors, [config])
+        add_preprocessing_fn(
+            partial(verify_choice_names, pattern="triton_", expected_count=1)
+        )
+        self.run_model("mm", tensors)
 
 
 if __name__ == "__main__":
