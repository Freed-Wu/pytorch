# Owner(s): ["oncall: cpu inductor"]
import contextlib
import copy
import functools
import itertools
import math
import os
import platform
import sys
import unittest
from typing import Callable
from unittest.mock import patch

import torch
from torch import nn
from torch._C import FileCheck
from torch._dynamo.testing import rand_strided
from torch._dynamo.utils import same
from torch._inductor import config, cpu_vec_isa, metrics, test_operators
from torch._inductor.codegen.cpp import CppOverrides, CppVecOverrides
from torch._inductor.compile_fx import (
    compile_fx,
    compile_fx_inner,
    complex_memory_overlap,
)
from torch._inductor.exc import InductorError
from torch._inductor.graph import GraphLowering
from torch._inductor.utils import timed
from torch._prims_common import is_float_dtype
from torch.fx.experimental.proxy_tensor import make_fx
from torch.nn import functional as F
from torch.testing._internal.common_utils import (
    instantiate_parametrized_tests,
    IS_FBCODE,
    IS_MACOS,
    parametrize,
    skipIfRocm,
    slowTest,
    TEST_MKL,
    xfailIfS390X,
)
from torch.utils._python_dispatch import TorchDispatchMode


try:
    try:
        from . import test_torchinductor
    except ImportError:
        import test_torchinductor  # @manual=fbcode//caffe2/test/inductor:test_inductor-library
except unittest.SkipTest:
    if __name__ == "__main__":
        sys.exit(0)
    raise


vec_dtypes = test_torchinductor.vec_dtypes
_lowp_fp_dtypes = (
    torch.bfloat16,
    torch.float16,
)
run_and_get_cpp_code = test_torchinductor.run_and_get_cpp_code
TestCase = test_torchinductor.TestCase
aten = torch.ops.aten
check_model = test_torchinductor.check_model

requires_vectorization = unittest.skipUnless(
    cpu_vec_isa.valid_vec_isa_list() and os.getenv("ATEN_CPU_CAPABILITY") != "default",
    "Does not support vectorization",
)


def _can_check_vec_metrics():
    return (
        cpu_vec_isa.valid_vec_isa_list()
        and os.getenv("ATEN_CPU_CAPABILITY") != "default"
        and config.cpp.simdlen != 1
    )


def check_metrics_vec_kernel_count(num_expected_vec_kernels):
    if _can_check_vec_metrics():
        assert metrics.generated_cpp_vec_kernel_count == num_expected_vec_kernels


def simd_lengths_to_test():
    """Returns a minimal list of simd lengths to cover common cases"""
    simdlens = [None, 1]
    valid_isa_list = cpu_vec_isa.valid_vec_isa_list()
    if valid_isa_list:
        simdlens.append(valid_isa_list[0].bit_width())
    return simdlens


@contextlib.contextmanager
def set_num_threads(num_threads):
    orig_num_threads = torch.get_num_threads()
    torch.set_num_threads(num_threads)
    yield
    torch.set_num_threads(orig_num_threads)


class LstmModule(torch.nn.Module):
    def __init__(
        self,
        input_size,
        hidden_size,
        num_layers,
        bias=True,
        bidirectional=False,
        batch_first=False,
    ):
        super().__init__()
        self.lstm = torch.nn.LSTM(
            input_size=input_size,
            hidden_size=hidden_size,
            num_layers=num_layers,
            bias=bias,
            bidirectional=bidirectional,
            batch_first=batch_first,
        )

    def forward(self, x, h=None):
        x, h = self.lstm(x, h)
        return x, h


@instantiate_parametrized_tests
class CPUReproTests(TestCase):
    common = check_model

    def test_torch_linalg_qr_tuple_slice(self):
        def fn(x):
            return torch.linalg.qr(x)[:1]

        x = torch.randn(4, 4)
        compiled = torch.compile(fn, backend="inductor")

        expected = fn(x)
        actual = compiled(x)

        self.assertIsInstance(actual, tuple)
        self.assertEqual(len(actual), 1)
        torch.testing.assert_close(actual[0], expected[0])

<<<<<<< HEAD
    def test_prims_broadcast_in_dim_alias(self):
        def fn(x: torch.Tensor) -> torch.Tensor:
            return torch.ops.prims.broadcast_in_dim.default(x, [2, 3, 3], [0, 1])

        x = torch.arange(6.0, dtype=torch.float32).reshape(2, 3)

        compiled = torch.compile(fn, backend="inductor", fullgraph=True)

        expected = fn(x)
        actual = compiled(x)
        torch.testing.assert_close(actual, expected)

    @torch._dynamo.config.patch(capture_scalar_outputs=True)
    def test_fill_diagonal_item_scalar_cpu(self):
        def fn():
            x = torch.ones(3, 3)
            x.fill_diagonal_(0)
            return x.sum().item()

        compiled = torch.compile(fn, backend="inductor", fullgraph=True)
        eager = fn()
        self.assertEqual(compiled(), eager)

=======
>>>>>>> c309e420
    @skipIfRocm
    def test_conv_stride_constraints(self):
        for fmt in [torch.contiguous_format, torch.channels_last]:
            # TorchDispatch doesn't work in our cuda invocation for some reason
            m = torch.nn.Conv2d(5, 6, [3, 3])

            def fn(inp, weight):
                return (
                    F.conv2d(
                        inp, weight, None, m.stride, m.padding, m.dilation, m.groups
                    ),
                )

            inp = torch.randn([2, 5, 16, 16])
            inps = [inp, m.weight.to(memory_format=fmt)]
            fn_fx = make_fx(fn)(*inps)
            fn_compiled = compile_fx_inner(fn_fx, inps)
            test_self = self
            conv_seen = False

            class RecordFunctions(TorchDispatchMode):
                def __torch_dispatch__(self, func, types, args=(), kwargs=None):
                    kwargs = kwargs if kwargs else {}
                    if func == torch.ops.aten.convolution.default:
                        # For CPU and mkldnn enable, we always using channels last
                        nonlocal fmt
                        if (
                            torch.backends.mkldnn.enabled
                            and torch.backends.mkldnn.is_available()
                        ):
                            fmt = torch.channels_last
                        test_self.assertTrue(args[0].is_contiguous(memory_format=fmt))
                        test_self.assertTrue(args[1].is_contiguous(memory_format=fmt))
                        nonlocal conv_seen
                        conv_seen = True

                    return func(*args, **kwargs)

            with RecordFunctions():
                fn_compiled(inps)

            self.assertTrue(conv_seen)

    @patch("torch.cuda.is_available", lambda: False)
    def test_conv2d_bn_mixed_dtype(self):
        class Model(torch.nn.Module):
            def __init__(self) -> None:
                super().__init__()
                self.conv = torch.nn.Conv2d(
                    3,
                    16,
                    kernel_size=3,
                    stride=1,
                    padding=1,
                    bias=False,
                    dtype=torch.bfloat16,
                )
                self.bn = torch.nn.BatchNorm2d(
                    16, eps=0.001, momentum=0.1, affine=True, track_running_stats=True
                )

            def forward(self, x):
                x = self.conv(x)
                x = self.bn(x)
                return x

        v = torch.randn(1, 3, 64, 64, dtype=torch.bfloat16)
        mod = Model().eval()
        with torch.no_grad():
            self.common(
                mod,
                (v,),
            )

    def test_complex_cholesky_mh_view_fallback(self):
        torch.manual_seed(0)

        n = 8

        def fn(inp: torch.Tensor):
            I0 = torch.eye(n, dtype=inp.dtype, device=inp.device)
            I = I0.unsqueeze(0).expand(inp.shape[0], n, n).contiguous()
            hermitian = I + 0.5 * (inp @ inp.mH)
            chol = torch.linalg.cholesky(hermitian, upper=True)
            return chol.abs().sum()

        base = torch.randn(4, n, n, dtype=torch.complex64)

        def run(compiled_fn):
            inp = base.clone().detach().requires_grad_(True)
            loss = compiled_fn(inp)
            loss.backward()
            return loss.detach(), inp.grad.detach()

        expected_loss, expected_grad = run(fn)

        compiled = torch.compile(fn, backend="inductor")
        actual_loss, actual_grad = run(compiled)

        torch.testing.assert_close(actual_loss, expected_loss)
        torch.testing.assert_close(actual_grad, expected_grad)

    def test_nn_fold(self):
        # Fix https://github.com/pytorch/pytorch/issues/147848

        class Model(torch.nn.Module):
            def __init__(self, output_size, kernel_size, stride) -> None:
                super().__init__()
                self.fold = torch.nn.Fold(
                    output_size=output_size, kernel_size=kernel_size, stride=stride
                )

            def forward(self, x):
                x = self.fold(x)
                return x

        output_sizes = [(64, 64), (64, 64)]
        kernel_sizes = [(32, 32), (32, 32)]
        strides = [(1, 1), (2, 2)]
        input_sizes = [(1, 32 * 32, 1089), (1, 64 * 64, 289)]

        for idx in range(len(output_sizes)):
            output_size = output_sizes[idx]
            kernel_size = kernel_sizes[idx]
            stride = strides[idx]
            input_size = input_sizes[idx]

            for num_threads in [1, None]:
                torch._dynamo.reset()
                metrics.reset()
                v = torch.randn(*input_size)
                mod = Model(output_size, kernel_size, stride).eval()
                with (
                    contextlib.nullcontext()
                    if (num_threads != 1)
                    else set_num_threads(1)
                ):
                    with torch.no_grad():
                        self.common(
                            mod,
                            (v,),
                        )

    @unittest.skipIf(not torch.backends.mkldnn.is_available(), "MKLDNN is not enabled")
    @patch("torch.cuda.is_available", lambda: False)
    def test_conv2d_packed(self):
        options = itertools.product([[3, 56, 56]], [True, False], [0, (0,)])
        for x_shape, mode_train, padding in options:
            mod = torch.nn.Sequential(
                torch.nn.Conv2d(3, 64, 3, 3, padding=padding)
            ).train(mode=mode_train)
            v = torch.randn(x_shape, dtype=torch.float32)

            with torch.no_grad():
                self.common(
                    mod,
                    (v,),
                )

    @patch("torch.cuda.is_available", lambda: False)
    def test_conv2d_autocast(self):
        v = torch.randn(1, 3, 28, 18, dtype=torch.float32)
        mod = torch.nn.Sequential(torch.nn.Conv2d(3, 64, 3, 3)).eval()
        with torch.no_grad(), torch.cpu.amp.autocast():
            self.common(
                mod,
                (v,),
            )

    @config.patch(freezing=True)
    @unittest.skipIf(not TEST_MKL, "Test requires MKL")
    @patch("torch.cuda.is_available", lambda: False)
    def test_mkl_linear(self):
        dtypes = [torch.float32]
        options = itertools.product([[2, 3, 10]], [2], [True, False], dtypes)
        for input_shape, out_dim, bias, dtype in options:
            mod = torch.nn.Sequential(
                torch.nn.Linear(input_shape[-1], out_dim, bias=bias)
            ).eval()

            v = torch.randn(input_shape)
            with torch.no_grad():
                self.common(
                    mod.to(dtype),
                    (v.to(dtype),),
                )

    @unittest.skipIf(not torch.backends.mkldnn.is_available(), "MKLDNN is not enabled")
    @patch("torch.cuda.is_available", lambda: False)
    def test_unsupported_conv_transpose(self):
        class Model(torch.nn.Module):
            def __init__(self) -> None:
                super().__init__()
                self.conv_transpose = torch.nn.ConvTranspose2d(
                    3, 6, 3, stride=1, padding=1, output_padding=1
                )

            def forward(self, input_tensor):
                x = self.conv_transpose(input_tensor)
                output = torch.tanh(x)
                return output

        input = torch.randn(1, 3, 28, 28)
        m = Model().eval()

        with torch.no_grad():
            compiled_m = torch.compile(m)
            # The cpp_wrapper C-shim can't utilize the Python error API, so error
            # messages are printed to stderr directly, and the intercepted RuntimeError
            # is significantly less verbose.
            msg = (
                r"aoti_torch_cpu_convolution\(.*\) API call failed"
                if config.cpp_wrapper
                else "output padding must be smaller than either stride or dilation"
            )
            with self.assertRaisesRegex(RuntimeError, msg):
                compiled_m(input)

    @unittest.skipIf(not torch.backends.mkldnn.is_available(), "MKLDNN is not enabled")
    @patch("torch.cuda.is_available", lambda: False)
    def test_conv_used_from_multiple_places(self):
        class M(torch.nn.Module):
            def __init__(self, conv_in_channel, conv_out_channel) -> None:
                super().__init__()
                self.conv = torch.nn.Conv2d(conv_in_channel, conv_out_channel, (3, 3))

            def forward(self, x):
                res = self.conv(x)
                res = F.relu(res)
                res = self.conv(res)
                return res

        with torch.no_grad():
            mod = M(3, 3).eval()
            x = torch.randn(1, 3, 224, 224)
            self.common(
                mod,
                (x,),
            )

    @unittest.skipIf(not torch.backends.mkldnn.is_available(), "MKLDNN is not enabled")
    @patch("torch.cuda.is_available", lambda: False)
    def test_linear_used_from_multiple_places(self):
        class M(torch.nn.Module):
            def __init__(self, in_channel, out_channel) -> None:
                super().__init__()
                self.linear = torch.nn.Linear(in_channel, out_channel)

            def forward(self, x):
                res = self.linear(x)
                res = F.relu(res)
                res = self.linear(res)
                return res

        dtypes = []
        if torch.ops.mkldnn._is_mkldnn_bf16_supported():
            dtypes.append(torch.bfloat16)
        if torch.ops.mkldnn._is_mkldnn_fp16_supported():
            dtypes.append(torch.float16)
        for dtype in dtypes:
            with torch.no_grad():
                m = M(224, 224).to(dtype).eval()
                m_opt = torch.compile(m)
                x = torch.randn(224, 224, dtype=dtype)
                m_opt(x)
                self.assertEqual(m(x), m_opt(x))

    @config.patch(implicit_fallbacks=True)
    def test_multihead_attention_cpu(self):
        def fn(
            q,
            k,
            v,
            embed_dim,
            num_heads,
            qkv_weight,
            qkv_bias,
            proj_weight,
            proj_bias,
            mask,
            need_weights,
        ):
            return torch._native_multi_head_attention(
                q,
                k,
                v,
                embed_dim,
                num_heads,
                qkv_weight,
                qkv_bias,
                proj_weight,
                proj_bias,
                mask,
                need_weights,
            )

        B = 1
        T = 3
        embed_dim = 6
        num_heads = 2
        q = torch.randn([B, T, embed_dim])
        k = torch.randn([B, T, embed_dim])
        v = torch.randn([B, T, embed_dim])
        qkv_weight = torch.randn([3 * embed_dim, embed_dim])
        qkv_bias = torch.randn([3 * embed_dim])
        proj_weight = torch.randn([3 * embed_dim, embed_dim])
        proj_bias = torch.randn([3 * embed_dim])
        mask = None
        need_weights = False

        inps = [
            q,
            k,
            v,
            embed_dim,
            num_heads,
            qkv_weight,
            qkv_bias,
            proj_weight,
            proj_bias,
            mask,
            need_weights,
        ]
        self.common(fn, inps)

    @config.patch(freezing=True)
    def test_module_buffer_mutation(self):
        class Model(torch.nn.Module):
            def __init__(self) -> None:
                super().__init__()
                self.foo = torch.nn.Buffer(torch.rand((3, 10)))

            def forward(self, x):
                lx = [x, x.clone(), x.clone()]
                y = []
                for i in range(3):
                    y.append(lx[i] + self.foo[i])
                return torch.cat(y, 1)

        with torch.no_grad():
            example_inputs = (torch.rand(1, 10),)
            self.common(Model(), example_inputs)

    @unittest.skipIf(not torch.backends.mkldnn.is_available(), "MKLDNN is not enabled")
    @patch("torch.cuda.is_available", lambda: False)
    def test_linear_packed(self):
        dtypes = []
        if torch.ops.mkldnn._is_mkldnn_bf16_supported():
            dtypes.append(torch.bfloat16)
        if torch.ops.mkldnn._is_mkldnn_fp16_supported():
            dtypes.append(torch.float16)
        options = itertools.product(
            [[2, 3, 10], [2, 10], [10], [2, 0]], [3, 0], [True, False], dtypes
        )
        for input_shape, out_dim, bias, dtype in options:
            mod = torch.nn.Sequential(
                torch.nn.Linear(input_shape[-1], out_dim, bias=bias)
            ).eval()

            v = torch.randn(input_shape)
            with torch.no_grad():
                self.common(
                    mod.to(dtype),
                    (v.to(dtype),),
                )

    @unittest.skipIf(not torch.backends.mkldnn.is_available(), "MKLDNN is not enabled")
    @patch("torch.cuda.is_available", lambda: False)
    def test_conv_transpose2d_packed_cpu(self):
        options = itertools.product([[1, 3, 28, 28], [3, 28, 28]], [0, (0,)])
        for x_shape, padding in options:
            mod = torch.nn.Sequential(
                torch.nn.ConvTranspose2d(3, 64, 3, 3, padding=padding)
            ).eval()
            v = torch.randn(x_shape, dtype=torch.float32)
            with torch.no_grad():
                self.common(
                    mod,
                    (v,),
                )

    @torch._dynamo.config.patch(
        {"dynamic_shapes": True, "assume_static_by_default": False}
    )
    def test_full_boolean_dynamic_shape(self):
        def fn(n):
            x = torch.full((1024,), n >= 1024)
            return x, x + 1

        self.common(fn, (1024,))
        self.common(fn, (1023,))

    @config.patch(freezing=True)
    @unittest.skipIf(not torch._C._has_mkldnn, "MKLDNN is not enabled")
    @torch._dynamo.config.patch(dynamic_shapes=True)
    @torch._dynamo.config.patch(assume_static_by_default=False)
    def test_conv_in_channel_1_dynamic_shapes(self):
        class M(torch.nn.Module):
            def __init__(self, in_channel, out_channel) -> None:
                super().__init__()
                self.conv = torch.nn.Conv2d(in_channel, out_channel, 3)

            def forward(self, x):
                res = self.conv(x)
                res = F.relu(res)
                return res

        # test the case where the channels dim of the input is 1
        # Reproducer from the maml_omniglot model in Torchbench
        in_channel = 1
        out_channel = 3
        amp_enabled_configs = [False]
        if torch.ops.mkldnn._is_mkldnn_bf16_supported():
            # When amp is enabled here, the input to Conv is a FlexibleLayout.
            # While it's disabled, the input is a FixedLayout.
            amp_enabled_configs.append(True)
        for amp_enabled in amp_enabled_configs:
            mod = M(in_channel, out_channel).eval()
            v = torch.randn(5, in_channel, 15, 15)
            with torch.no_grad(), torch.cpu.amp.autocast(enabled=amp_enabled):
                self.common(
                    mod,
                    (v,),
                )

    @unittest.skipIf(not torch._C._has_mkldnn, "MKLDNN is not enabled")
    @patch("torch.cuda.is_available", lambda: False)
    @torch._dynamo.config.patch(dynamic_shapes=True)
    @torch._dynamo.config.patch(assume_static_by_default=False)
    @torch._dynamo.config.patch(allow_rnn=True)
    @config.patch(freezing=True)
    def _test_lstm_packed(
        self,
        unbatched,
        input_size,
        hidden_size,
        num_layers,
        bidirectional,
        bias,
        empty_state,
        batch_first,
        batch_size,
        seq_len,
        change_input_sizes=False,
    ):
        from torch._dynamo.utils import counters

        dtypes = [torch.float]
        if torch.ops.mkldnn._is_mkldnn_bf16_supported():
            dtypes.append(torch.bfloat16)
        if torch.ops.mkldnn._is_mkldnn_fp16_supported():
            dtypes.append(torch.float16)
        for dtype in dtypes:
            counters.clear()
            num_directions = 2 if bidirectional else 1

            seq_len_var = seq_len + 3
            if unbatched:
                v = torch.randn(seq_len, input_size)
                v_var = torch.randn(seq_len_var, input_size)
                h = torch.randn(num_layers * num_directions, hidden_size)
                c = torch.randn(num_layers * num_directions, hidden_size)
            else:
                if batch_first:
                    v = torch.randn(batch_size, seq_len, input_size)
                    v_var = torch.randn(batch_size, seq_len_var, input_size)
                else:
                    v = torch.randn(seq_len, batch_size, input_size)
                    v_var = torch.randn(seq_len_var, batch_size, input_size)
                h = torch.randn(num_layers * num_directions, batch_size, hidden_size)
                c = torch.randn(num_layers * num_directions, batch_size, hidden_size)

            mod = LstmModule(
                input_size,
                hidden_size,
                num_layers,
                bias,
                bidirectional,
                batch_first,
            ).eval()
            maybe_autocast = (
                torch.cpu.amp.autocast()
                if dtype == torch.bfloat16
                else contextlib.nullcontext()
            )

            with torch.no_grad(), maybe_autocast:
                inps = [v]
                if not empty_state:
                    inps.append((h, c))

                fn_opt = torch.compile(mod, backend="inductor")
                _, code = run_and_get_cpp_code(fn_opt, *inps)

                # Check that _flat_weights are not functional_tensor, otherwise
                # deepcopy will fail during recompilation.
                fn_opt_copy = copy.deepcopy(fn_opt)
                _flat_weights = fn_opt_copy.lstm._flat_weights
                for _flat_weight in _flat_weights:
                    self.assertFalse(torch._is_functional_tensor(_flat_weight))

                self.assertTrue("aten.mkldnn_rnn_layer" in code)
                self.assertEqual(fn_opt(*inps), mod(*inps))
                self.assertEqual(
                    counters["inductor"]["pattern_matcher_count"],
                    num_layers * num_directions
                    + 2,  # num of mkldnn_rnn_layer call + 2 view call on the concatenated hy, cy.
                )

                # Change input sizes
                if change_input_sizes:
                    inps_var = [v_var]
                    self.assertEqual(fn_opt(*inps_var), mod(*inps_var))

    @parametrize(
        "unbatched, input_size, hidden_size, num_layers, bidirectional, bias, empty_state, batch_first, batch_size, seq_len",
        itertools.product(
            *[
                [True, False],
                [1, 7],
                [7],
                [1, 7],
                [False, True],
                [False, True],
                [False, True],
                [True, False],
                [1, 7],
                [1, 7],
            ]
        ),
    )
    def test_lstm_packed(
        self,
        unbatched,
        input_size,
        hidden_size,
        num_layers,
        bidirectional,
        bias,
        empty_state,
        batch_first,
        batch_size,
        seq_len,
    ):
        self._test_lstm_packed(
            unbatched,
            input_size,
            hidden_size,
            num_layers,
            bidirectional,
            bias,
            empty_state,
            batch_first,
            batch_size,
            seq_len,
        )

    @parametrize(
        "unbatched, input_size, hidden_size, num_layers, bidirectional, bias, empty_state, batch_first, batch_size, seq_len",
        itertools.product(
            *[
                [False],
                [2],
                [5],
                [3],
                [True],
                [True],
                [False],
                [False],
                [2],
                [3],
            ]
        ),
    )
    def test_lstm_packed_change_input_sizes_cpu(
        self,
        unbatched,
        input_size,
        hidden_size,
        num_layers,
        bidirectional,
        bias,
        empty_state,
        batch_first,
        batch_size,
        seq_len,
    ):
        self._test_lstm_packed(
            unbatched,
            input_size,
            hidden_size,
            num_layers,
            bidirectional,
            bias,
            empty_state,
            batch_first,
            batch_size,
            seq_len,
            change_input_sizes=True,
        )

    def test_set_source_Tensor(self):
        class MaskedConv2d(torch.nn.Conv2d):
            def __init__(
                self,
                *,
                in_channels: int,
                out_channels: int,
                kernel_size: int,
                padding: int = 0,
            ) -> None:
                super().__init__(
                    in_channels, out_channels, kernel_size, padding=padding
                )
                mask = torch.zeros_like(self.weight)

                mask[:, :, : kernel_size // 2, :] = 1
                mask[:, :, kernel_size // 2, : kernel_size // 2] = 1
                self.register_buffer("mask", mask)

            def forward(self, x: torch.Tensor) -> torch.Tensor:
                with torch.no_grad():
                    self.weight.data *= self.mask
                return super().forward(x)

        class M(torch.nn.Module):
            def __init__(
                self, num_channels: int, num_colors: int, H: int, W: int
            ) -> None:
                super().__init__()
                self.num_channels = num_channels
                self.num_colors = num_colors
                self.H = H
                self.W = W
                kernel_size = 7
                padding = (kernel_size - 1) // 2
                # 1 7x7 Mask
                layers = [
                    MaskedConv2d(
                        in_channels=self.num_channels,
                        out_channels=64,
                        kernel_size=kernel_size,
                        padding=padding,
                    ),
                ]
                self.model = nn.Sequential(*layers)

            def forward(self, x: torch.Tensor) -> torch.Tensor:
                x = x.permute(0, 3, 1, 2)
                return self.model(x)

        model = M(H=32, W=32, num_channels=4, num_colors=2)
        fn_opt = torch.compile(model, backend="inductor")
        v = (torch.rand(10, 32, 32, 4) > 0.5).to(torch.float32)
        inp = v.clone()
        result, code = run_and_get_cpp_code(fn_opt, inp)
        self.assertIn(
            "aoti_torch_cpu_set__source_Tensor"
            if config.cpp_wrapper
            else "aten.set_.source_Tensor",
            code,
        )
        expected = model(inp)
        self.assertEqual(expected, result)

        # test cpp_wrapper_build_separate
        with config.patch(cpp_wrapper=True, cpp_wrapper_build_separate=True):
            result, code = run_and_get_cpp_code(fn_opt, inp)
            self.assertIn("kernel_src", code)
            self.assertEqual(expected, result)

        with config.patch(cpp_wrapper=True, cpp_wrapper_build_separate=False):
            result, code = run_and_get_cpp_code(fn_opt, inp)
            self.assertNotIn("kernel_src", code)
            self.assertEqual(expected, result)

    @torch._dynamo.config.patch(dynamic_shapes=True)
    @torch._dynamo.config.patch(assume_static_by_default=False)
    @torch._dynamo.config.patch(allow_rnn=True)
    def test_pack_padded_sequence_lstm(self):
        embedding_dim = 12
        hidden_dim = 10
        batch_size = 24
        num_layers = 1
        bidirectional = True
        num_direc = 2
        max_lens = 96

        sent = torch.randn(batch_size, max_lens, embedding_dim)
        hid_0 = torch.rand(num_layers * num_direc, batch_size, hidden_dim)
        hid_1 = torch.randn(num_layers * num_direc, batch_size, hidden_dim)

        sent_lens = torch.Tensor(
            [1, 2, 3, 4, 5, 1, 3, 2, 96, 5, 3, 1, 1, 2, 1, 2, 3, 6, 1, 2, 4, 6, 2, 1]
        )

        assert sent_lens.shape[0] == batch_size
        assert sent_lens.max().item() == max_lens

        hidden_0 = hid_0.clone().requires_grad_(False)
        hidden_1 = hid_1.clone().requires_grad_(False)
        embeds = torch.nn.utils.rnn.pack_padded_sequence(
            sent, sent_lens, batch_first=True, enforce_sorted=False
        )

        mod = LstmModule(
            embedding_dim,
            hidden_dim,
            num_layers=num_layers,
            bias=True,
            bidirectional=bidirectional,
            batch_first=True,
        ).eval()

        with torch.no_grad():
            inps = [embeds, (hidden_0, hidden_1)]
            fn_opt = torch.compile(mod, backend="inductor")
            _, code = run_and_get_cpp_code(fn_opt, *inps)
            # This case is unsupported
            self.assertFalse("torch.ops.mkldnn._lstm" in code)
            self.assertEqual(fn_opt(*inps), mod(*inps))

    @patch("torch.cuda.is_available", lambda: False)
    def test_conv_transpose2d_has_output_size_input(self):
        # https://github.com/pytorch/pytorch/issues/100344.
        class M(torch.nn.Module):
            def __init__(self) -> None:
                super().__init__()
                self.conv_transpose = torch.nn.ConvTranspose2d(
                    in_channels=3, out_channels=1, kernel_size=3, stride=1, padding=1
                )

            def forward(self, x):
                return self.conv_transpose(x, output_size=(10, 10))

        mod = M().eval()
        v = torch.randn(1, 3, 10, 10, dtype=torch.float32)
        with torch.no_grad():
            self.common(
                mod,
                (v,),
            )

    def test_pad_with_nan_value(self):
        # https://github.com/pytorch/pytorch/issues/100988.
        class Model(torch.nn.Module):
            def forward(self, x):
                x = F.pad(x, (1, 1, 1, 1), value=float("nan"))
                return x

        mod = Model().eval()
        v = torch.randn(1, 3, 10, 10, dtype=torch.float32)
        with torch.no_grad():
            self.common(
                mod,
                (v,),
            )

    def test_masked_fill_with_inf_or_nan_value(self):
        def fn(value, mask):
            y1 = torch.masked_fill(value, mask, float("inf"))
            y2 = torch.masked_fill(value, mask, float("-inf"))
            y3 = torch.masked_fill(value, mask, float("nan"))
            return y1, y2, y3

        value = torch.randn((2, 17))
        mask = torch.randint(0, 1, size=(2, 17), dtype=torch.uint8).to(torch.bool)
        with torch.no_grad():
            self.common(
                fn,
                (value, mask),
            )

    def test_relu_with_inf_value(self):
        # https://github.com/pytorch/pytorch/issues/117544.

        def fn(out):
            out = torch.sinh(input=out)
            out = torch.relu(input=out)
            return out

        x = torch.Tensor([-572373.5000, 755109.1250, 330995.5625])
        with torch.no_grad():
            self.common(
                fn,
                (x,),
            )

    def test_acosh_with_negative_large_input(self):
        # https://github.com/pytorch/pytorch/issues/118267.

        def fn(input):
            out = torch.acosh(input)
            return out

        x = torch.Tensor(
            [
                [
                    -8493.9854,
                    431654.1250,
                    71741.5859,
                    608234.5000,
                    -103814.7500,
                    -699397.0000,
                    -910685.8125,
                    -832737.1875,
                    875343.5000,
                ]
            ]
        ).repeat(3, 9)

        for dtype in [torch.float32, torch.bfloat16, torch.double]:
            with torch.no_grad():
                torch._dynamo.reset()
                metrics.reset()
                _x = x.to(dtype)
                self.common(
                    fn,
                    (_x,),
                )

    @requires_vectorization
    def test_asinh_with_corner_inputs(self):
        # https://github.com/pytorch/pytorch/issues/142345

        def fn(input):
            out = torch.asinh(input)
            return out

        x = torch.tensor([0, 0, 0, -10000.1]).repeat(3, 4)

        bit_widths = [isa._bit_width for isa in cpu_vec_isa.valid_vec_isa_list()]
        for dtype in [torch.float32, torch.bfloat16, torch.float16, torch.double]:
            for simdlen in bit_widths:
                with torch.no_grad(), config.patch({"cpp.simdlen": simdlen}):
                    torch._dynamo.reset()
                    metrics.reset()
                    _x = x.to(dtype)
                    self.common(fn, (_x,))
                    check_metrics_vec_kernel_count(1)

    @config.patch(fallback_random=True)
    def test_require_stride_order_non_owning(self):
        def test_concat_with_conv():
            x1 = torch.randn(2, 3, 4, 4).to(memory_format=torch.channels_last)
            x2 = torch.randn(2, 5, 4, 4).to(memory_format=torch.channels_last)

            # First do the concatenation
            cat_result = torch.cat([x1, x2], dim=1)

            # Then use x1 (which was an input to the cat) in a conv
            conv_weight = torch.randn(4, 3, 3, 3).to(memory_format=torch.channels_last)
            x1_conv = torch.nn.functional.conv2d(x1, conv_weight, padding=1)

            return cat_result, x1_conv

        torch.manual_seed(1)
        f_c = torch.compile(test_concat_with_conv)
        out_result, code = run_and_get_cpp_code(f_c)

        torch.manual_seed(1)
        self.assertEqual(out_result, test_concat_with_conv())

        # both inputs to conv should be channels last
        if config.cpp_wrapper:
            FileCheck().check("{2L, 3L, 4L, 4L}").check("{128L, 1L, 32L, 8L}").check(
                "{4L, 3L, 3L, 3L}"
            ).check("{27L, 1L, 9L, 3L}").check("aoti_torch_empty_strided").run(code)
        else:
            FileCheck().check("(2, 3, 4, 4), (128, 1, 32, 8)").check(
                "empty_strided_cpu((4, 3, 3, 3), (27, 1, 9, 3)"
            ).run(code)

    @config.patch(implicit_fallbacks=True)
    def test_repeat_interleave(self):
        def fn(y):
            return torch.repeat_interleave(y, 2, output_size=8)

        a = torch.tensor([[1, 2], [3, 4]])
        self.common(
            fn,
            (a,),
        )

    def test_inplace_squeeze_needed(self):
        mod = torch.nn.Sequential(
            torch.nn.Linear(10, 10),
            torch.nn.LayerNorm(10),
            torch.nn.ReLU(),
        ).eval()

        def fn(x):
            return mod(x)

        v = torch.randn(10)
        # TODO: OMP parallel reduction order is not deterministic.
        # Hence, the accuracy might vary up and down. For short term,
        # we increase the tolerance and will fix it later by using
        # aten parallel.
        self.common(fn, (v,), atol=5e-1, rtol=5e-1)

    def test_parallel_reduction_vectorization(self):
        # Fix issue: https://github.com/pytorch/pytorch/issues/151523
        class Model(torch.nn.Module):
            def __init__(self, enable_masked_tail_vec):
                super().__init__()
                self.conv = torch.nn.Conv2d(
                    in_channels=3,
                    out_channels=16,
                    kernel_size=(1, 7),
                    stride=(2, 1),
                    padding=0,
                )
                self.enable_masked_tail_vec = enable_masked_tail_vec

            def forward(self, x, weight):
                x = self.conv(x)
                if not self.enable_masked_tail_vec:
                    x = F.hardshrink(x, lambd=0)
                x = x.view(x.size(0), -1)
                x = torch.mv(weight, x[0])
                return x

        for enable_masked_tail_vec in [True, False]:
            mod = Model(enable_masked_tail_vec).eval()
            x = torch.randn(2, 3, 127, 255)
            weight = torch.randn(10, 254976)
            # Use same criterion as test_inplace_squeeze_needed
            # for parallel reduction.
            self.common(mod, (x, weight), atol=5e-1, rtol=5e-1)

    def test_cat_mul(self):
        # https://github.com/pytorch/pytorch/issues/93365
        def fn(p0, p1):
            y1 = torch.cat([p0, p1], dim=0)
            y2 = torch.mul(y1, y1)
            return y1, y2

        p0 = torch.randn(3, 4)
        p1 = torch.randn(3, 4)
        self.common(fn, (p0, p1))

    def test_pow_cos(self):
        # https://github.com/pytorch/pytorch/issues/98149
        def fn(x):
            t = x.pow(5)
            return torch.cos(t)

        x = torch.tensor([4], dtype=torch.uint8)
        self.common(fn, (x,))

    def test_reduce_with_masked(self):
        # https://github.com/pytorch/pytorch/issues/96484
        def fn(a, b):
            a = torch.nn.functional.pad(a, (0, -1))
            c = a + b
            return c.min(0).values

        a = torch.randn([2])
        b = torch.randn([2])
        self.common(fn, (a, b))

    def test_scalar_sign_with_min(self):
        # https://github.com/pytorch/pytorch/issues/101340
        def fn(a):
            t1 = torch.tanh(a)
            t2 = torch.sign(t1)
            return torch.min(t1, t2)

        a = torch.randn(1, 3)
        self.common(fn, (a,))

    def test_tanh_atan2(self):
        # https://github.com/pytorch/pytorch/issues/148241
        class Model(torch.nn.Module):
            def __init__(self):
                super().__init__()
                self.shrink = nn.Tanhshrink()

            def forward(self, x):
                x = self.shrink(x)
                x = torch.atan2(x, x)
                return x

        x = torch.randn(1, 3, 64, 64)
        self.common(Model(), (x,))

    @unittest.skipIf(
        os.getenv("ATEN_CPU_CAPABILITY") == "default",
        "Failing in periodic nogpu_NO_AVX2 after added in #152542",
    )
    @config.patch("cpp.use_decompose_tanh", "1")
    def test_tanh_atan2_use_decompose_tanh(self):
        # https://github.com/pytorch/pytorch/issues/148241
        class Model(torch.nn.Module):
            def __init__(self):
                super().__init__()
                self.shrink = nn.Tanhshrink()

            def forward(self, x):
                x = self.shrink(x)
                x = torch.atan2(x, x)
                return x

        x = torch.randn(1, 3, 64, 64)
        with self.assertRaises(AssertionError):
            self.common(Model(), (x,))

    def test_index_propagation_issue_102065(self):
        def fn(x):
            x = torch.arange(x.numel())
            return (x.unsqueeze(0) - x.unsqueeze(1)) ** 2

        self.common(
            fn,
            (torch.randn(8),),
        )

    def test_low_fp_index_expr_issue_147279(self):
        # https://github.com/pytorch/pytorch/issues/147279
        def fn(start, end, dtype, dim):
            return torch.sum(
                torch.arange(start=start, end=end, dtype=dtype),
                dim=dim,
            )

        self.common(
            fn,
            (300, 400, torch.float16, (0,)),
        )

    def test_index_put(self):
        # https://github.com/pytorch/pytorch/issues/138908
        def fn(x, y):
            x = x + 10
            y[x] += y[x]

        x = torch.randint(-10, -9, (1, 2), dtype=torch.int64)
        y = torch.randn((2, 32), dtype=torch.float32)
        x_clone = x.clone()
        y_clone = y.clone()
        with torch.no_grad():
            fn(x, y)
            torch.compile(fn)(x_clone, y_clone)
            self.assertEqual(y, y_clone, atol=1e-3, rtol=1e-3)

    def test_index_put2(self):
        # https://github.com/pytorch/pytorch/issues/138908
        def fn(y, index0, index1):
            y[index1] += y[index0]

        y = torch.randn((2, 32), dtype=torch.float32)
        index0 = torch.tensor([[0, 1]])
        index1 = torch.tensor([[1, 0]])
        y_clone = y.clone()
        index0_clone = index0.clone()
        index1_clone = index1.clone()
        with torch.no_grad():
            fn(y, index0, index1)
            torch.compile(fn)(y_clone, index0_clone, index1_clone)
            self.assertEqual(y, y_clone, atol=1e-3, rtol=1e-3)

    def test_index_add(self):
        # https://github.com/pytorch/pytorch/issues/138908
        def fn(x, y, scale_y, index):
            values = x[index] + y * scale_y
            out = x.index_add_(dim=0, source=values, index=index)
            return out

        inp = (
            torch.randn(10, 10),
            torch.randn(5, 10),
            torch.randn(10),
            torch.randperm(10, device="cpu")[:5].to(torch.int32),
        )
        inp_clones = []
        for i in range(3):
            inp_clones.append(
                [
                    inp[0].clone(),
                    inp[1].clone(),
                    inp[2].clone(),
                    inp[3].clone()
                    if i == 0
                    else torch.zeros(10, device="cpu")[:5].to(torch.int32),
                ]
            )
        inp_clone, inp_clone2, inp_clone3 = inp_clones
        with torch.no_grad():
            cfn = torch.compile(fn)
            ref = fn(*inp)
            res = cfn(*inp_clone)
            self.assertEqual(ref, res, atol=1e-3, rtol=1e-3)
            ref = fn(*inp_clone2)
            res = cfn(*inp_clone3)
            self.assertEqual(ref, res, atol=1e-3, rtol=1e-3)

    def test_ModularIndexing_range_issue_103133(self):
        def fn(q, k):
            einsum = torch.einsum("bcxd,bcyd->bcxy", (q, k))
            constant_pad_nd = torch.ops.aten.constant_pad_nd.default(
                einsum, [0, 0, 0, 1], 0.0
            )
            view = torch.ops.aten.view.default(constant_pad_nd, [12, 1, 512, 513])
            y = view.new_zeros((12, 2, 256, 513))
            y[:, :-1, :, 256:] = view[:, :, :256, :257]
            return y

        self.common(
            fn,
            (
                torch.empty_strided((12, 1, 512, 64), (64, 196608, 768, 1)),
                torch.empty_strided((12, 1, 512, 64), (64, 196608, 768, 1)),
            ),
        )

    @patch("torch.cuda.is_available", lambda: False)
    def test_max_reduction_lowp_fp(self):
        def fn(x):
            return torch.ops.aten.max(x, 1, keepdim=True)[0].float()

        for dtype in _lowp_fp_dtypes:
            self.common(
                fn,
                (torch.randn(1, 32, 4, 4).to(dtype),),
            )

    @patch("torch.cuda.is_available", lambda: False)
    def test_vec_transpose_lowp_fp(self):
        for dtype in _lowp_fp_dtypes:

            def fn(x):
                return x.to(memory_format=torch.channels_last).to(dtype)

            self.common(
                fn,
                (torch.randn(2, 3, 4, 4),),
            )

    def test_load_inf_bf16(self):
        def fn1(x):
            return torch.where(x > 0, x, math.inf)

        def fn2(x):
            return torch.where(x > 0, x, -math.inf)

        for fn in [fn1, fn2]:
            self.common(
                fn,
                (torch.randn(1, 3, 16, 16),),
            )

    @patch("torch.cuda.is_available", lambda: False)
    def test_fp32_load_with_to_lowp_fp(self):
        # From llama model.
        class Model(torch.nn.Module):
            def __init__(self) -> None:
                super().__init__()
                self.cache_k = torch.zeros(8, 4, 2, 2)

            def forward(self, x, xk):
                bsz, seqlen, _ = x.shape
                self.cache_k = self.cache_k.to(x)
                self.cache_k[:bsz, 1 : 1 + seqlen] = xk
                return self.cache_k

        for dtype in _lowp_fp_dtypes:
            ref_model = Model().eval()
            opt_model = torch.compile()(Model().eval())
            x = torch.randn(4, 2, 2).to(dtype)
            xk = torch.randn(4, 2, 2, 2).to(dtype)
            self.assertEqual(opt_model(x, xk), ref_model(x, xk))

    @requires_vectorization
    @patch("torch.cuda.is_available", lambda: False)
    def test_sigmoid_with_reduction(self):
        def fn(x):
            x = torch.ops.aten.sigmoid.default(x)
            return torch.ops.aten.mean.dim(x, [-1, -2], True)

        x = torch.randn((1, 8, 8, 8))
        with config.patch({"cpp.simdlen": None}):
            torch._dynamo.reset()
            metrics.reset()
            self.common(fn, (x,))

    def test_slice_scatter_default_end_value(self):
        # From HF AllenaiLongformerBase.
        def fn(query, key, window_overlap):
            batch_size, seq_len, num_heads, head_dim = query.size()
            assert seq_len % (window_overlap * 2) == 0, (
                f"Sequence length should be multiple of {window_overlap * 2}. Given {seq_len}"
            )

            chunks_count = torch.div(seq_len, window_overlap, rounding_mode="trunc") - 1
            diagonal_chunked_attention_scores = key
            diagonal_attention_scores = diagonal_chunked_attention_scores.new_zeros(
                (
                    batch_size * num_heads,
                    chunks_count + 1,
                    window_overlap,
                    window_overlap * 2 + 1,
                )
            )
            diagonal_attention_scores[:, :3, :, window_overlap:] = (
                diagonal_chunked_attention_scores[
                    :, :, :window_overlap, : window_overlap + 1
                ]
            )
            return diagonal_attention_scores

        self.common(
            fn,
            (
                torch.randn(1, 1024, 12, 64),
                torch.randn(12, 3, 512, 513),
                256,
            ),
        )

    @requires_vectorization
    @patch("torch.cuda.is_available", lambda: False)
    def test_to_uint8_rounding_method(self):
        def fn(x):
            return x.to(torch.uint8)

        numerical_testsuit = [4.4, 4.5, 4.6, 5.5]
        for numerical_number in numerical_testsuit:
            x = torch.ones(17) * numerical_number
            with config.patch({"cpp.simdlen": None}):
                torch._dynamo.reset()
                metrics.reset()
                self.common(fn, (x,))
                check_metrics_vec_kernel_count(1)

    @requires_vectorization
    def _test_decomposed_dequant_relu_quant_helper(self, dtype):
        def fn(
            x, scale, zero_point, use_dequant, use_quant, quant_min, quant_max, dtype
        ):
            # For quantized_decomposed.dequantize_per_tensor
            # Refer to torch/ao/quantization/fx/_decomposed.py
            if use_dequant:
                x = (x.to(torch.float32) - zero_point) * scale

            x = torch.relu(x)

            # For quantized_decomposed.quantize_per_tensor
            # Refer to torch/ao/quantization/fx/_decomposed.py
            if use_quant:
                inv_scale = 1.0 / scale
                x = torch.clamp(
                    torch.round(x * inv_scale) + zero_point, quant_min, quant_max
                ).to(dtype)
            return x

        assert dtype in [torch.uint8, torch.int8]
        quant_min = 0 if dtype == torch.uint8 else -128
        quant_max = 255 if dtype == torch.uint8 else 127

        use_dequant_list = [False, True]
        use_quant_list = [False, True]
        for use_dequant, use_quant in itertools.product(
            use_dequant_list, use_quant_list
        ):
            x = torch.clamp(
                torch.randn((1, 7, 7, 9), dtype=torch.float32) * 100,
                quant_min,
                quant_max,
            )
            if use_dequant:
                x = x.to(dtype)
            zero_point = 100
            scale = 0.01
            with config.patch({"cpp.simdlen": None}):
                torch._dynamo.reset()
                metrics.reset()
                self.common(
                    fn,
                    (
                        x,
                        scale,
                        zero_point,
                        use_dequant,
                        use_quant,
                        quant_min,
                        quant_max,
                        dtype,
                    ),
                )
                check_metrics_vec_kernel_count(1)

    @requires_vectorization
    def test_decomposed_dequant_relu_quant_uint8(self):
        self._test_decomposed_dequant_relu_quant_helper(torch.uint8)

    @requires_vectorization
    def test_decomposed_dequant_relu_quant_int8(self):
        self._test_decomposed_dequant_relu_quant_helper(torch.int8)

    def _test_dequant_quant_lowering_helper(self, dtype, dequant_out_dtype=None):
        def fn(
            x,
            scale,
            zero_point,
            use_dequant,
            use_quant,
            quant_min,
            quant_max,
            dtype,
            dequant_out_dtype,
        ):
            if use_dequant:
                x = torch.ops.quantized_decomposed.dequantize_per_tensor(
                    x,
                    scale,
                    zero_point,
                    quant_min,
                    quant_max,
                    dtype,
                    out_dtype=dequant_out_dtype,
                )

            x = torch.relu(x)

            if use_quant:
                x = torch.ops.quantized_decomposed.quantize_per_tensor(
                    x, scale, zero_point, quant_min, quant_max, dtype
                )
            return x

        use_dequant_list = [False, True]
        use_quant_list = [False, True]
        use_tensor_overload_list = [False, True]

        assert dtype in [
            torch.uint8,
            torch.int8,
            torch.float8_e4m3fn,
            torch.float8_e5m2,
        ]
        quant_min = 0 if dtype == torch.uint8 else -128
        quant_max = 255 if dtype == torch.uint8 else 127
        if dtype in [torch.float8_e4m3fn, torch.float8_e5m2]:
            quant_min = int(torch.finfo(dtype).min)
            quant_max = int(torch.finfo(dtype).max)
            use_tensor_overload_list = [
                False,
            ]

        for (
            use_dequant,
            use_quant,
            use_tensor_overload,
        ) in itertools.product(
            use_dequant_list,
            use_quant_list,
            use_tensor_overload_list,
        ):
            x = torch.clamp(
                torch.randn((1, 7, 7, 9), dtype=torch.float32) * 100,
                quant_min,
                quant_max,
            )
            if use_dequant:
                x = x.to(dtype)
            zero_point = 100
            scale = 0.01
            if use_tensor_overload:
                zero_point = torch.tensor(zero_point, dtype=torch.int64)
                scale = torch.tensor(scale)
            with config.patch({"cpp.simdlen": None}):
                torch._dynamo.reset()
                metrics.reset()
                self.common(
                    fn,
                    (
                        x,
                        scale,
                        zero_point,
                        use_dequant,
                        use_quant,
                        quant_min,
                        quant_max,
                        dtype,
                        dequant_out_dtype,
                    ),
                )
                check_metrics_vec_kernel_count(1)

    @requires_vectorization
    def test_dequant_quant_lowering_uint8(self):
        self._test_dequant_quant_lowering_helper(torch.uint8)
        self._test_dequant_quant_lowering_helper(
            torch.uint8, dequant_out_dtype=torch.bfloat16
        )

    @requires_vectorization
    def test_dequant_quant_lowering_int8(self):
        self._test_dequant_quant_lowering_helper(torch.int8)
        self._test_dequant_quant_lowering_helper(
            torch.int8, dequant_out_dtype=torch.bfloat16
        )

    @requires_vectorization
    def test_dequant_quant_lowering_fp8_e4m3(self):
        self._test_dequant_quant_lowering_helper(torch.float8_e4m3fn)

    @requires_vectorization
    def test_dequant_quant_lowering_fp8_e5m2(self):
        self._test_dequant_quant_lowering_helper(torch.float8_e5m2)

    def _test_dequant_maxpool2d_lowering_helper(self, dtype):
        def fn(x, scale, zero_point, quant_min, quant_max, dtype):
            x = torch.ops.quantized_decomposed.dequantize_per_tensor(
                x, scale, zero_point, quant_min, quant_max, dtype
            )
            max_pool2d_with_indices_default = (
                torch.ops.aten.max_pool2d_with_indices.default(
                    x, [2, 2], [2, 2], [1, 1]
                )[0]
            )
            return max_pool2d_with_indices_default

        assert dtype in [torch.uint8, torch.int8]
        quant_min = 0 if dtype == torch.uint8 else -128
        quant_max = 255 if dtype == torch.uint8 else 127

        use_tensor_overload_list = [False, True]
        for use_tensor_overload in use_tensor_overload_list:
            x = (
                torch.clamp(
                    torch.randn((3, 16, 8, 8), dtype=torch.float32) * 100,
                    quant_min,
                    quant_max,
                )
                .to(dtype)
                .contiguous(memory_format=torch.channels_last)
            )
            zero_point = 100
            scale = 0.01
            if use_tensor_overload:
                zero_point = torch.tensor(zero_point, dtype=torch.int64)
                scale = torch.tensor(scale)
            with config.patch({"cpp.simdlen": None}):
                torch._dynamo.reset()
                metrics.reset()
                self.common(fn, (x, scale, zero_point, quant_min, quant_max, dtype))
                check_metrics_vec_kernel_count(1)

    @requires_vectorization
    def test_dequant_maxpool2d_lowering_uint8(self):
        self._test_dequant_maxpool2d_lowering_helper(torch.uint8)

    @requires_vectorization
    def test_dequant_maxpool2d_lowering_int8(self):
        self._test_dequant_maxpool2d_lowering_helper(torch.int8)

    def _test_tile2d_load_decomposed_dequant_add_relu_quant_helper(self, dtype):
        def fn(
            x,
            scale,
            zero_point,
            x2,
            scale2,
            zero_point2,
            output_scale,
            output_zero_point,
            use_dequant,
            use_dequant2,
            use_quant,
            quant_min,
            quant_max,
            dtype,
        ):
            if use_dequant:
                x = torch.ops.quantized_decomposed.dequantize_per_tensor(
                    x, scale, zero_point, quant_min, quant_max, dtype
                )
            if use_dequant2:
                x2 = torch.ops.quantized_decomposed.dequantize_per_tensor(
                    x2, scale2, zero_point2, quant_min, quant_max, dtype
                )
            temp = x + x2
            y = torch.relu(temp)

            if use_quant:
                y = torch.ops.quantized_decomposed.quantize_per_tensor(
                    y, output_scale, output_zero_point, quant_min, quant_max, dtype
                )
            return y.contiguous()

        assert dtype in [torch.uint8, torch.int8]
        quant_min = 0 if dtype == torch.uint8 else -128
        quant_max = 255 if dtype == torch.uint8 else 127

        use_dequant_list = [False, True]
        use_dequant_list2 = [False, True]
        use_quant_list = [False, True]

        for use_dequant, use_dequant2, use_quant in itertools.product(
            use_dequant_list, use_dequant_list2, use_quant_list
        ):
            x = torch.clamp(
                torch.randn((1, 1024, 14, 14), dtype=torch.float32) * 100,
                quant_min,
                quant_max,
            ).contiguous(memory_format=torch.channels_last)
            x2 = torch.clamp(
                torch.randn((1, 1024, 14, 14), dtype=torch.float32) * 100,
                quant_min,
                quant_max,
            ).contiguous(memory_format=torch.channels_last)
            if use_dequant:
                x = x.to(dtype).contiguous(memory_format=torch.channels_last)
            if use_dequant2:
                x2 = x2.to(dtype).contiguous(memory_format=torch.channels_last)
            zero_point = 1
            scale = 0.01
            zero_point2 = 2
            scale2 = 0.02
            output_zero_point = 3
            output_scale = 0.03
            with config.patch({"cpp.simdlen": None}):
                torch._dynamo.reset()
                metrics.reset()
                self.common(
                    fn,
                    (
                        x,
                        scale,
                        zero_point,
                        x2,
                        scale2,
                        zero_point2,
                        output_scale,
                        output_zero_point,
                        use_dequant,
                        use_dequant2,
                        use_quant,
                        quant_min,
                        quant_max,
                        dtype,
                    ),
                )
                check_metrics_vec_kernel_count(2)

    @requires_vectorization
    def test_tile2d_load_decomposed_dequant_add_relu_quant_uint8(self):
        self._test_tile2d_load_decomposed_dequant_add_relu_quant_helper(torch.uint8)

    @requires_vectorization
    def test_tile2d_load_decomposed_dequant_add_relu_quant_int8(self):
        self._test_tile2d_load_decomposed_dequant_add_relu_quant_helper(torch.int8)

    @requires_vectorization
    def _test_per_tensor_fake_quant_helper(self, dtype):
        def fn(input, scales, zero_points, quant_min, quant_max, dtype):
            input = torch.ops.quantized_decomposed.quantize_per_tensor(
                input, scales, zero_points, quant_min, quant_max, dtype
            )
            input = torch.ops.quantized_decomposed.dequantize_per_tensor(
                input, scales, zero_points, quant_min, quant_max, dtype
            )
            return input

        use_tensor_overload_list = [False, True]
        for use_tensor_overload in use_tensor_overload_list:
            assert dtype in [torch.uint8, torch.int8]
            quant_min = 0 if dtype == torch.uint8 else -128
            quant_max = 255 if dtype == torch.uint8 else 127
            x = torch.clamp(
                torch.randn((1, 7, 7, 9), dtype=torch.float32) * 100,
                quant_min,
                quant_max,
            )
            zero_point = 100
            scale = 0.01
            if use_tensor_overload:
                zero_point = torch.tensor(zero_point, dtype=torch.int64)
                scale = torch.tensor(scale)
            with config.patch({"cpp.simdlen": None}):
                torch._dynamo.reset()
                metrics.reset()
                self.common(fn, (x, scale, zero_point, quant_min, quant_max, dtype))
                assert metrics.generated_cpp_vec_kernel_count == 1

    @requires_vectorization
    def test_per_tensor_fake_quant_uint8(self):
        self._test_per_tensor_fake_quant_helper(torch.uint8)

    @requires_vectorization
    def test_per_tensor_fake_quant_int8(self):
        self._test_per_tensor_fake_quant_helper(torch.int8)

    def _test_per_channel_fake_quant_helper(
        self, dtype, input_dtype=torch.float32, output_dtype=None
    ):
        def fn(
            input, scales, zero_points, axis, quant_min, quant_max, dtype, output_dtype
        ):
            input = torch.ops.quantized_decomposed.quantize_per_channel(
                input, scales, zero_points, axis, quant_min, quant_max, dtype
            )
            input = torch.ops.quantized_decomposed.dequantize_per_channel(
                input,
                scales,
                zero_points,
                axis,
                quant_min,
                quant_max,
                dtype,
                out_dtype=output_dtype,
            )
            return input

        assert dtype in [torch.uint8, torch.int8]
        quant_min = 0 if dtype == torch.uint8 else -128
        quant_max = 255 if dtype == torch.uint8 else 127
        x = torch.clamp(
            torch.randn((1, 3, 224, 224), dtype=torch.float32) * 100,
            quant_min,
            quant_max,
        )
        if input_dtype != torch.float32:
            x = x.to(dtype=input_dtype)
        scales = torch.ones((3,))
        zero_points = torch.zeros((3,))
        axis = 1
        with config.patch({"cpp.simdlen": None}):
            torch._dynamo.reset()
            metrics.reset()
            self.common(
                fn,
                (
                    x,
                    scales,
                    zero_points,
                    axis,
                    quant_min,
                    quant_max,
                    dtype,
                    output_dtype,
                ),
            )
            check_metrics_vec_kernel_count(1)

    @requires_vectorization
    def test_per_channel_fake_quant_uint8(self):
        self._test_per_channel_fake_quant_helper(torch.uint8)

    @requires_vectorization
    def test_per_channel_fake_quant_module_uint8(self):
        class Mod(torch.nn.Module):
            def __init__(self) -> None:
                super().__init__()
                self.scales = torch.ones((3,)).to(torch.float64)
                self.zero_points = torch.zeros((3,)).to(torch.int64)
                self.axis = 1
                self.quant_min = 0
                self.quant_max = 255
                self.dtype = torch.uint8

            def forward(self, input):
                input = torch.ops.quantized_decomposed.quantize_per_channel(
                    input,
                    self.scales,
                    self.zero_points,
                    self.axis,
                    self.quant_min,
                    self.quant_max,
                    self.dtype,
                )
                input = torch.ops.quantized_decomposed.dequantize_per_channel(
                    input,
                    self.scales,
                    self.zero_points,
                    self.axis,
                    self.quant_min,
                    self.quant_max,
                    self.dtype,
                )
                return input

        m = Mod().eval()
        x = torch.clamp(
            torch.randn((1, 3, 224, 224), dtype=torch.float32) * 100,
            0,
            255,
        )
        with config.patch({"cpp.simdlen": None}):
            torch._dynamo.reset()
            metrics.reset()
            self.common(m, (x,))
            assert metrics.generated_cpp_vec_kernel_count == 1

    @requires_vectorization
    def test_per_channel_fake_quant_int8(self):
        self._test_per_channel_fake_quant_helper(torch.int8)

    @requires_vectorization
    def test_per_channel_fake_quant_uint8_bf16_input(self):
        self._test_per_channel_fake_quant_helper(
            torch.uint8, input_dtype=torch.bfloat16
        )
        self._test_per_channel_fake_quant_helper(
            torch.uint8, input_dtype=torch.bfloat16, output_dtype=torch.bfloat16
        )

    @requires_vectorization
    def test_per_channel_fake_quant_int8_bf16_input(self):
        self._test_per_channel_fake_quant_helper(torch.int8, input_dtype=torch.bfloat16)
        self._test_per_channel_fake_quant_helper(
            torch.int8, input_dtype=torch.bfloat16, output_dtype=torch.bfloat16
        )

    def _test_non_contiguous_load_buf_quant_helper(self, dtype):
        def fn(
            x1,
            x2,
            groups,
            quant_min,
            quant_max,
            dtype,
        ):
            x = torch.cat((x1, x2), dim=1)
            batchsize, num_channels, height, width = x.size()
            channels_per_group = num_channels // groups
            x = torch.ops.quantized_decomposed.dequantize_per_tensor(
                x, 1.0, 0, quant_min, quant_max, dtype
            )
            x = x.view(batchsize, groups, channels_per_group, height, width)
            x = torch.ops.quantized_decomposed.quantize_per_tensor(
                x, 1.0, 0, quant_min, quant_max, dtype
            )
            x = torch.ops.quantized_decomposed.dequantize_per_tensor(
                x, 1.0, 0, quant_min, quant_max, dtype
            )
            x = torch.transpose(x, 1, 2).contiguous()
            x = x.view(batchsize, num_channels, height, width)
            return x

        assert dtype in [torch.uint8, torch.int8]
        quant_min = 0 if dtype == torch.uint8 else -128
        quant_max = 255 if dtype == torch.uint8 else 127

        x = torch.randint(0, 8, (1, 116, 28, 28), dtype=dtype).contiguous(
            memory_format=torch.channels_last
        )
        x2 = torch.randint(0, 8, (1, 116, 28, 28), dtype=dtype).contiguous(
            memory_format=torch.channels_last
        )

        with config.patch({"cpp.simdlen": None}):
            torch._dynamo.reset()
            metrics.reset()
            self.common(
                fn,
                (
                    x,
                    x2,
                    2,
                    quant_min,
                    quant_max,
                    dtype,
                ),
            )
            check_metrics_vec_kernel_count(2)

    @requires_vectorization
    def test_non_contiguous_load_buf_quant_uint8(self):
        self._test_non_contiguous_load_buf_quant_helper(torch.uint8)

    @requires_vectorization
    def test_non_contiguous_load_buf_quant_int8(self):
        self._test_non_contiguous_load_buf_quant_helper(torch.int8)

    def _test_tile2d_store_channel_shuffle_cl_quant_output_helper(self, dtype):
        def channel_shuffle(
            x, groups, output_scale, output_zero_point, quant_min, quant_max, dtype
        ):
            batchsize, num_channels, height, width = x.size()
            channels_per_group = num_channels // groups
            x = x.view(batchsize, groups, channels_per_group, height, width)
            x = torch.transpose(x, 1, 2).contiguous()
            x = x.view(batchsize, -1, height, width)
            x = torch.ops.quantized_decomposed.quantize_per_tensor(
                x, output_scale, output_zero_point, quant_min, quant_max, dtype
            )
            return x.contiguous(memory_format=torch.channels_last)

        assert dtype in [torch.uint8, torch.int8]
        quant_min = 0 if dtype == torch.uint8 else -128
        quant_max = 255 if dtype == torch.uint8 else 127

        with config.patch({"cpp.simdlen": None}):
            torch._dynamo.reset()
            metrics.reset()
            x = torch.randn(64, 58, 28, 28)
            output_zero_point = 3
            output_scale = 0.03
            self.common(
                channel_shuffle,
                (x, 2, output_scale, output_zero_point, quant_min, quant_max, dtype),
            )
            check_metrics_vec_kernel_count(2)

    @requires_vectorization
    def test_tile2d_store_channel_shuffle_cl_quant_output_uint8(self):
        self._test_tile2d_store_channel_shuffle_cl_quant_output_helper(torch.uint8)

    @requires_vectorization
    def test_tile2d_store_channel_shuffle_cl_quant_output_int8(self):
        self._test_tile2d_store_channel_shuffle_cl_quant_output_helper(torch.int8)

    def _test_dequant_relu_quant_dequant_relu_quant_lowering_helper(self, dtype):
        def fn(
            x,
            scale,
            zero_point,
            scale2,
            zero_point2,
            scale3,
            zero_point3,
            quant_min,
            quant_max,
            dtype,
        ):
            x = torch.ops.quantized_decomposed.dequantize_per_tensor(
                x, scale, zero_point, quant_min, quant_max, dtype
            )
            x = torch.relu(x)
            x = torch.ops.quantized_decomposed.quantize_per_tensor(
                x, scale2, zero_point2, quant_min, quant_max, dtype
            )
            x = torch.ops.quantized_decomposed.dequantize_per_tensor(
                x, scale2, zero_point2, quant_min, quant_max, dtype
            )
            x = torch.relu(x)
            x = torch.ops.quantized_decomposed.quantize_per_tensor(
                x, scale3, zero_point3, quant_min, quant_max, dtype
            )
            return x

        assert dtype in [torch.uint8, torch.int8]
        quant_min = 0 if dtype == torch.uint8 else -128
        quant_max = 255 if dtype == torch.uint8 else 127

        for use_tensor_overload in [True, False]:
            x = torch.clamp(
                torch.randn((1, 7, 7, 9), dtype=torch.float32) * 100,
                quant_min,
                quant_max,
            ).to(dtype)
            zero_point_list = [100, 101, 102]
            scale_list = [0.01, 0.02, 0.03]
            if use_tensor_overload:
                for i in range(len(zero_point_list)):
                    zero_point_list[i] = torch.tensor(
                        zero_point_list[i], dtype=torch.int64
                    )
                    scale_list[i] = torch.tensor(scale_list[i])
            zero_point, zero_point2, zero_point3 = zero_point_list
            scale, scale2, scale3 = scale_list
            with config.patch({"cpp.simdlen": None}):
                torch._dynamo.reset()
                metrics.reset()
                self.common(
                    fn,
                    (
                        x,
                        scale,
                        zero_point,
                        scale2,
                        zero_point2,
                        scale3,
                        zero_point3,
                        quant_min,
                        quant_max,
                        dtype,
                    ),
                    rtol=1e-2,
                    atol=1e-2,
                )
                check_metrics_vec_kernel_count(1)

    @requires_vectorization
    def test_dequant_relu_quant_dequant_relu_quant_lowering_uint8(self):
        self._test_dequant_relu_quant_dequant_relu_quant_lowering_helper(torch.uint8)

    @requires_vectorization
    def test_dequant_relu_quant_dequant_relu_quant_lowering_int8(self):
        self._test_dequant_relu_quant_dequant_relu_quant_lowering_helper(torch.int8)

    def test_inplace_add_alpha(self):
        def fn(x, y):
            aten.add_.Tensor(x, y, alpha=0.55)
            return (x,)

        x1 = torch.zeros(10)
        x2 = torch.zeros(10)
        x3 = torch.zeros(10)
        y = torch.randn(10)
        fn_fx = make_fx(fn)(x1, y)
        fn_compiled = compile_fx_inner(fn_fx, [x1, y])
        fn(x2, y)
        fn_compiled([x3, y])
        assert same(x2, x3)

    def test_int_div(self):
        def fn(x, y):
            s3 = x.size(1)
            a = torch.ones((1 + s3) // 2)
            a += y
            return a, s3

        p0 = torch.randint(5, (1, 8))
        p1 = torch.randn(1)
        self.common(fn, (p0, p1))

    def test_no_op_squeeze(self):
        @torch.compile(backend="inductor")
        def forward(arg0_1):
            return torch.ops.aten.squeeze.dim(arg0_1, 1)

        x = torch.randn((10, 20))
        self.common(forward, (x,))

    def test_parallel_num_threads(self):
        @torch.compile(backend="inductor")
        def fn(x1, x2):
            return x1 + x2

        x1 = torch.randn((10, 20))
        x2 = torch.randn((10, 20))
        with set_num_threads(1):
            assert same(x1 + x2, fn(x1, x2))
        with set_num_threads(4):
            assert same(x1 + x2, fn(x1, x2))

    @patch("torch.cuda.is_available", lambda: False)
    def test_timed_cpu_only(self):
        timed(lambda: torch.randn(10), ())

    def test_complex_memory_overlap(self):
        dense = torch.zeros(64, 32)
        self.assertFalse(complex_memory_overlap(dense))
        self.assertFalse(complex_memory_overlap(dense.t()))

        strided = dense.split(4, dim=1)
        self.assertFalse(complex_memory_overlap(strided[0]))
        self.assertFalse(complex_memory_overlap(strided[0].t()))

        unsqueezed = dense.unsqueeze(1)
        self.assertFalse(complex_memory_overlap(unsqueezed))
        self.assertFalse(complex_memory_overlap(unsqueezed.permute(1, 2, 0)))

        gathered = dense.index_select(0, torch.IntTensor([1, 0, 1]))
        self.assertFalse(complex_memory_overlap(gathered))
        self.assertFalse(complex_memory_overlap(gathered.t()))

    @requires_vectorization
    def test_vec_dynamic_shapes(self):
        def fn(x):
            return torch.softmax(x, -1)

        value = torch.randn((2, 10))
        with config.patch({"cpp.simdlen": None}):
            torch._dynamo.reset()
            metrics.reset()
            self.common(fn, (value,))

    @unittest.skipIf(IS_FBCODE, "Not yet runnable in fbcode")
    @unittest.skipIf(
        not cpu_vec_isa.valid_vec_isa_list()
        or "avx2" in [str(vec_isa) for vec_isa in cpu_vec_isa.valid_vec_isa_list()]
        or "asimd" in [str(vec_isa) for vec_isa in cpu_vec_isa.valid_vec_isa_list()],
        "Does not support vectorization or not s390x/ppc64le machine",
    )
    @patch("torch.cuda.is_available", lambda: False)
    def test_auto_zvec_vsx_simd(self):
        vec_zvec_vsx = cpu_vec_isa.valid_vec_isa_list()[0]
        self.assertTrue(vec_zvec_vsx.bit_width() == 256)

        with config.patch({"cpp.simdlen": 0}):
            isa = cpu_vec_isa.pick_vec_isa()
            self.assertFalse(isa)

        with config.patch({"cpp.simdlen": 1}):
            isa = cpu_vec_isa.pick_vec_isa()
            self.assertFalse(isa)

        with config.patch({"cpp.simdlen": 257}):
            isa = cpu_vec_isa.pick_vec_isa()
            self.assertFalse(isa)

        with config.patch({"cpp.simdlen": 256}):
            isa = cpu_vec_isa.pick_vec_isa()
            self.assertTrue(isa == vec_zvec_vsx)

        pre_var = os.getenv("ATEN_CPU_CAPABILITY")
        if pre_var:
            os.environ.pop("ATEN_CPU_CAPABILITY")

        try:
            with config.patch({"cpp.simdlen": None}):
                isa = cpu_vec_isa.pick_vec_isa()
                self.assertTrue(isa == vec_zvec_vsx)

            with config.patch({"cpp.simdlen": None}):
                os.environ["ATEN_CPU_CAPABILITY"] = "avx2"
                isa = cpu_vec_isa.pick_vec_isa()
                self.assertTrue(isa == vec_zvec_vsx)

            with config.patch({"cpp.simdlen": None}):
                os.environ["ATEN_CPU_CAPABILITY"] = "avx512"
                isa = cpu_vec_isa.pick_vec_isa()
                self.assertTrue(isa == vec_zvec_vsx)

            with config.patch({"cpp.simdlen": None}):
                os.environ["ATEN_CPU_CAPABILITY"] = "default"
                isa = cpu_vec_isa.pick_vec_isa()
                self.assertFalse(isa)

            with config.patch({"cpp.simdlen": None}):
                os.environ["ATEN_CPU_CAPABILITY"] = "zvector"
                isa = cpu_vec_isa.pick_vec_isa()
                self.assertTrue(isa == vec_zvec_vsx)

            with config.patch({"cpp.simdlen": None}):
                os.environ["ATEN_CPU_CAPABILITY"] = "vsx"
                isa = cpu_vec_isa.pick_vec_isa()
                self.assertTrue(isa == vec_zvec_vsx)

        finally:
            if pre_var:
                os.environ["ATEN_CPU_CAPABILITY"] = pre_var
            elif os.getenv("ATEN_CPU_CAPABILITY"):
                os.environ.pop("ATEN_CPU_CAPABILITY")

    @unittest.skipIf(IS_FBCODE, "Not yet runnable in fbcode")
    @unittest.skipIf(
        platform.machine() != "x86_64" or not cpu_vec_isa.valid_vec_isa_list(),
        "Does not support vectorization or not x86_64 machine",
    )
    @patch("torch.cuda.is_available", lambda: False)
    def test_auto_simd(self):
        vec_amx = cpu_vec_isa.supported_vec_isa_list[0]
        vec_avx512 = cpu_vec_isa.supported_vec_isa_list[1]
        vec_avx2 = cpu_vec_isa.supported_vec_isa_list[2]
        self.assertTrue(vec_amx.bit_width() == 512)
        self.assertTrue(vec_amx.nelements() == 16)
        self.assertTrue(vec_amx.nelements(torch.bfloat16) == 32)
        self.assertTrue(vec_avx512.bit_width() == 512)
        self.assertTrue(vec_avx2.bit_width() == 256)
        self.assertTrue(vec_avx512.nelements() == 16)
        self.assertTrue(vec_avx2.nelements() == 8)
        self.assertTrue(vec_avx512.nelements(torch.bfloat16) == 32)
        self.assertTrue(vec_avx2.nelements(torch.bfloat16) == 16)

        with config.patch({"cpp.simdlen": 0}):
            isa = cpu_vec_isa.pick_vec_isa()
            self.assertFalse(isa)

        with config.patch({"cpp.simdlen": 1}):
            isa = cpu_vec_isa.pick_vec_isa()
            self.assertFalse(isa)

        with config.patch({"cpp.simdlen": 257}):
            isa = cpu_vec_isa.pick_vec_isa()
            self.assertFalse(isa)

        with config.patch({"cpp.simdlen": 513}):
            isa_list = cpu_vec_isa.valid_vec_isa_list()
            if vec_avx512 in isa_list:
                self.assertFalse(isa)

        with config.patch({"cpp.simdlen": 512}):
            isa_list = cpu_vec_isa.valid_vec_isa_list()
            isa = cpu_vec_isa.pick_vec_isa()
            if vec_amx in isa_list:
                self.assertTrue(isa == vec_amx)
            elif vec_avx512 in isa_list:
                self.assertTrue(isa == vec_avx512)

        with config.patch({"cpp.simdlen": 256}):
            isa_list = cpu_vec_isa.valid_vec_isa_list()
            if vec_avx2 in isa_list:
                isa = cpu_vec_isa.pick_vec_isa()
                self.assertTrue(isa == vec_avx2)

        pre_var = os.getenv("ATEN_CPU_CAPABILITY")
        if pre_var:
            os.environ.pop("ATEN_CPU_CAPABILITY")

        try:
            with config.patch({"cpp.simdlen": None}):
                isa = cpu_vec_isa.pick_vec_isa()
                if vec_amx in cpu_vec_isa.valid_vec_isa_list():
                    self.assertTrue(isa == vec_amx)
                elif vec_avx512 in cpu_vec_isa.valid_vec_isa_list():
                    self.assertTrue(isa == vec_avx512)
                else:
                    self.assertTrue(isa == vec_avx2)

            with config.patch({"cpp.simdlen": None}):
                os.environ["ATEN_CPU_CAPABILITY"] = "avx2"
                isa = cpu_vec_isa.pick_vec_isa()
                if vec_amx in cpu_vec_isa.valid_vec_isa_list():
                    self.assertTrue(isa == vec_avx2)
                elif vec_avx512 in cpu_vec_isa.valid_vec_isa_list():
                    self.assertTrue(isa == vec_avx2)
                elif vec_avx2 in cpu_vec_isa.valid_vec_isa_list():
                    self.assertTrue(isa == vec_avx2)

            with config.patch({"cpp.simdlen": None}):
                os.environ["ATEN_CPU_CAPABILITY"] = "avx512"
                isa = cpu_vec_isa.pick_vec_isa()
                if vec_amx in cpu_vec_isa.valid_vec_isa_list():
                    self.assertTrue(isa == vec_amx)
                elif vec_avx512 in cpu_vec_isa.valid_vec_isa_list():
                    self.assertTrue(isa == vec_avx512)
                else:
                    self.assertTrue(isa == vec_avx2)

            with config.patch({"cpp.simdlen": None}):
                os.environ["ATEN_CPU_CAPABILITY"] = "default"
                isa = cpu_vec_isa.pick_vec_isa()
                self.assertFalse(isa)

            with config.patch({"cpp.simdlen": None}):
                os.environ["ATEN_CPU_CAPABILITY"] = "zvector"
                isa = cpu_vec_isa.pick_vec_isa()
                if vec_amx in cpu_vec_isa.valid_vec_isa_list():
                    self.assertTrue(isa == vec_amx)
                elif vec_avx512 in cpu_vec_isa.valid_vec_isa_list():
                    self.assertTrue(isa == vec_avx512)
                else:
                    self.assertTrue(isa == vec_avx2)

            with config.patch({"cpp.simdlen": None}):
                os.environ["ATEN_CPU_CAPABILITY"] = "vsx"
                isa = cpu_vec_isa.pick_vec_isa()
                if vec_amx in cpu_vec_isa.valid_vec_isa_list():
                    self.assertTrue(isa == vec_amx)
                elif vec_avx512 in cpu_vec_isa.valid_vec_isa_list():
                    self.assertTrue(isa == vec_avx512)
                else:
                    self.assertTrue(isa == vec_avx2)

        finally:
            if pre_var:
                os.environ["ATEN_CPU_CAPABILITY"] = pre_var
            elif os.getenv("ATEN_CPU_CAPABILITY"):
                os.environ.pop("ATEN_CPU_CAPABILITY")

    @requires_vectorization
    @patch("torch.cuda.is_available", lambda: False)
    def test_masked_fill_softmax(self):
        def fn(value, mask):
            mask = mask.to(torch.bool)
            x = torch.masked_fill(value, mask, -33.0)
            return torch.softmax(x, -1)

        for dtype in vec_dtypes:
            value = torch.randn((2, 17), dtype=dtype)
            mask = torch.randint(0, 1, size=(2, 17), dtype=torch.uint8)
            with config.patch({"cpp.simdlen": None}):
                for cpp_wrapper_flag in [True, False]:
                    with config.patch({"cpp_wrapper": cpp_wrapper_flag}):
                        torch._dynamo.reset()
                        metrics.reset()
                        self.common(fn, (value, mask))
                        assert metrics.generated_cpp_vec_kernel_count >= 1

    def test_channels_last_view_as_complex(self):
        # https://github.com/pytorch/pytorch/issues/122448#issuecomment-2046169554

        def reduce_example(x: torch.Tensor, y: torch.Tensor) -> torch.Tensor:
            """Applies the rotary embedding to the query and key tensors."""
            x_out = torch.view_as_complex(torch.stack([x.float(), y.float()], dim=-1))
            return x_out

        args = [torch.randn(1, 1, 1, 128), torch.randn(1, 1, 1, 128)]
        expected = reduce_example(*args)
        actual = torch.compile(reduce_example, fullgraph=True)(*args)
        self.assertEqual(expected, actual)

    def test_load_same_bool_tensor_twice(self):
        @torch.compile(backend="inductor")
        def fn(a, b):
            x = torch.masked_fill(a, b, -33.0)
            y = torch.masked_fill(a, b, -33.0)
            return x, y

        value = torch.randn((2, 17))
        mask = torch.randint(0, 1, size=(2, 17), dtype=torch.uint8).to(torch.bool)
        fn(value, mask)

    def test_cpu_vec_cosim(self):
        cpp_vec_op_list = []
        cpp_op_list = []

        for k, v in CppVecOverrides.__dict__.items():
            if isinstance(v, staticmethod):
                cpp_vec_op_list.append(k)
        for k, v in CppOverrides.__dict__.items():
            if isinstance(v, staticmethod):
                cpp_op_list.append(k)

        diff = [
            "airy_ai",
            "bessel_j0",
            "bessel_j1",
            "bessel_y0",
            "bessel_y1",
            "modified_bessel_i0",
            "modified_bessel_i1",
            "modified_bessel_k0",
            "modified_bessel_k1",
            "scaled_modified_bessel_k0",
            "scaled_modified_bessel_k1",
            "spherical_bessel_j0",
            "i1",
            "i1e",
            "ndtr",
            "ndtri",
            "log_ndtr",
            "erfcx",
            "gammainc",
            "gammaincc",
            "igamma",
            "igammac",
            "polygamma",
            "zeta",
            "shifted_chebyshev_polynomial_u",
            "chebyshev_polynomial_u",
            "chebyshev_polynomial_t",
            "shifted_chebyshev_polynomial_w",
            "chebyshev_polynomial_w",
            "shifted_chebyshev_polynomial_t",
            "chebyshev_polynomial_v",
            "shifted_chebyshev_polynomial_v",
            "hermite_polynomial_he",
            "laguerre_polynomial_l",
            "hermite_polynomial_h",
            "legendre_polynomial_p",
            "constant",
            "index_expr",
            "signbit",
            "isinf",
            "frexp",
            "mod",
            "masked",
            "randn",
            "isnan",
            "rand",
            "randint64",
            "logical_and",
            "logical_not",
            "logical_or",
            "logical_xor",
            "bitwise_and",
            "bitwise_left_shift",
            "bitwise_not",
            "bitwise_right_shift",
            "bitwise_or",
            "bitwise_xor",
            "to_dtype_bitcast",
        ]
        union = {*cpp_vec_op_list, *diff}
        self.assertTrue(
            set(cpp_op_list).issubset(union), f"unexpected: {set(cpp_op_list) - union}"
        )

    def test_atomic_add_lowp_fp(self):
        def fn(test_args):
            res = torch.gather(**test_args)
            return res

        for dtype in _lowp_fp_dtypes:
            input_tensor_for_ref = torch.tensor(
                [[3.0, -5.0]], dtype=dtype, requires_grad=True
            )
            input_tensor_for_opt = torch.tensor(
                [[3.0, -5.0]], dtype=dtype, requires_grad=True
            )

            test_args_for_ref = {
                "input": input_tensor_for_ref,
                "dim": 1,
                "index": torch.tensor([[1]]),
            }
            test_args_for_opt = {
                "input": input_tensor_for_opt,
                "dim": 1,
                "index": torch.tensor([[1]]),
            }

            opt_fn = torch.compile(fn)

            ref_fwd = fn(test_args_for_ref)
            res_fwd = opt_fn(test_args_for_opt)
            self.assertEqual(res_fwd, ref_fwd)

            torch.manual_seed(1)
            bwd_tensor_for_ref = torch.randn(ref_fwd.shape, dtype=dtype)
            torch.manual_seed(1)
            bwd_tensor_for_opt = torch.randn(res_fwd.shape, dtype=dtype)
            self.assertEqual(bwd_tensor_for_ref, bwd_tensor_for_opt)

            ref_fwd.backward(bwd_tensor_for_ref)
            res_fwd.backward(bwd_tensor_for_opt)

            ref_grad = test_args_for_ref["input"].grad
            res_grad = test_args_for_opt["input"].grad
            self.assertEqual(ref_grad, res_grad)

    def test_meta_device(self):
        @torch.compile(fullgraph=True)
        def fn():
            x = torch.ops.aten.empty.memory_format(
                [1024, 128, 128],
                dtype=torch.float16,
                device="meta",
                pin_memory=False,
            )
            return x.sin() + 1

        self.assertEqual(fn().shape, [1024, 128, 128])

    def test_decomposed_fake_quant_per_channel(self):
        def fq(input, scales, zero_points, axis, quant_min, quant_max):
            res = torch.fake_quantize_per_channel_affine(
                input, scales, zero_points, axis, quant_min, quant_max
            )
            return res

        def qdq(input, scales, zero_points, axis, quant_min, quant_max):
            res = torch.ops.quantized_decomposed.fake_quant_per_channel(
                input, scales, zero_points, axis, quant_min, quant_max
            )
            return res

        def run_eager_aten_fake_quant(
            input, scales, zero_points, axis, quant_min, quant_max
        ):
            input.grad = None
            res = fq(input, scales, zero_points, axis, quant_min, quant_max)
            res.sum().backward()
            return res, input.grad

        def run_eager_decomposed_fake_quant(
            input, scales, zero_points, axis, quant_min, quant_max
        ):
            input.grad = None
            res = qdq(input, scales, zero_points, axis, quant_min, quant_max)
            res.sum().backward()
            return res, input.grad

        def run_compile_decomposed_fake_quant(
            input, scales, zero_points, axis, quant_min, quant_max
        ):
            input.grad = None
            compiled_qdq = torch.compile(qdq)
            res = compiled_qdq(input, scales, zero_points, axis, quant_min, quant_max)
            res.sum().backward()
            return res, input.grad

        input = torch.randn(2, 3, 224, 224)
        input[1, 2, 3, 4] = 257
        input.requires_grad_()
        scales = torch.ones((3,))
        zero_points = torch.zeros((3,))
        axis = 1
        quant_min = -128
        quant_max = 127

        aten_input = copy.deepcopy(input)
        compiler_input = copy.deepcopy(input)

        res_aten_eager, input_grad_aten_eager = run_eager_aten_fake_quant(
            aten_input, scales, zero_points, axis, quant_min, quant_max
        )
        res_decomp_eager, input_grad_decomp_eager = run_eager_decomposed_fake_quant(
            input, scales, zero_points, axis, quant_min, quant_max
        )
        res, input_grad = run_compile_decomposed_fake_quant(
            compiler_input, scales, zero_points, axis, quant_min, quant_max
        )

        self.assertEqual(res_aten_eager, res)
        self.assertEqual(res_decomp_eager, res)
        self.assertEqual(input_grad_aten_eager, input_grad)
        self.assertEqual(input_grad_decomp_eager, input_grad)
        self.assertEqual(input_grad[1, 2, 3, 4], torch.tensor(0.0))
        # For forward and backward kernel
        check_metrics_vec_kernel_count(2)

    @requires_vectorization
    def test_ops_masked_with_bool_input(self):
        x = torch.zeros(129, dtype=torch.bool)
        size = [2, 3]
        res_aten_eager = torch.constant_pad_nd(x, size)
        cfn = torch.compile(torch.constant_pad_nd)
        res = cfn(x, size)
        self.assertEqual(res_aten_eager, res)
        check_metrics_vec_kernel_count(1)

    @requires_vectorization
    def test_frexp(self):
        def fn(x):
            x_frac, x_exp = torch.frexp(x)  # x_frac: int32, x_exp: float32
            x = x_frac * x_exp
            return x

        x = torch.randn(64, 1)
        torch._dynamo.reset()
        metrics.reset()
        self.common(fn, (x,))
        check_metrics_vec_kernel_count(1)

    def test_bitwise_right_shift(self):
        x = torch.randint(-1, 0, (1, 1, 1), device="cpu", dtype=torch.int64)
        bit_num = 31
        res_aten_eager = torch.bitwise_right_shift(x, bit_num)
        cfn = torch.compile(torch.bitwise_right_shift)
        res = cfn(x, bit_num)
        self.assertEqual(res_aten_eager, res)

    def test_bitwise_shift_corner_inputs(self):
        # Fix https://github.com/pytorch/pytorch/issues/143555
        # and https://github.com/pytorch/pytorch/issues/143566
        bitwise_fns = (
            torch.bitwise_left_shift,
            torch.bitwise_right_shift,
        )
        for bitwise_fn in bitwise_fns:
            torch._dynamo.reset()
            metrics.reset()
            x = torch.tensor(1000, dtype=torch.int64)
            bit_num = torch.tensor(64, dtype=torch.int64)
            res_aten_eager = bitwise_fn(x, bit_num)
            cfn = torch.compile(bitwise_fn)
            res = cfn(x, bit_num)
            self.assertEqual(res_aten_eager, res)

    def test_view_dtype(self):
        def f(x):
            return x.view(torch.int32) >> 2

        input = torch.ones(16, 16)
        res_aten_eager = f(input)
        cfn = torch.compile(f)
        res = cfn(input)
        self.assertEqual(res_aten_eager, res)

    @patch("torch.cuda.is_available", lambda: False)
    def test_scatter_using_atomic_add(self):
        def fn(a, dim, index, b):
            return aten.scatter(a, dim, index, b, reduce="add")

        inps = (
            torch.randn(5, 29, 13),
            2,
            torch.tensor([[[3, 5, 7, 9]]]),
            torch.randn(1, 1, 10),
        )

        def _internal_check(
            _fn,
            _inps,
            _target_code_check=None,
            _target_code_check_not=None,
        ):
            torch._dynamo.reset()
            metrics.reset()
            _fn_opt = torch.compile()(_fn)
            _, code = run_and_get_cpp_code(_fn_opt, *inps)
            if _target_code_check:
                FileCheck().check(_target_code_check).run(code)
            if _target_code_check_not:
                FileCheck().check_not(_target_code_check_not).run(code)
                # Verify that the output isn't empty
                FileCheck().check("Output code:").run(code)

            self.assertEqual(
                _fn(*_inps),
                _fn_opt(*_inps),
            )

        with config.patch({"cpp.fallback_scatter_reduce_sum": False}):
            _internal_check(fn, inps, "atomic_add")

        scatter_reduce_func = (
            "aoti_torch_cpu_scatter_reduce_"
            if config.cpp_wrapper
            else "aten.scatter_reduce_"
        )
        with config.patch({"cpp.fallback_scatter_reduce_sum": True}):
            _internal_check(fn, inps, scatter_reduce_func)

        if "ATen parallel backend: OpenMP" in torch.__config__.parallel_info():
            with set_num_threads(1):
                # When running with a single thread, we expect the aten.scatter will go
                # into the cpp backend codegen instead of a fallback to aten.scatter_reduce_.
                # Avoid the inductor cache so we don't serve an entry compiled above.
                with config.patch(
                    {"fx_graph_cache": False, "fx_graph_remote_cache": False}
                ):
                    _internal_check(
                        fn, inps, _target_code_check_not=scatter_reduce_func
                    )

            with config.patch({"cpp.dynamic_threads": True}), set_num_threads(1):
                _internal_check(fn, inps, scatter_reduce_func)

    @patch("torch.cuda.is_available", lambda: False)
    @requires_vectorization
    @torch._inductor.config.patch({"cpp.fallback_scatter_reduce_sum": False})
    def test_scatter_using_atomic_add_vec(self):
        def fn(a, dim, index, b):
            return aten.scatter(a, dim, index, b, reduce="add")

        inps = (
            torch.zeros(1, 1, 25),
            2,
            torch.tensor([[[3, 5, 7, 9] * 5]]),
            torch.ones(1, 1, 25),
        )
        torch._dynamo.reset()
        metrics.reset()
        self.common(fn, inps)
        assert metrics.generated_cpp_vec_kernel_count == 2

        with (
            set_num_threads(1),
            config.patch({"fx_graph_cache": False, "fx_graph_remote_cache": False}),
        ):
            torch._dynamo.reset()
            metrics.reset()
            self.common(fn, inps)
            assert metrics.generated_cpp_vec_kernel_count == 2

    def test_large_mean(self):
        size = (30000, 100000)
        t = torch.rand(size, dtype=torch.float)
        op = torch.mean
        expected = op(t)
        actual = torch.compile(op)(t)
        self.assertEqual(expected, actual)
        with set_num_threads(1):
            expected = op(t)
            actual = torch.compile(op)(t)
            self.assertEqual(expected, actual)

    @unittest.skipIf(IS_FBCODE, "Not yet runnable in fbcode")
    @requires_vectorization
    @patch("torch.cuda.is_available", lambda: False)
    def test_new_vec_op_cpu_only(self):
        def fn(x):
            return torch.log1p(torch.expm1(torch.erf(x)))

        for dtype in vec_dtypes:
            torch.manual_seed(0)
            x = torch.randn((2, 9), dtype=dtype)
            x[0, 0] = torch.nan
            x[1, -1] = torch.nan

            with config.patch({"cpp.simdlen": None}):
                for cpp_wrapper_flag in [True, False]:
                    with config.patch({"cpp_wrapper": cpp_wrapper_flag}):
                        torch._dynamo.reset()
                        metrics.reset()
                        self.common(fn, (x,))
                        check_metrics_vec_kernel_count(1)

    @requires_vectorization
    @patch("torch.cuda.is_available", lambda: False)
    def test_vec_cpu_only_for_all_available_isa(self):
        def fn(x):
            return torch.sin(torch.cos(torch.erf(x)))

        x = torch.randn((2, 9))
        x[0, 0] = torch.nan
        x[1, -1] = torch.nan

        bit_widths = [isa._bit_width for isa in cpu_vec_isa.valid_vec_isa_list()] + [
            None
        ]
        for item in bit_widths:
            with config.patch({"cpp.simdlen": item}):
                torch._dynamo.reset()
                metrics.reset()
                self.common(fn, (x,))
                check_metrics_vec_kernel_count(1)

    @slowTest
    @requires_vectorization
    @patch("torch.cuda.is_available", lambda: False)
    @config.patch("cpp.enable_tiling_heuristics", False)
    def test__adaptive_avg_pool2d(self):
        def wrap_fn(oh, ow):
            def fn(x):
                return torch._adaptive_avg_pool2d(x, (oh, ow))

            return fn

        bit_widths = [isa._bit_width for isa in cpu_vec_isa.valid_vec_isa_list()]
        ih = [16, 65]
        iw = ih
        oh = ih
        ow = ih
        for _ih, _iw, _oh, _ow, _simd_len, dtype in itertools.product(
            ih, iw, oh, ow, bit_widths, vec_dtypes
        ):
            x = torch.randn(2, 3, _ih, _iw, dtype=dtype).to(
                memory_format=torch.channels_last
            )
            _fn = wrap_fn(_oh, _ow)
            with config.patch({"cpp.simdlen": _simd_len}):
                torch._dynamo.reset()
                metrics.reset()
                self.common(_fn, (x,))
                check_metrics_vec_kernel_count(1)

    @requires_vectorization
    @patch("torch.cuda.is_available", lambda: False)
    def test_vec_logical(self):
        def wrap_fn1(op: Callable):
            def fn(x: torch.Tensor):
                return torch.where(op(x), 1.0, 0.0)

            return fn

        def wrap_fn2(op: Callable):
            def fn(x: torch.Tensor, y: torch.Tensor):
                return torch.where(op(x, y), 1.0, 0.0)

            return fn

        for dtype in vec_dtypes:
            x = torch.randn(64, dtype=dtype)
            y = torch.randn(64, dtype=dtype)
            logical_fns = [
                torch.logical_and,
                torch.logical_not,
                torch.logical_or,
                torch.logical_xor,
            ]
            for logical_fn in logical_fns:
                torch._dynamo.reset()
                metrics.reset()
                if logical_fn == torch.logical_not:
                    _fn = wrap_fn1(logical_fn)
                    _args = (x,)
                else:
                    _fn = wrap_fn2(logical_fn)
                    _args = (x, y)
                self.common(_fn, _args)
                check_metrics_vec_kernel_count(1)

    @requires_vectorization
    def test_vec_bitwise(self):
        for dtype in [
            torch.bool,
            torch.uint8,
            torch.int8,
            torch.int32,
            torch.int64,
        ]:
            x = torch.randn(64, dtype=torch.float32)
            y = torch.randn(64, dtype=torch.float32)
            if dtype == torch.bool:
                x = x > 0
                y = y > 0
            else:
                x = x.to(dtype)
                y = y.to(dtype)
            bitwise_fns = [
                torch.bitwise_and,
                torch.bitwise_not,
                torch.bitwise_or,
                torch.bitwise_xor,
                torch.bitwise_left_shift,
                torch.bitwise_right_shift,
            ]
            for bitwise_fn in bitwise_fns:
                if (
                    bitwise_fn
                    in [
                        torch.bitwise_left_shift,
                        torch.bitwise_right_shift,
                    ]
                    and dtype == torch.bool
                ):
                    # Eager doesn't support bool
                    # https://pytorch.org/docs/stable/generated/torch.bitwise_left_shift.html
                    continue
                torch._dynamo.reset()
                metrics.reset()
                if bitwise_fn == torch.bitwise_not:
                    _args = (x,)
                else:
                    _args = (x, y)
                self.common(bitwise_fn, _args)
                check_metrics_vec_kernel_count(1)

    @requires_vectorization
    def test_vec_randn(self):
        funcs = [torch.randn, torch.rand, torch.randint]
        float_dtypes = [
            torch.bfloat16,
            torch.float16,
            torch.float32,
        ]
        int_dtypes = [
            torch.int8,
            torch.uint8,
            torch.int32,
            torch.int64,
        ]
        dtypes = float_dtypes + int_dtypes
        for rand_func, dtype in itertools.product(funcs, dtypes):
            if (rand_func == torch.randint and dtype not in int_dtypes) or (
                rand_func != torch.randint and dtype not in float_dtypes
            ):
                # Skip the invalid combination
                continue
            with config.patch(
                {"fx_graph_cache": False, "fx_graph_remote_cache": False}
            ):
                torch._dynamo.reset()
                metrics.reset()

                def func(seed):
                    torch.manual_seed(seed)
                    if rand_func == torch.randint:
                        return rand_func(0, 64, (64,), dtype=dtype)
                    else:
                        return rand_func(64, dtype=dtype)

                cfn = torch.compile(func)
                # Check the result is deterministic with mauanl seed
                self.assertEqual(cfn(2024), cfn(2024))
                check_metrics_vec_kernel_count(1)
                res_vec = cfn(2024)

                torch._dynamo.reset()
                metrics.reset()
                with config.patch({"cpp.simdlen": 0}):
                    res_scalar = torch.compile(func)(2024)
                    # Check the same result between scalar and vec
                    self.assertEqual(res_vec, res_scalar)

    @requires_vectorization
    def test_bitwise_logical_op_bool(self):
        bitwise_fns = [
            torch.bitwise_and,
            torch.bitwise_or,
            torch.bitwise_xor,
            torch.logical_and,
            torch.logical_or,
            torch.logical_xor,
        ]

        for bitwise_fn in bitwise_fns:

            def fn(a, b):
                c = bitwise_fn((a > 1), (b > 1))
                return c

            a = torch.ones((64), dtype=torch.int64)
            b = torch.ones((64), dtype=torch.uint8)

            with config.patch({"cpp.simdlen": None}):
                torch._dynamo.reset()
                metrics.reset()
                self.common(fn, (a, b))

    def test_torch_logit(self):
        # fix https://github.com/pytorch/pytorch/issues/145379
        def fn(*args):
            return torch.logit(args[0], args[1])

        input = torch.tensor(0.3, dtype=torch.float64)
        eps = torch.tensor(0.9, dtype=torch.float64)
        self.common(fn, (input, eps))

    @requires_vectorization
    @patch("torch.cuda.is_available", lambda: False)
    def test_vec_compare_op_cpu_only(self):
        def fn(x):
            y1 = torch.eq(x, 1.0)
            x = torch.where(y1, x, -x)
            y2 = torch.ne(x, 0.0)
            x = torch.where(y2, x, -x)
            y3 = torch.lt(x, 5.0)
            x = torch.where(y3, x, x - 1.0)
            y4 = torch.gt(x, -2.0)
            x = torch.where(y4, x, x + 1.0)
            y5 = torch.le(x, 8.0)
            x = torch.where(y5, x, x - 1.0)
            y6 = torch.ge(x, -3.0)
            x = torch.where(y6, x, x + 1.0)
            y7 = x == 1.0
            x = torch.where(y7, x, -x)
            y8 = x != 0.0
            x = torch.where(y8, x, -x)
            y9 = x < 5.0
            x = torch.where(y9, x, x - 1.0)
            y10 = x > -2.0
            x = torch.where(y10, x, x + 1.0)
            y11 = x <= 8.0
            x = torch.where(y11, x, x - 1.0)
            y12 = x >= -3.0
            x = torch.where(y12, x, x + 1.0)
            return x

        for dtype in vec_dtypes:
            x = torch.randn((2, 9), dtype=dtype)

            with config.patch({"cpp.simdlen": None}):
                torch._dynamo.reset()
                metrics.reset()
                self.common(fn, (x,))
                check_metrics_vec_kernel_count(1)
                assert (
                    metrics.generated_kernel_count
                    - metrics.generated_cpp_vec_kernel_count
                ) == 0

    @requires_vectorization
    def test_vec_remainder(self):
        for dtype in [
            torch.int8,
            torch.uint8,
            torch.int32,
            torch.int64,
            torch.bfloat16,
            torch.float16,
            torch.float32,
            torch.float64,
        ]:
            if is_float_dtype(dtype):
                x = torch.randn(64, dtype=dtype)
                y = torch.randn(64, dtype=dtype)
            else:
                lower = 1 if dtype == torch.uint8 else -100
                x = torch.randint(lower, 100, (64,), dtype=dtype)
                y = torch.randint(lower, 100, (64,), dtype=dtype)
                y = torch.where(
                    y == torch.zeros_like(y),
                    torch.ones_like(y),
                    y,
                )

            torch._dynamo.reset()
            metrics.reset()
            _args = (x, y)
            self.common(torch.remainder, _args)
            check_metrics_vec_kernel_count(1)

    def test_skip_cpp_codegen(self):
        with config.patch({"disable_cpp_codegen": True}):
            inps = torch.ones([20]), torch.rand([20])

            def f(x, y):
                return x + y + torch.tensor(1)

            f_opt = torch.compile(f)
            if config.cpp_wrapper:
                # cpp_wrapper on CPU doesn't work without CPP codegen
                with self.assertRaises(InductorError):
                    f_opt(*inps)
                return

            _, code = run_and_get_cpp_code(f_opt, inps[0], inps[1])
            FileCheck().check_not("void kernel").run(code)

            self.assertEqual(
                f(*inps),
                f_opt(*inps),
            )

            # constant needs to be propagated on fallback
            def f(x):
                return x[torch.tensor(1) :] * 2

            f_opt = torch.compile()(f)
            _, code = run_and_get_cpp_code(f_opt, inps[0])
            FileCheck().check_not("void kernel").run(code)
            self.assertEqual(f_opt(inps[0]), f(inps[0]))

            class Model(torch.nn.Module):
                def __init__(
                    self,
                ):
                    super().__init__()

                def forward(self, v1: torch.Tensor):
                    vx = v1.min(dim=1).values
                    v2 = torch.randn_like(vx)
                    return v2

            model = Model()
            x = torch.rand(10, 3, 0)
            model_f = torch.compile()(model)

            self.assertEqual(model(x), model_f(x))

    def test_redundant_to_node_elimination_lowp_fp(self):
        def fn(x, y):
            res = x + y
            res = torch.mean(res)
            return res

        for dtype in _lowp_fp_dtypes:
            x = torch.randn((2, 9), dtype=dtype)
            y = torch.randn((2, 9), dtype=dtype)

            for torch_compile_debug in [True, False]:
                with config.patch(
                    {"trace.enabled": torch_compile_debug, "cpp.simdlen": None}
                ):
                    torch._dynamo.reset()
                    metrics.reset()
                    self.common(fn, (x, y))
                    check_metrics_vec_kernel_count(1)

    def test_do_not_insert_to_dtype_for_memory_copy_only_kernel(self):
        def fn(x):
            res = x.clone()
            return res

        x = torch.randn((100, 100), dtype=torch.bfloat16)

        torch._dynamo.reset()
        metrics.reset()
        self.common(fn, (x,))
        assert metrics.cpp_to_dtype_count == 0
        check_metrics_vec_kernel_count(1)

    def test_insert_to_dtype_count(self):
        def fn(x):
            res = x.relu()
            return res

        x = torch.randn((100, 100), dtype=torch.bfloat16)

        torch._dynamo.reset()
        metrics.reset()
        self.common(fn, (x,))
        assert metrics.cpp_to_dtype_count == 2
        check_metrics_vec_kernel_count(1)

    def test_memory_copy_with_fusion(self):
        def fn(x):
            res = x.relu()
            x.copy_(res)
            return (res,)

        x = torch.randn((100, 100), dtype=torch.bfloat16)

        torch._dynamo.reset()
        metrics.reset()
        self.common(fn, (x,))
        assert metrics.cpp_to_dtype_count == 2
        check_metrics_vec_kernel_count(1)

    @requires_vectorization
    @patch("torch.cuda.is_available", lambda: False)
    def test_maxpool2d_cpu_only(self):
        for dtype in vec_dtypes:
            input = torch.randn(26, 32, 112, 112, dtype=dtype).to(
                memory_format=torch.channels_last
            )
            maxpool = torch.nn.MaxPool2d(kernel_size=3, stride=2, padding=1)

            def func(x):
                return maxpool(x)

            with patch.object(config.cpp, "simdlen", None):
                torch._dynamo.reset()
                metrics.reset()
                self.common(func, (input,))
                check_metrics_vec_kernel_count(1)

    @requires_vectorization
    @patch("torch.cuda.is_available", lambda: False)
    @config.patch("cpp.enable_tiling_heuristics", False)
    def test_maxpool2d_with_pre_loop_collapse_cpu_only(self):
        x1 = torch.randn(2, 3, 20, 20).to(memory_format=torch.channels_last)
        x2 = torch.randn(2, 3, 20, 20).to(memory_format=torch.channels_last)
        maxpool = torch.nn.MaxPool2d(kernel_size=3, stride=2, ceil_mode=True)

        def func(x1, x2):
            y = x1 + x2
            return maxpool(y)

        with patch.object(config.cpp, "simdlen", None):
            torch._dynamo.reset()
            metrics.reset()
            self.common(func, (x1, x2))
            check_metrics_vec_kernel_count(2)

    def test_randint_symint_input(self):
        # https://github.com/pytorch/pytorch/issues/122405
        @torch.compile(fullgraph=True)
        def get_traj_idx(lengths: torch.Tensor, num_slices: int) -> torch.Tensor:
            return torch.randint(lengths.shape[0], (num_slices,), device=lengths.device)

        lengths = torch.zeros(10, dtype=torch.long)
        get_traj_idx(lengths, num_slices=4)
        lengths = torch.zeros(11, dtype=torch.long)
        get_traj_idx(lengths, num_slices=4)

    def test_store_reduction(self):
        # fix https://github.com/pytorch/pytorch/issues/157683
        def fn(x, y):
            r1 = x.amax(dim=0)
            r2 = y.amax(dim=0)
            return r1, r2

        device = "cpu"
        for int_dypte, float_dtype in zip(
            [torch.int64, torch.int32, torch.int16, torch.int8],
            [torch.float64, torch.float32, torch.float16, torch.bfloat16],
        ):
            x = torch.randint(
                low=0, high=100, size=(16, 24, 59), dtype=int_dypte, device=device
            )
            y = torch.randn(16, 24, 59, dtype=float_dtype, device=device)
            self.common(
                fn,
                (
                    x,
                    y,
                ),
            )

    @requires_vectorization
    @patch("torch.cuda.is_available", lambda: False)
    def test_sign_cpu_only(self):
        def fn(x):
            return torch.sign(x)

        for dtype in vec_dtypes:
            x = torch.randn((2, 9), dtype=dtype)
            x[0, 0] = torch.nan
            x[1, -1] = torch.nan

            with config.patch({"cpp.simdlen": None}):
                torch._dynamo.reset()
                metrics.reset()
                self.common(fn, (x,))
                check_metrics_vec_kernel_count(1)

    @requires_vectorization
    @patch("torch.cuda.is_available", lambda: False)
    def test_reduction_cpu_only(self):
        def fn(x):
            return torch.argmax(x, -1)

        for dtype in vec_dtypes:
            x = torch.randn((10, 10), dtype=dtype)

            with config.patch({"cpp.simdlen": None}):
                torch._dynamo.reset()
                metrics.reset()
                self.common(fn, (x,))
                assert metrics.generated_cpp_vec_kernel_count == 1

    @config.patch({"fx_graph_cache": False, "fx_graph_remote_cache": False})
    def test_outer_loop_fusion(self):
        def fn(x):
            max = torch.amax(x, dim=-1, keepdim=True)
            return x - max

        x = torch.randn(4, 12, 1023, 1022)

        with config.patch({"cpp.simdlen": None}):
            torch._dynamo.reset()
            metrics.reset()
            self.common(fn, (x,))
            self.assertEqual(
                len(metrics.cpp_outer_loop_fused_inner_counts),
                1,
            )
            self.assertEqual(
                metrics.cpp_outer_loop_fused_inner_counts[0].inner_kernel_number,
                2,
            )

    def test_outer_loop_fusion_buffer_remove(self):
        # https://github.com/pytorch/pytorch/issues/144186
        def fn(x):
            x = x.sum(dim=-1)
            x = torch.softmax(x, -1)
            return x

        x = torch.randn(8, 8, 2)
        metrics.reset()
        self.common(fn, (x,))

    @config.patch({"fx_graph_cache": False, "fx_graph_remote_cache": False})
    def test_local_buffer_in_outer_loop_fusion(self):
        def fn(x):
            max = torch.nn.functional.softmax(x, dim=-1)
            return x - max

        x = torch.randn(4, 12, 1023, 1022)

        with config.patch({"cpp.simdlen": None}):
            torch._dynamo.reset()
            metrics.reset()
            self.common(fn, (x,))
            self.assertEqual(
                len(metrics.cpp_outer_loop_fused_inner_counts),
                1,
            )
            self.assertEqual(
                metrics.cpp_outer_loop_fused_inner_counts[0].inner_kernel_number,
                3,
            )
            self.assertEqual(
                metrics.cpp_outer_loop_fused_inner_counts[0].local_buffer_number,
                1,
            )
            # Check the number of global buffer allocation
            torch._dynamo.reset()
            metrics.reset()
            _, code = run_and_get_cpp_code(
                torch.compile(fn, backend="inductor"),
                x,
            )
            self.assertEqual(
                code.count(
                    "aoti_torch_empty_strided("
                    if config.cpp_wrapper
                    else "empty_strided_cpu("
                ),
                3,
            )

    @config.patch({"fx_graph_cache": False, "fx_graph_remote_cache": False})
    def test_two_local_buffers_in_outer_loop_fusion(self):
        def fn(x):
            softmax = torch.nn.functional.softmax(x, dim=-1)
            sum = torch.sum(softmax, dim=-1)
            sum_broadcast = torch.broadcast_to(
                sum.unsqueeze(-1), [*(sum.size()[0:3]), 256]
            )
            sum_exp = torch.exp(sum_broadcast)
            sum2 = torch.sum(sum_exp, dim=-1)
            sub = sum_exp - sum2.unsqueeze(-1)
            return x[:, :, :, 0:256] - sub

        x = torch.randn(4, 12, 1023, 1022)

        with config.patch({"cpp.simdlen": None}):
            torch._dynamo.reset()
            metrics.reset()
            atol = None
            rtol = None
            if (
                not cpu_vec_isa.valid_vec_isa_list()
                or os.getenv("ATEN_CPU_CAPABILITY") == "default"
            ):
                atol = 1e-5
                rtol = 1e-5
            self.common(fn, (x,), atol=atol, rtol=rtol)
            self.assertEqual(
                len(metrics.cpp_outer_loop_fused_inner_counts),
                1,
            )
            self.assertEqual(
                metrics.cpp_outer_loop_fused_inner_counts[0].inner_kernel_number,
                5,
            )
            self.assertEqual(
                metrics.cpp_outer_loop_fused_inner_counts[0].local_buffer_number,
                2,
            )

    @config.patch({"fx_graph_cache": False, "fx_graph_remote_cache": False})
    def test_share_local_buffers_in_outer_loop_fusion(self):
        def fn(x):
            max = torch.nn.functional.softmax(x, dim=-1)
            max = torch.nn.functional.softmax(max, dim=-1)
            return x - max

        x = torch.randn(4, 12, 1023, 1022)

        with config.patch({"cpp.simdlen": None}):
            torch._dynamo.reset()
            metrics.reset()
            self.common(fn, (x,))
            self.assertEqual(
                len(metrics.cpp_outer_loop_fused_inner_counts),
                1,
            )
            self.assertEqual(
                metrics.cpp_outer_loop_fused_inner_counts[0].inner_kernel_number,
                5,
            )
            self.assertEqual(
                metrics.cpp_outer_loop_fused_inner_counts[0].local_buffer_number,
                1,  # 2 global bufs share 1 local buf
            )

    @config.patch({"fx_graph_cache": False, "fx_graph_remote_cache": False})
    def test_two_local_buffers_in_outer_loop_fusion_case2(self):
        # exp and exp2 should be replaced by local buffer
        # since exp will be used after exp2, exp2 can't share the same
        # local buffer as exp
        def fn(x):
            a_max = torch.amax(x, -1, keepdim=True)
            exp = torch.exp(x - a_max)
            sum = torch.sum(exp, -1, keepdim=True)
            exp2 = torch.exp(exp - sum)
            sum2 = torch.sum(exp2, -1, keepdim=True)
            sub = exp2 - sum2
            sub2 = exp - sub
            return sub2

        x = torch.randn(4, 12, 1023, 1022)

        with config.patch({"cpp.simdlen": None}):
            torch._dynamo.reset()
            metrics.reset()
            self.common(fn, (x,))
            self.assertEqual(
                len(metrics.cpp_outer_loop_fused_inner_counts),
                1,
            )
            self.assertEqual(
                metrics.cpp_outer_loop_fused_inner_counts[0].inner_kernel_number,
                4,
            )
            self.assertEqual(
                metrics.cpp_outer_loop_fused_inner_counts[0].local_buffer_number,
                2,
            )

    @config.patch({"fx_graph_cache": False, "fx_graph_remote_cache": False})
    def test_local_buffer_with_line_reuse(self):
        # Test Global buffer which is inplace buffer and replaced by local buffer
        def fn(x, y):
            z = torch.matmul(x, y)
            a_max = torch.amax(x, -1, keepdim=True)
            # Previous is a inplace buffer and now is a local buffer
            exp = torch.exp((z - a_max) / z)
            sum = torch.sum(exp, -1, keepdim=True)
            return exp - sum

        inputs = [torch.rand(4, 32), torch.rand(32, 32)]

        with config.patch({"cpp.simdlen": None}):
            torch._dynamo.reset()
            metrics.reset()
            self.common(fn, inputs)
            self.assertEqual(
                len(metrics.cpp_outer_loop_fused_inner_counts),
                1,
            )
            self.assertEqual(
                metrics.cpp_outer_loop_fused_inner_counts[0].local_buffer_number,
                1,
            )

    @requires_vectorization
    def test_argmin(self):
        def fn(x):
            return torch.argmin(x, -1)

        for dtype in vec_dtypes:
            x = torch.randn((10, 10), dtype=dtype)
            torch._dynamo.reset()
            metrics.reset()
            self.common(fn, (x,))
            assert metrics.generated_cpp_vec_kernel_count == 1

    @requires_vectorization
    def test_argmax_argmin_with_nan_value(self):
        def fn(x):
            return torch.argmax(x)

        def fn2(x):
            return torch.argmin(x)

        inputs = [
            torch.Tensor([-755832.1250, 100]),
            torch.Tensor([-755832.1250, 100, 200]),
            torch.Tensor([100, -755832.1250]),
            torch.Tensor([100, 200, -755832.1250]),
        ]

        for x in inputs:
            x = x.repeat(16, 16)
            x = torch.log1p(x)

            # Test argmax
            torch._dynamo.reset()
            metrics.reset()
            self.common(fn, (x,))
            assert metrics.generated_cpp_vec_kernel_count == 1

            # Test argmin
            torch._dynamo.reset()
            metrics.reset()
            self.common(fn2, (x,))
            assert metrics.generated_cpp_vec_kernel_count == 1

    # Currently, we enabled AVX2 and AVX512 for vectorization. If the platform is not
    # supported, the vectorization will not work and skip this test case. For ARM or
    # other platforms support, we just need to add the ISA info to the supported_vector_isa
    # and include proper aten vectorization head file.
    @unittest.skipIf(IS_FBCODE, "Not yet runnable in fbcode")
    @requires_vectorization
    @patch("torch.cuda.is_available", lambda: False)
    def test_vec_kernel_cpu_only(self):
        def fn(x1, x2):
            # Current, there are some limitations as follows.
            #   rsqrt:
            #     assert [both a fallback and a decomp for same kernel: aten.rsqrt.default]
            #   round:
            #     couldn't find symbolic meta function/decomposition
            #   fmod/logical_and/logic_or:
            #     vec kernel has not support to_type
            x = torch.abs(x1)
            x = torch.sin(x)
            x = torch.neg(x)
            x = torch.square(x)
            x = torch.sigmoid(x)
            x = torch.relu(x)
            x = torch.cos(x)
            x = torch.exp(x)
            x = torch.sqrt(x)
            x = torch.add(x, x1)
            x = torch.sub(x, x2)
            x = torch.mul(x, x1)
            x = torch.div(x, x1)
            x = torch.pow(x, 10)
            x = torch.log(x)
            x = torch.floor(x)
            x = torch.ceil(x)
            x = torch.trunc(x)
            x = torch.lgamma(x)
            x = torch.fmod(x, x2)
            x = torch.sign(x)
            res = x + x2
            return res

        for dtype in vec_dtypes:
            torch.manual_seed(0)
            x1 = torch.randn((5, 20), dtype=dtype)
            x2 = torch.randn((5, 20), dtype=dtype)

            with config.patch({"cpp.simdlen": 1}):
                torch._dynamo.reset()
                metrics.reset()
                self.common(fn, (x1, x2))
                assert metrics.generated_cpp_vec_kernel_count == 0

            with config.patch({"cpp.simdlen": None}):
                torch._dynamo.reset()
                metrics.reset()
                self.common(fn, (x1, x2))
                check_metrics_vec_kernel_count(1)

        with config.patch({"cpp.simdlen": None}):
            torch._dynamo.reset()
            metrics.reset()
            x1 = torch.randn(10, 20).permute(1, 0)
            x2 = torch.randn((20, 10))
            self.common(fn, (x1, x2))
            check_metrics_vec_kernel_count(2)

            torch._dynamo.reset()
            metrics.reset()
            x1 = torch.randn((10, 7))
            x2 = torch.randn((10, 7))
            self.common(fn, (x1, x2))
            check_metrics_vec_kernel_count(1)

    @unittest.skipIf(IS_FBCODE, "Not yet runnable in fbcode")
    @unittest.skipIf(
        sys.platform not in ["linux", "win32"],
        "cpp kernel profile only support linux now",
    )
    @patch("torch.cuda.is_available", lambda: False)
    @config.patch({"cpp.enable_kernel_profile": True})
    @config.patch({"cpp.descriptive_names": "original_aten"})
    def test_cpp_kernel_profile(self):
        from torch.profiler import profile

        @torch.compile(backend="inductor", fullgraph=True)
        def fn(a, b):
            return a + b

        a = torch.rand((100,))
        b = torch.rand((100,))
        with profile() as prof:
            fn(a, b)

        kernel_profile_events = []
        for e in prof.profiler.function_events:
            if "cpp_fused_add_0" in e.name:
                kernel_profile_events.append(e.name)
        assert len(kernel_profile_events) > 0

    @xfailIfS390X
    @requires_vectorization
    def test_channel_shuffle_cl_output(self):
        """code and shape extracted from shufflenet_v2_x1_0"""

        def channel_shuffle(x, groups):
            batchsize, num_channels, height, width = x.size()
            channels_per_group = num_channels // groups
            x = x.view(batchsize, groups, channels_per_group, height, width)
            x = torch.transpose(x, 1, 2).contiguous()
            x = x.view(batchsize, -1, height, width)
            return x.contiguous(memory_format=torch.channels_last)

        for simdlen in simd_lengths_to_test():
            with config.patch({"cpp.simdlen": simdlen}):
                torch._dynamo.reset()
                metrics.reset()
                x = torch.randn(64, 58, 28, 28)
                self.common(channel_shuffle, (x, 2))
                check_metrics_vec_kernel_count(2)

    @slowTest
    @requires_vectorization
    def test_transpose_with_norm(self):
        """a sub-module from TIMM gmlp_s16_224"""

        class Model(torch.nn.Module):
            def __init__(self) -> None:
                super().__init__()
                self.linear = torch.nn.Linear(
                    in_features=256, out_features=1536, bias=True
                )
                self.act = torch.nn.GELU()
                self.norm = torch.nn.LayerNorm(768)
                self.proj = torch.nn.Linear(196, 196)
                self.fc = torch.nn.Linear(in_features=768, out_features=256, bias=True)

            def forward(self, x):
                x = self.linear(x)
                x = self.act(x)
                u, v = x.chunk(2, dim=-1)
                v = self.norm(v)
                v = self.proj(v.transpose(-1, -2))
                y = u * v.transpose(-1, -2)
                return self.fc(y)

        x = torch.randn(128, 196, 256)
        for simdlen in simd_lengths_to_test():
            with config.patch({"cpp.simdlen": simdlen}):
                for eval_mode in [True, False]:
                    torch._dynamo.reset()
                    metrics.reset()
                    m = Model().eval() if eval_mode else Model()
                    self.common(m, (x,))
                    check_metrics_vec_kernel_count(6)

    @requires_vectorization
    @config.patch("cpp.enable_tiling_heuristics", False)
    def test_transpose_copy(self):
        def fn(a):
            return a.t().contiguous()

        for simdlen in simd_lengths_to_test():
            with config.patch({"cpp.simdlen": simdlen}):
                for dtype in (torch.float, torch.bfloat16):
                    for shape in (
                        (7, 7),
                        (8, 8),
                        (9, 9),
                        (16, 16),
                        (17, 17),
                        (32, 32),
                        (33, 33),
                    ):
                        torch._dynamo.reset()
                        metrics.reset()
                        x = torch.randn(shape, dtype=dtype)
                        self.common(fn, (x,))
                        check_metrics_vec_kernel_count(2)

    @torch._dynamo.config.patch(specialize_int=False)
    def test_slice_scatter_issue122291(self):
        @torch.compile(fullgraph=True)
        def fn(t, t_src, dim, start, end, step):
            return t.slice_scatter(t_src, dim, start, end, step)

        shape = ((16, 16), (16, 2), 1, 4, 10, 1)
        input_tensor = torch.zeros(shape[0], requires_grad=False, device="cpu")
        src_tensor = torch.ones(shape[1], requires_grad=False, device="cpu")
        with self.assertRaisesRegex(
            torch._inductor.exc.InductorError, r".*shape error in scatter op"
        ):
            fn(input_tensor, src_tensor, shape[2], shape[3], shape[4], shape[5])

    def test_horizontal_fusion(self):
        def fn(a, b, c, idx):
            _a = torch.index_select(a, dim=0, index=idx)
            _b = torch.index_select(b, dim=0, index=idx)
            _c = torch.index_select(c, dim=0, index=idx)
            return _a, _b, _c

        with config.patch({"cpp.max_horizontal_fusion_size": 0}):
            metrics.reset()
            torch._dynamo.reset()
            a = torch.randn(size=(4, 16), dtype=torch.bfloat16)
            b = torch.randn(size=(4, 16), dtype=torch.bfloat16)
            c = torch.randn(size=(4, 16), dtype=torch.bfloat16)
            idx = torch.zeros(size=[4], dtype=torch.int64)
            opt_fn = torch.compile(fn, backend="inductor")
            opt_fn(a, b, c, idx)
            self.assertEqual(metrics.generated_kernel_count, 3)
            self.assertTrue(same(fn(a, b, c, idx), opt_fn(a, b, c, idx)))

        with config.patch({"cpp.max_horizontal_fusion_size": 1}):
            metrics.reset()
            torch._dynamo.reset()
            a = torch.randn(size=(4, 32), dtype=torch.bfloat16)
            b = torch.randn(size=(4, 32), dtype=torch.bfloat16)
            c = torch.randn(size=(4, 32), dtype=torch.bfloat16)
            idx = torch.zeros(size=[4], dtype=torch.int64)
            opt_fn = torch.compile(fn, backend="inductor")
            opt_fn(a, b, c, idx)
            self.assertEqual(metrics.generated_kernel_count, 3)
            self.assertTrue(same(fn(a, b, c, idx), opt_fn(a, b, c, idx)))

        with config.patch({"cpp.max_horizontal_fusion_size": 2}):
            metrics.reset()
            torch._dynamo.reset()
            a = torch.randn(size=(4, 64), dtype=torch.bfloat16)
            b = torch.randn(size=(4, 64), dtype=torch.bfloat16)
            c = torch.randn(size=(4, 64), dtype=torch.bfloat16)
            idx = torch.zeros(size=[4], dtype=torch.int64)
            opt_fn = torch.compile(fn, backend="inductor")
            opt_fn(a, b, c, idx)
            print(metrics.generated_kernel_count)
            self.assertEqual(metrics.generated_kernel_count, 2)
            self.assertTrue(same(fn(a, b, c, idx), opt_fn(a, b, c, idx)))

        with config.patch({"cpp.max_horizontal_fusion_size": 3}):
            metrics.reset()
            torch._dynamo.reset()
            a = torch.randn(size=(4, 128), dtype=torch.bfloat16)
            b = torch.randn(size=(4, 128), dtype=torch.bfloat16)
            c = torch.randn(size=(4, 128), dtype=torch.bfloat16)
            idx = torch.zeros(size=[4], dtype=torch.int64)
            opt_fn = torch.compile(fn, backend="inductor")
            opt_fn(a, b, c, idx)
            self.assertEqual(metrics.generated_kernel_count, 1)
            self.assertTrue(same(fn(a, b, c, idx), opt_fn(a, b, c, idx)))

    def test_lowp_fp_neg_abs(self):
        def fn(x):
            return x.neg().abs()

        for dtype in _lowp_fp_dtypes:
            metrics.reset()
            x = torch.randn(100, 100).to(dtype)
            opt_fn = torch.compile(fn, backend="inductor")
            self.assertTrue(same(fn(x), opt_fn(x)))
            assert metrics.cpp_to_dtype_count == 0
            check_metrics_vec_kernel_count(1)

    @config.patch("cpp.enable_tiling_heuristics", False)
    def test_transpose_non_contiguous(self):
        def fn(a):
            # From part of timm HaloAttn:
            # (https://github.com/rwightman/pytorch-image-models/blob/main/timm/layers/halo_attn.py#L97).
            # Fixed https://github.com/pytorch/pytorch/issues/94269 accuracy issue.
            as_strided = torch.ops.aten.as_strided.default(
                a, [1, 384, 2, 20, 12], [153600, 1, 61440, 384, 7680]
            )
            as_strided_1 = torch.ops.aten.as_strided.default(
                as_strided,
                [1, 384, 2, 2, 12, 12],
                [153600, 1, 61440, 3072, 7680, 384],
            )
            clone_1 = torch.ops.aten.clone.default(
                as_strided_1, memory_format=torch.contiguous_format
            )
            _unsafe_view_1 = torch.ops.aten._unsafe_view.default(
                clone_1, [8, 48, 4, 144]
            )
            permute_2 = torch.ops.aten.permute.default(_unsafe_view_1, [0, 2, 3, 1])
            split_with_sizes = torch.ops.aten.split_with_sizes.default(
                permute_2, [16, 32], -1
            )
            getitem = split_with_sizes[0]
            _getitem_1 = split_with_sizes[1]
            permute_3 = torch.ops.aten.permute.default(getitem, [0, 1, 3, 2])
            expand_1 = torch.ops.aten.expand.default(permute_3, [8, 4, 16, 144])
            clone_3 = torch.ops.aten.clone.default(
                expand_1, memory_format=torch.contiguous_format
            )
            return clone_3

        metrics.reset()
        x = torch.randn(1, 384, 20, 20).to(memory_format=torch.channels_last)
        self.common(fn, (x,))

    def test_issue_148058(self):
        # Fix issue https://github.com/pytorch/pytorch/issues/148058
        def fn(x):
            x = F.gumbel_softmax(x, tau=1.0, hard=True)
            x = torch.where(x > 0.5, x, torch.zeros_like(x))
            x = torch.scatter(
                x,
                dim=1,
                index=torch.ones(1, 2, dtype=torch.long),
                src=torch.ones_like(x),
            )
            return x

        metrics.reset()
        x = torch.randn(1, 2)
        # Only test for functionality since the output of gumbel_softmax has randomness
        torch.compile(fn, backend="inductor")(x)

    def test_non_contiguous_index_with_constant_stride(self):
        def fn(x):
            x1 = x[:, :, :, ::2]
            x2 = x[:, :, :, 1::2]
            x = torch.stack((-x2, x1), dim=-1)
            return x.flatten(-2)

        metrics.reset()
        x = torch.randn(1, 32, 16, 68)
        opt_fn = torch.compile(fn, backend="inductor")
        _, code = run_and_get_cpp_code(opt_fn, x)
        self.assertTrue(same(fn(x), opt_fn(x)))
        # declare, def, and use (declare and def are the same in non-cpp_wrapper mode)
        FileCheck().check_count(
            "cpp_fused", 3 if config.cpp_wrapper else 2, exactly=True
        ).run(code)

    def test_invalid_index_of_empty_tensor(self):
        def fn(a):
            b = a[[0]]
            return b

        a = torch.tensor([])
        with self.assertRaises(RuntimeError):
            torch.compile(fn)(a)

    @torch.no_grad()
    @torch._inductor.config.patch(freezing=True)
    def test_issue122380(self):
        def func(x):
            t1 = torch.unbind(x)
            t2 = torch.stack(t1, dim=1)
            t3 = torch.tanh(t2)
            return t3

        x = torch.randn(2, 3, 4)
        self.assertEqual(torch.compile(func)(x), func(x))

    @config.patch({"fx_graph_cache": False, "fx_graph_remote_cache": False})
    def test_ir_node_str(self):
        @torch.compile
        def fn(x: torch.Tensor) -> torch.Tensor:
            return x.sin(), torch.nn.Softmax(dim=1)(x.cos())

        def run_node_alt(*args, **kwargs):
            rv = run_node(*args, **kwargs)
            strings.append(str(rv))
            return rv

        strings = []
        run_node = GraphLowering.run_node
        with patch.object(GraphLowering, "run_node", run_node_alt):
            fn(torch.randn([8, 128]))
        self.assertGreater(len(strings), 3)

    def test_vertical_sum_cpu_only(self):
        def fn1(a):
            return a.sum(dim=0)

        def fn2(a):
            return a.sum(dim=1)

        metrics.reset()
        x = torch.randn(100, 100)
        self.common(fn1, (x,))
        check_metrics_vec_kernel_count(1)

        metrics.reset()
        x = torch.randn(100, 100, 100)
        self.common(fn2, (x,))
        check_metrics_vec_kernel_count(1)

    def test_transpose_vertical_sum_cpu_only(self):
        def fn(a, b):
            c = a * b
            return c.sum(dim=1)

        metrics.reset()
        x = torch.randn(100, 50, 50)
        y = torch.randn(100, 50, 50).transpose(1, 2)
        self.common(fn, (x, y))
        check_metrics_vec_kernel_count(2)

    def test_transpose_mxn_16_16_bf16_fp16(self):
        def fn(a, b):
            c = a * b
            return c.sum(dim=1)

        for dtype in [torch.bfloat16, torch.float16]:
            metrics.reset()
            x = torch.randn(100, 50, 50).to(dtype)
            y = torch.randn(100, 50, 50).to(dtype).transpose(1, 2)
            self.common(fn, (x, y))
            check_metrics_vec_kernel_count(2)

    def test_transpose_mxn_32_32_bf16_fp16(self):
        def fn(a):
            return a.permute(0, 2, 1).contiguous()

        for dtype in [torch.bfloat16, torch.float16]:
            metrics.reset()
            x = torch.randn(2, 9216, 9216).to(dtype)
            self.common(fn, (x,))
            check_metrics_vec_kernel_count(2)

    def test_transpose_sum2d_cpu_only(self):
        def fn(a, b):
            c = a * b
            return c.sum()

        metrics.reset()
        x = torch.randn(50, 50)
        y = torch.randn(50, 50).transpose(0, 1)
        self.common(fn, (x, y))
        check_metrics_vec_kernel_count(2)

    @config.patch("cpp.enable_tiling_heuristics", False)
    def test_transpose_sum_outer(self):
        # https://github.com/pytorch/pytorch/issues/98573
        def fn(a):
            return a.transpose(2, 3).sum(dim=1).contiguous()

        metrics.reset()
        x = torch.randn(10, 50, 50, 50)
        self.common(fn, (x,))
        check_metrics_vec_kernel_count(1)

    def test_to_dtype_bool_float(self):
        # https://github.com/pytorch/pytorch/issues/100800
        def f(a):
            return torch.where(
                torch.ones_like(a).to(torch.bool),
                torch.zeros_like(a),
                torch.ones_like(a) * 2,
            )

        self.common(f, (torch.ones(16),))

    def test_to_dtype_float_bool(self):
        # https://github.com/pytorch/pytorch/issues/100466
        def f(a):
            a = a * torch.tensor(a >= 0, dtype=torch.float32)
            return a

        x = torch.rand(16)
        self.common(f, (x,))

    def test_constant_store(self):
        # https://github.com/pytorch/pytorch/issues/104515
        def f(a):
            a[0, [3, 3]] = -float("inf")
            return a

        x = torch.rand(4, 5)
        self.common(f, (x,))

    def test_broadcast_scalar_cpp_tile_2d_kernel(self):
        # Based on detectron2_maskrcnn backbone (conv2d -> max_pool2d)
        s0 = 12
        s1 = 21

        data = torch.randn(
            [1, 256, 8 * s0, 8 * s1],
        )
        weight_one = torch.randn([256, 256, 1, 1], requires_grad=True)
        weight_two = torch.randn((256, 256, 3, 3), requires_grad=True)
        bias_one = torch.randn([256], requires_grad=True)
        bias_two = torch.randn([256], requires_grad=True)

        @torch.compile
        def fn(data, weight_one, weight_two, bias_one, bias_two):
            conv_result_one = torch.ops.aten.convolution.default(
                data,
                weight_one,
                bias_one,
                [1, 1],
                [1, 1],
                [1, 1],
                False,
                [0, 0],
                1,
            )

            conv_result_two = torch.ops.aten.convolution.default(
                data,
                weight_two,
                bias_two,
                [1, 1],
                [1, 1],
                [1, 1],
                False,
                [0, 0],
                1,
            )

            max_pool_result = torch.nn.functional.max_pool2d(
                conv_result_one,
                [1, 1],
                [2, 2],
                [0, 0],
                [1, 1],
                False,
            )
            return conv_result_one, conv_result_two, max_pool_result

        torch._dynamo.mark_dynamic(data, 2)
        torch._dynamo.mark_dynamic(data, 3)
        self.common(fn, (data, weight_one, weight_two, bias_one, bias_two))

    def test_to_channels_last_lowp_fp(self):
        def f(a):
            return a.to(memory_format=torch.channels_last)

        for dtype in _lowp_fp_dtypes:
            x = torch.rand(2, 3, 14, 14).to(dtype)
            self.common(f, (x,))

    def test_broadcast_mul_lowp_fp(self):
        def f(a, b):
            return a * b

        for dtype in _lowp_fp_dtypes:
            a = torch.randn(2, 16, 16).to(dtype)
            b = torch.randn(2, 1, 1).to(dtype)
            self.common(f, (a, b))

    def test_linear_buffer_reuse(self):
        class M(torch.nn.Module):
            def __init__(self) -> None:
                super().__init__()
                self.linear1 = torch.nn.Linear(16, 16)
                self.tanh = torch.nn.Tanh()
                self.linear2 = torch.nn.Linear(16, 16)

            def forward(self, x):
                x = self.linear1(x)
                x = self.tanh(x)
                x = self.linear2(x)
                return x

        mod = M().eval()
        v = torch.randn(1, 16)

        with torch.no_grad():

            def compile_fx_wrapper(model_, example_inputs_):
                return compile_fx(model_, example_inputs_)

            def run(*ex, **kwargs):
                return mod(*ex, **kwargs)

            run = torch.compile(run, backend=compile_fx_wrapper)
            _, code = run_and_get_cpp_code(run, v)
            self.assertFalse("= as_strided(" in code)
            self.assertEqual(run(*v), mod(*v))

    def test_invalid_dropout_args(self):
        class MyModel(torch.nn.Module):
            def forward(self, x):
                x = x * 2
                x = torch.nn.functional.dropout(x, p=0.5)
                x = torch.relu(x)
                return x

        example_inputs = torch.tensor([[1, 2, 3], [4, 5, 6]])

        func = MyModel()
        jit_func = torch.compile(func)
        self.assertRaises(RuntimeError, lambda: func(example_inputs))
        self.assertRaises(RuntimeError, lambda: jit_func(example_inputs))

    def test_nn_param_assign(self):
        # https://github.com/pytorch/pytorch/issues/99569
        class Model2(nn.Module):
            def __init__(self) -> None:
                super().__init__()
                self.conv = nn.Conv2d(in_channels=3, out_channels=5, kernel_size=3)
                self.batchnorm = nn.BatchNorm2d(num_features=5)
                self.conv_weight = torch.randn(5, 3, 3, 3)
                self.conv_bias = torch.randn(5)

            def forward(self, x):
                self.conv.weight = nn.Parameter(self.conv_weight)
                self.conv.bias = nn.Parameter(self.conv_bias, requires_grad=False)
                self.conv.eval()
                x = self.conv(x)
                x = self.batchnorm(x)
                x = F.relu(x)
                return x

        input_tensor = torch.randn(1, 3, 10, 10)
        func = Model2().to("cpu")

        with torch.no_grad():
            func.train(False)
            v1 = func(input_tensor)
            jit_func = torch.compile(func, fullgraph=True)
            v2 = jit_func(input_tensor)
            self.assertEqual(v1, v2)

    def test_nn_param_assign_wrapped(self):
        class Model2(nn.Module):
            def __init__(self) -> None:
                super().__init__()
                self.conv = nn.Conv2d(in_channels=3, out_channels=5, kernel_size=3)
                self.batchnorm = nn.BatchNorm2d(num_features=5)
                self.conv_weight = torch.randn(5, 3, 3, 3)
                self.conv_bias = torch.randn(5)

            def forward(self, x):
                self.conv.weight = nn.Parameter(self.conv_weight)
                self.conv.bias = nn.Parameter(self.conv_bias, requires_grad=False)
                self.conv.eval()
                x = self.conv(x)
                x = self.batchnorm(x)
                x = F.relu(x)
                return x

        input_tensor = torch.randn(1, 3, 10, 10)
        func = Model2().to("cpu")

        @functools.wraps(func)
        def wrapper(*args, **kwargs):
            return func(*args, **kwargs)

        with torch.no_grad():
            func.train(False)
            v1 = func(input_tensor)
            jit_func = torch.compile(wrapper, fullgraph=True)
            v2 = jit_func(input_tensor)
            self.assertEqual(v1, v2)

    @config.patch(inplace_buffers=True)
    def test_in_out_buffer(self):
        def fn(x, y):
            z = torch.matmul(x, y.transpose(-1, -2)) / 8.0
            return z

        inps = [torch.randn(1, 2, 8, 4), torch.randn(1, 2, 8, 4)]
        fn_opt = torch.compile(fn, backend="inductor")
        _, code = run_and_get_cpp_code(fn_opt, *inps)
        self.assertTrue("in_out_ptr" in code)
        self.assertEqual(fn_opt(*inps), fn(*inps))

    def test_eliminate_meaningless_copy(self):
        def fn(x1, x2):
            permute = torch.ops.aten.permute.default(x2, [0, 2, 1, 3])
            clone = torch.ops.aten.clone.default(
                permute, memory_format=torch.contiguous_format
            )
            view = torch.ops.aten.view.default(clone, [1024, -1, 32])
            bmm = torch.ops.aten.bmm.default(view, x1)
            permute = torch.ops.aten.permute.default(view, [0, 2, 1])
            return (bmm, permute)

        metrics.reset()
        self.common(
            fn,
            [
                rand_strided(
                    (1024, 32, 128), (4096, 1, 32), device="cpu", dtype=torch.float32
                ),
                rand_strided(
                    (64, 128, 16, 32),
                    (65536, 512, 32, 1),
                    device="cpu",
                    dtype=torch.float32,
                ),
            ],
        )
        self.assertEqual(metrics.generated_kernel_count, 1)

    def test_relu_permute_reshape_reinterpret_view(self):
        def fn(x):
            n, c, h, w = x.shape
            return torch.relu(x).permute(0, 2, 3, 1).reshape(n, h * w, c)

        x = torch.randn(2, 32, 4, 4).to(memory_format=torch.channels_last)
        torch._dynamo.reset()
        metrics.reset()
        with torch.no_grad():
            expected = fn(x)
            compiled_fn = torch.compile(fn)
            actual, code = run_and_get_cpp_code(compiled_fn, x)
            self.assertEqual(expected, actual)
            # 1 generated kernel
            self.assertEqual(metrics.generated_kernel_count, 1)
            # check that there is no transpose
            FileCheck().check_count("transpose_mxn", 0, exactly=True).run(code)

    def test_attention_size_mismatch(self):
        class Attention(torch.nn.Module):
            def __init__(self, hidden_size, num_heads):
                super().__init__()
                self.hidden_size = hidden_size
                self.num_heads = num_heads
                self.head_size = hidden_size // num_heads
                self.query = torch.nn.Linear(hidden_size, hidden_size)
                self.key = torch.nn.Linear(hidden_size, hidden_size)
                self.value = torch.nn.Linear(hidden_size, hidden_size)
                self.inv_scale = torch.nn.Parameter(
                    torch.Tensor([1 / self.head_size**0.5]), requires_grad=False
                )

            def forward(self, x):
                query = self.query(x)
                key = self.key(x)
                value = self.value(x)
                (batch_size, seq_len, hidden_size) = query.size()
                query = query.view(
                    batch_size, seq_len, self.num_heads, self.head_size
                ).permute(0, 2, 1, 3)
                key = key.view(
                    batch_size, seq_len, self.num_heads, self.head_size
                ).permute(0, 2, 3, 1)
                value = value.view(
                    batch_size, seq_len, self.num_heads, self.head_size
                ).permute(0, 2, 1, 3)
                attention_weights = (
                    torch.matmul(query, key).mul(self.inv_scale).softmax(dim=-1)
                )
                output = torch.matmul(attention_weights, value)
                return output

        torch.manual_seed(123)
        hidden_size = 16
        num_heads = 1
        seq_len = 4
        batch_size = 1
        x = torch.randn(batch_size, seq_len, hidden_size)

        func = Attention(hidden_size, num_heads).to("cpu")

        with torch.no_grad():
            res1 = func(x)
            jit_func = torch.compile(func)
            res2 = jit_func(x)
        self.assertEqual(res1, res2)

    def test_scalar_mul_bfloat16(self):
        def f(x):
            return torch.ops.aten.mul.Tensor(x, 1.7015043497085571)

        metrics.reset()
        x = torch.randn(4, 5, dtype=torch.bfloat16)
        self.common(f, (x,))
        check_metrics_vec_kernel_count(1)

    def test_bf16_zeros(self):
        def fn():
            x = torch.zeros(1, 1, 32, dtype=torch.bfloat16)
            return x

        self.common(fn, ())

    def test_select_tiliing_with_index_expr(self):
        def fn(x, y):
            x = torch.ops.aten.view.default(x, [8, 8, 8, 3136])
            x = torch.ops.aten.permute.default(x, [0, 1, 3, 2])
            y = torch.ops.aten.mul.Tensor(y, x)
            return torch.ops.aten.constant_pad_nd.default(y, [0, 0, 1, 0, 0, 0], 0.0)

        x = torch.randn(8, 64, 56, 56)
        y = torch.randn(8, 8, 3136, 8)
        self.common(fn, (x, y))

    @unittest.skipIf(not torch.backends.mkldnn.is_available(), "MKLDNN is not enabled")
    @patch("torch.cuda.is_available", lambda: False)
    @config.patch(freezing=True)
    def test_linear_with_no_default_contiguous_input(self):
        dtypes = [
            torch.float32,
        ]
        if torch.ops.mkldnn._is_mkldnn_bf16_supported():
            dtypes.append(torch.bfloat16)
        if torch.ops.mkldnn._is_mkldnn_fp16_supported():
            dtypes.append(torch.float16)
        mod = torch.nn.Sequential(torch.nn.Linear(16, 16)).eval()
        temp = torch.randn(1, 16, 1, 1)
        v = torch.as_strided(temp, [1, 16], [0, 1], 0)
        self.assertTrue(v.is_contiguous())
        for dtype in dtypes:
            with torch.no_grad():
                self.common(
                    mod.to(dtype),
                    (v.to(dtype),),
                )

    @patch("torch.cuda.is_available", lambda: False)
    @config.patch(freezing=True)
    def test_linear_with_reshape(self):
        class M(torch.nn.Module):
            def __init__(self) -> None:
                super().__init__()
                self.linear = torch.nn.Linear(16, 16, bias=False)

            def forward(self, x):
                x = self.linear(x)
                return x.view(4, 4, 4)

        mod = M().eval()
        v = torch.randn(4, 16)
        with torch.no_grad():
            torch._dynamo.reset()
            metrics.reset()
            self.common(
                mod,
                (v,),
            )
            assert metrics.generated_kernel_count == 0

    @config.patch(implicit_fallbacks=True)
    def test_aten_normal_dtype(self):
        for dtype in [torch.float64, torch.float16, None]:

            def fn():
                return torch.normal(2, 3, (10, 10), dtype=dtype, device="cpu")

            self.assertEqual(
                torch.compile(fn, backend="aot_eager_decomp_partition")().dtype,
                dtype if dtype else torch.float32,
            )
            self.assertEqual(
                torch.compile(fn, backend="inductor")().dtype,
                dtype if dtype else torch.float32,
            )

    def test_group_norm_vec(self):
        class M(torch.nn.Module):
            def __init__(self) -> None:
                super().__init__()
                self.group_norm = torch.nn.GroupNorm(3, 90)

            def forward(self, x):
                return self.group_norm(x)

        options = itertools.product(
            vec_dtypes, [torch.contiguous_format, torch.channels_last], [True, False]
        )
        for dtype, fmt, dynamic in options:
            torch._dynamo.reset()
            metrics.reset()
            mod = M().eval()
            x = torch.randn((2, 90, 6, 6), dtype=dtype).to(memory_format=fmt)
            with torch.no_grad():
                expected = mod(x)
                compiled_m = torch.compile(mod, dynamic=dynamic)
                actual, code = run_and_get_cpp_code(compiled_m, x)
                self.assertEqual(expected, actual)
                # 3 generated kernels (first one for var_mean, last two for result)
                check_metrics_vec_kernel_count(3)

                # check loop split optimization
                if fmt == torch.channels_last:
                    # check that there are no non_contiguous loads
                    FileCheck().check_count(
                        "__at_align__ std::array", 0, exactly=True
                    ).run(code)

    @unittest.skipIf(
        os.getenv("ATEN_CPU_CAPABILITY") == "default",
        "Failing in periodic nogpu_NO_AVX2, see #150059 for example",
    )
    def test_group_norm_large_input(self):
        class M(torch.nn.Module):
            def __init__(self) -> None:
                super().__init__()
                self.group_norm = torch.nn.GroupNorm(2, 64)

            def forward(self, x):
                return self.group_norm(x)

        for fmt in [torch.contiguous_format, torch.channels_last]:
            torch._dynamo.reset()
            metrics.reset()
            mod = M().eval()
            x = torch.randn(2, 64, 168, 168).to(memory_format=fmt)
            with torch.no_grad():
                expected = mod(x)
                compiled_m = torch.compile(mod)
                actual = compiled_m(x)
                self.assertEqual(expected, actual)
                # 3 generated kernels (first one for var_mean, last two for result)
                check_metrics_vec_kernel_count(3)
                # check that there is no outer loop fusion.
                self.assertEqual(
                    len(metrics.cpp_outer_loop_fused_inner_counts),
                    0,
                )
                # check for parallel reduction.
                self.assertEqual(metrics.parallel_reduction_count, 1)

    @unittest.skipIf(
        os.getenv("ATEN_CPU_CAPABILITY") == "default",
        "Failing in periodic nogpu_NO_AVX2, see #150059 for example",
    )
    def test_group_norm_large_size(self):
        # https://github.com/pytorch/pytorch/issues/141541
        # We are using the chunk size of 4096 for cascade summation,
        # the reduction size of this test case exceeded it.
        class M(torch.nn.Module):
            def __init__(self):
                super().__init__()
                self.gn = torch.nn.GroupNorm(32, 32)

            def forward(self, x):
                return self.gn(x)

        for dynamic in [True, False]:
            torch._dynamo.reset()
            metrics.reset()
            mod = M().eval()
            x = torch.randn(1, 32, 128, 128, 128)
            with torch.no_grad():
                expected = mod(x)
                compiled_m = torch.compile(mod, dynamic=dynamic)
                actual = compiled_m(x)
                self.assertEqual(expected, actual)

    def test_int_div_vec(self):
        def fn(x, y, mode):
            return torch.div(x, y, rounding_mode=mode)

        for dtype in [
            torch.int8,
            torch.uint8,
            torch.int32,
            torch.int64,
        ]:
            x = torch.randint(1, 100, (32, 32), dtype=dtype)
            y = torch.randint(1, 100, (32, 32), dtype=dtype)
            for mode in [None, "trunc", "floor"]:
                with torch.no_grad():
                    metrics.reset()
                    self.common(fn, (x, y, mode))
                    check_metrics_vec_kernel_count(1)

    def test_uint8_add(self):
        # https://github.com/pytorch/pytorch/issues/113016
        def fn(x, y):
            return torch.add(x, y).neg().to(torch.int32)

        x = torch.randint(0, 255, (3, 3), dtype=torch.uint8)
        y = torch.randint(0, 255, (3, 3), dtype=torch.uint8)
        self.common(fn, (x, y))

    def test_uint8_sub(self):
        # https://github.com/pytorch/pytorch/issues/113016
        def fn(x, y):
            return torch.sub(x, y).neg().to(torch.int32)

        x = torch.randint(0, 255, (3, 3), dtype=torch.uint8)
        y = torch.randint(0, 255, (3, 3), dtype=torch.uint8)
        self.common(fn, (x, y))

    def test_float32_to_uint8(self):
        # https://github.com/pytorch/pytorch/issues/156788
        @torch.compile
        def fn(x):
            return x.to(torch.uint8)

        x = torch.tensor([-1.0, -2.0, -3.0, -4.0], dtype=torch.float32, device="cpu")
        self.assertEqual(
            x.to(torch.uint8),
            fn(x),
            msg=f"Expected {x.to(torch.uint8)} but got {fn(x)}",
        )

    def test_non_contiguous_reduction_store(self):
        # https://github.com/pytorch/pytorch/issues/113018
        class M(torch.nn.Module):
            def __init__(self) -> None:
                super().__init__()
                self.conv = torch.nn.Conv2d(39, 1, kernel_size=(1, 17), stride=(2, 2))

            def forward(self, x):
                return self.conv(x.max(3).values)

        m = M()
        x = torch.randn(1, 39, 1, 18, 17)
        self.common(m, (x,))

    def test_embedding_vec(self):
        class M(torch.nn.Module):
            def __init__(self) -> None:
                super().__init__()
                self.emb = torch.nn.Embedding(64, 128)

            def forward(self, idx, x):
                return self.emb(idx) + x

        idx = torch.randint(0, 64, (4, 32))
        x = torch.randn(4, 32, 128)
        m = M().eval()
        with torch.no_grad():
            metrics.reset()
            self.common(m, (idx, x))
            check_metrics_vec_kernel_count(1)

    @requires_vectorization
    def test_embedding_vec_bf16(self):
        class M(torch.nn.Module):
            def __init__(self) -> None:
                super().__init__()
                self.emb = torch.nn.Embedding(64, 128)

            def forward(self, idx, x):
                return self.emb(idx)

        idx = torch.randint(0, 64, (4, 32))
        x = torch.randn(4, 32, 128).to(torch.bfloat16)
        m = M().eval()
        with torch.no_grad():
            metrics.reset()
            self.common(m, (idx, x))
            check_metrics_vec_kernel_count(1)

        # we are doing direct load/store, make sure we do not generate
        # redundant type casts
        m_opt = torch.compile(m)
        _, code = run_and_get_cpp_code(m_opt, idx, x)
        self.assertTrue("Vectorized" in code)
        self.assertTrue("cvt_lowp_fp_to_fp32" not in code)
        self.assertTrue("cvt_fp32_to_lowp_fp" not in code)

    @xfailIfS390X
    def test_concat_inner_vec(self):
        def fn(x, y):
            return F.relu(torch.cat([x, y], dim=1))

        x = torch.randn(32, 35)
        y = torch.randn(32, 120)
        metrics.reset()
        self.common(fn, (x, y))
        check_metrics_vec_kernel_count(3)

    @config.patch("cpp.enable_tiling_heuristics", False)
    def test_expr_vec_non_contiguous(self):
        def fn(x):
            # the pattern from sebotnet33ts_256
            y = torch.nn.functional.pad(x, (0, 31)).reshape(-1, 33, 63)
            y = y[:, :32, 31:].reshape(4, 32, 1, 32, 32).expand(-1, -1, 32, -1, -1)
            y = y.permute(0, 3, 1, 4, 2).clone(memory_format=torch.contiguous_format)
            y = y.view(4, 1024, 1024)
            return y.softmax(dim=-1)

        x = torch.randn(128, 2048)
        opt_fn = torch.compile(fn)
        metrics.reset()
        _, code = run_and_get_cpp_code(opt_fn, x)
        self.assertTrue(same(fn(x), opt_fn(x)))
        # 4 kernels for max, exp, sum and div
        check_metrics_vec_kernel_count(4)
        FileCheck().check_count(
            "Vectorized<int>::loadu(tmpbuf.data())", 0, exactly=True
        ).run(code)

    def test_vec_contiguous_ModularIndexing(self):
        # https://github.com/pytorch/pytorch/issues/114488
        class M(torch.nn.Module):
            def __init__(self, dim):
                super().__init__()
                self.norm = torch.nn.LayerNorm(dim * 4)

            def forward(self, x):
                # the pattern from swin_base_patch4_window7_224
                B, H, W, C = x.shape
                x = (
                    x.reshape(B, H // 2, 2, W // 2, 2, C)
                    .permute(0, 1, 3, 4, 2, 5)
                    .flatten(3)
                )
                x = self.norm(x)
                return x

        x = torch.randn(1, 56, 56, 128)
        m = M(128)
        opt_m = torch.compile(m)
        with torch.no_grad():
            metrics.reset()
            _, code = run_and_get_cpp_code(opt_m, x)
            self.assertTrue(same(m(x), opt_m(x)))
            # Two kernels: one for reduction, one pointwises
            check_metrics_vec_kernel_count(2)
            FileCheck().check_count(
                "Vectorized<float>::loadu(tmpbuf.data())", 0, exactly=True
            ).run(code)

    @parametrize("dtype", (torch.float16, torch.bfloat16, torch.float))
    @parametrize("shape", ("15,3,13", "4,2048,4096"))
    def test_fp8_cast(self, dtype: torch.dtype, shape: str):
        def fp8_cast(x):
            y0 = x.to(dtype=torch.float8_e4m3fn).to(dtype)
            y1 = x.to(dtype=torch.float8_e5m2).to(dtype)
            return y0, y1

        shape = [int(dim) for dim in shape.split(",")]
        x = torch.rand(*shape, device="cpu", dtype=dtype)
        self.common(fp8_cast, (x,))

    def test_logical_op_store_to_lowp_data_dtype(self):
        # https://github.com/pytorch/pytorch/issues/117624
        # https://github.com/pytorch/pytorch/issues/117627
        def fn(out1, out2, input, other):
            o1 = torch.logical_or(out=out1, input=input, other=other)
            o2 = torch.logical_xor(out=out2, input=input, other=other)
            return o1, o2

        x = torch.rand([3, 3, 2, 8, 9, 2], dtype=torch.float)
        y = torch.rand([3, 3, 2, 8, 9, 2], dtype=torch.float)
        for dtype in _lowp_fp_dtypes:
            o1 = torch.rand([3, 3, 2, 8, 9, 2], dtype=dtype)
            o2 = torch.rand([3, 3, 2, 8, 9, 2], dtype=dtype)
            with torch.no_grad():
                self.common(fn, (o1, o2, x, y))

    def test_constant_bool_vec(self):
        def fn(x):
            mask = torch.zeros(1, dtype=torch.bool)
            return torch.where(mask, x, -1.0)

        x = torch.rand(1000)
        metrics.reset()
        self.common(fn, (x,))
        check_metrics_vec_kernel_count(1)

    @torch._dynamo.config.patch(dynamic_shapes=True)
    @torch._dynamo.config.patch(assume_static_by_default=False)
    def test_symbolic_shape_scalar_value_reduction(self):
        def fn(x, y):
            return y + torch.ones(x).sum()

        with torch.no_grad():
            metrics.reset()
            y = torch.randn(100)
            self.common(fn, (100, y))
            check_metrics_vec_kernel_count(2)

    def test_int32_pointwise_vec(self):
        def fn(x):
            return x * x

        x = torch.randint(0, 100, (32, 32), dtype=torch.int32)
        metrics.reset()
        self.common(fn, (x,))
        check_metrics_vec_kernel_count(1)

    def test_int32_reduction_vec(self):
        def fn(x):
            return x.sum(dim=1)

        x = torch.randint(0, 100, (32, 32), dtype=torch.int32)
        metrics.reset()
        self.common(fn, (x,))
        check_metrics_vec_kernel_count(1)

    def test_uint32_pointwise_vec(self):
        def fn(x):
            return x * x

        x = torch.randint(0, 100, (32, 32), dtype=torch.uint32)
        metrics.reset()
        self.common(fn, (x,))
        # TODO(jgong5): change to 1 with vectorized uint32 load
        assert metrics.generated_cpp_vec_kernel_count == 0

    def test_uint32_reduction_vec(self):
        def fn(x):
            return x.sum(dim=1)

        x = torch.randint(0, 100, (32, 32), dtype=torch.uint32)
        metrics.reset()
        self.common(fn, (x,))
        # TODO(jgong5): change to 1 with vectorized uint32/uint64 load
        assert metrics.generated_cpp_vec_kernel_count == 0

    def test_int64_pointwise_vec(self):
        def fn(x):
            return x * x

        x = torch.randint(0, 100, (32, 32), dtype=torch.int64)
        metrics.reset()
        self.common(fn, (x,))
        check_metrics_vec_kernel_count(1)

    def test_int64_reduction_vec(self):
        def fn(x):
            return x.sum(dim=1)

        x = torch.randint(0, 100, (32, 32), dtype=torch.int64)
        metrics.reset()
        self.common(fn, (x,))
        check_metrics_vec_kernel_count(1)

    def test_uint64_pointwise_vec(self):
        def fn(x):
            return x * x

        x = torch.randint(0, 100, (32, 32), dtype=torch.uint64)
        metrics.reset()
        self.common(fn, (x,))
        # TODO(jgong5): change to 1 with vectorized uint64 load
        assert metrics.generated_cpp_vec_kernel_count == 0

    def test_uint64_reduction_vec(self):
        def fn(x):
            return x.sum(dim=1)

        x = torch.randint(0, 100, (32, 32), dtype=torch.uint64)
        metrics.reset()
        self.common(fn, (x,))
        # TODO(jgong5): change to 1 with vectorized uint64 load
        assert metrics.generated_cpp_vec_kernel_count == 0

    def test_convert_int8_to_half_vec(self):
        src_dtypes = [torch.int8, torch.uint8]
        dst_dtypes = [torch.bfloat16, torch.half]
        _simd_lens = [isa._bit_width for isa in cpu_vec_isa.valid_vec_isa_list()]
        for src_dtype, dst_dtype, _simd_len in itertools.product(
            src_dtypes, dst_dtypes, _simd_lens
        ):

            def fn(x):
                return x.to(dst_dtype)

            low = 0 if src_dtype == torch.uint8 else -100

            x = torch.randint(low, 100, (32, 32), dtype=src_dtype)
            with config.patch({"cpp.simdlen": _simd_len}):
                torch._dynamo.reset()
                metrics.reset()
                self.common(fn, (x,))
                check_metrics_vec_kernel_count(1)

    def test_convert_int32_to_int64_vec(self):
        def fn(x):
            return x.to(torch.int64)

        x = torch.randint(0, 100, (32, 32), dtype=torch.int32)
        metrics.reset()
        self.common(fn, (x,))
        check_metrics_vec_kernel_count(1)

    def test_convert_int64_to_int32_vec(self):
        def fn(x):
            return x.to(torch.int32)

        x = torch.randint(0, 100, (32, 32), dtype=torch.int64)
        metrics.reset()
        self.common(fn, (x,))
        check_metrics_vec_kernel_count(1)

    def test_convert_fp32_to_int64_vec(self):
        def fn(x):
            return x.to(torch.int64)

        x = torch.rand(32, 32)
        metrics.reset()
        self.common(fn, (x,))
        check_metrics_vec_kernel_count(1)

    def test_convert_int64_to_fp32_vec(self):
        def fn(x):
            return x.to(torch.float32)

        x = torch.randint(0, 100, (32, 32), dtype=torch.int64)
        metrics.reset()
        self.common(fn, (x,))
        check_metrics_vec_kernel_count(1)

    def test_double_pointwise_vec(self):
        def fn(x):
            return x * x

        x = torch.randn((32, 32), dtype=torch.double)
        metrics.reset()
        self.common(fn, (x,))
        check_metrics_vec_kernel_count(1)

    def test_double_reduction_vec(self):
        def fn(x):
            return x.sum(dim=1)

        x = torch.randn((32, 32), dtype=torch.double)
        metrics.reset()
        self.common(fn, (x,))
        check_metrics_vec_kernel_count(1)

    def test_convert_fp32_to_double_vec(self):
        def fn(x):
            return x.to(torch.double)

        x = torch.randn(32, 32)
        metrics.reset()
        self.common(fn, (x,))
        check_metrics_vec_kernel_count(1)

    def test_convert_double_to_fp32_vec(self):
        def fn(x):
            return x.to(torch.float32)

        x = torch.randn((32, 32), dtype=torch.double)
        metrics.reset()
        self.common(fn, (x,))
        check_metrics_vec_kernel_count(1)

    def test_no_redundant_to_dtypes_between_fused_scheduler_node(self):
        # https://github.com/pytorch/pytorch/issues/115260
        p0 = torch.tensor([1.0879], dtype=torch.float16)

        class Model1(torch.nn.Module):
            def __init__(self) -> None:
                super().__init__()

            def forward(self, *args):
                cat = torch.cat((args[3], args[2], args[1], args[0]), dim=2)
                max_1 = torch.max(args[4], p0)
                mul = torch.mul(cat, max_1)
                tan = torch.tan(mul)
                return (mul, tan)

        metrics.reset()
        m = Model1()
        self.common(
            m,
            (
                torch.randn((17, 5, 1, 7)).half(),
                torch.randn((17, 5, 1, 7)).half(),
                torch.randn((17, 5, 11, 7)).half(),
                torch.randn((17, 5, 1, 7)).half(),
                torch.tensor(4.39, dtype=torch.float16),
            ),
        )

    def test_masked_load_int64_vec(self):
        # https://github.com/pytorch/pytorch/issues/120377
        def fn(x):
            return torch.nn.functional.pad(x, (0, 13))

        x = torch.randint(0, 100, (819,), dtype=torch.int64)
        metrics.reset()
        self.common(fn, (x,))
        check_metrics_vec_kernel_count(1)

    def test_highp_to_lowp_cse_var_cache_with_store(self):
        # Fix issue: https://github.com/pytorch/pytorch/issues/128263
        input = torch.randn(5, 128, dtype=torch.float32)
        input2 = torch.randint(0, 10, (5, 128), dtype=torch.int8)
        input3 = torch.randn(128, 128, dtype=torch.float32)

        class Model(torch.nn.Module):
            def __init__(self) -> None:
                super().__init__()

            def forward(self, x, x2, x3):
                x2 = x2.to(torch.int32)
                temp = test_operators.realize(x2.to(torch.float16))
                temp2 = temp.to(torch.float32)
                temp2 = temp2 * x
                return torch.mm(temp, x3.to(torch.float16)), temp2

        metrics.reset()
        m = Model()
        self.common(
            m,
            (input, input2, input3),
        )

    def test_reduction_float_to_int64(self):
        # https://github.com/pytorch/pytorch/issues/124821
        def fn(x):
            return x.max(0).values

        x = torch.randint(0, 100, (22, 51), dtype=torch.int64)
        metrics.reset()
        self.common(fn, (x,))
        check_metrics_vec_kernel_count(1)

    @config.patch({"cpp.dynamic_threads": True})
    def test_reduction_with_dynamic_threads(self):
        def fn(a, b):
            return a.sum(), b.sum()

        self.common(
            fn,
            (torch.randn(1000), torch.rand(1000)),
        )

    @patch("torch.cuda.is_available", lambda: False)
    @config.patch(freezing=True)
    def test_linear_float64(self):
        class M(torch.nn.Module):
            def __init__(self) -> None:
                super().__init__()
                self.weight1 = torch.nn.Parameter(
                    torch.randn(10, 10, dtype=torch.float64)
                )
                self.weight2 = torch.nn.Parameter(
                    torch.randn(10, 10, dtype=torch.float64)
                )
                self.bias = torch.nn.Parameter(torch.randn(10, dtype=torch.float64))

            def forward(self, x1):
                v1 = torch.mm(x1, self.weight1)
                v2 = torch.addmm(self.bias, x1, self.weight2)
                return (v1, v2)

        mod = M().eval()
        v = torch.randn(10, 10, dtype=torch.float64)
        with torch.no_grad():
            self.common(
                mod,
                (v,),
            )

    def test_fused_attention_conv(self):
        # https://github.com/pytorch/pytorch/issues/121174.
        class Model(torch.nn.Module):
            def __init__(self) -> None:
                super().__init__()
                self.q_conv = torch.nn.Conv2d(4, 4, 1)
                self.k_conv = torch.nn.Conv2d(4, 4, 1)
                self.v_conv = torch.nn.Conv2d(4, 4, 1)

            def forward(self, x):
                q = self.q_conv(x)
                k = self.k_conv(x)
                v = self.v_conv(x)
                q = q.permute(0, 2, 1, 3)
                k = k.permute(0, 2, 1, 3)
                v = v.permute(0, 2, 1, 3)
                return torch.nn.functional.scaled_dot_product_attention(
                    q, k, v, dropout_p=0.0, is_causal=False
                )

        fn = Model()
        x = torch.randn(1, 4, 2, 2)
        self.common(fn, (x,))

    @parametrize("is_inference", (True, False))
    def test_disabled_amp(self, is_inference):
        class M(torch.nn.Module):
            def __init__(self):
                super().__init__()
                self.all_head_size = 12 * 64
                self.dense = nn.Linear(self.all_head_size, self.all_head_size)

            def forward(self, q, k, v):
                context_layer = F.scaled_dot_product_attention(
                    q, k, v, attn_mask=None, dropout_p=0.2
                )
                context_layer = context_layer.permute(0, 2, 1, 3).contiguous()
                new_context_layer_shape = context_layer.size()[:-2] + (
                    self.all_head_size,
                )
                context_layer = context_layer.view(new_context_layer_shape)
                return self.dense(context_layer)

        mod = M().to(torch.bfloat16).eval()

        q = torch.randn((4, 12, 512, 64), dtype=torch.bfloat16) / 10.0
        k = torch.randn((4, 12, 512, 64), dtype=torch.bfloat16) / 10.0
        v = torch.randn((4, 12, 512, 64), dtype=torch.bfloat16) / 10.0
        inputs = (
            q,
            k,
            v,
        )
        compiler_mode = torch.compile(mod)
        from torch.nn.attention import sdpa_kernel, SDPBackend

        context = contextlib.nullcontext if not is_inference else torch.no_grad
        with (
            config.patch({"fallback_random": True}),
            torch.cpu.amp.autocast(),
            context(),
            sdpa_kernel(SDPBackend.MATH),
        ):
            torch.manual_seed(0)
            eager = mod(*inputs)
            torch.manual_seed(0)
            self.assertEqual(compiler_mode(*inputs), eager)

    def test_fused_node(self):
        # https://github.com/pytorch/pytorch/issues/138550.
        class M(torch.nn.Module):
            def __init__(self):
                super().__init__()

            def forward(
                self,
                clone_50,
                gt_scalar,
                div_tensor,
                convert_element_type_default_7,
                convert_element_type_default_13,
                convert_element_type_default_14,
            ):
                convert_element_type_default_4 = (
                    torch.ops.prims.convert_element_type.default(
                        clone_50, torch.float32
                    )
                )
                clone_50 = None
                view_default_6 = torch.ops.aten.view.default(
                    convert_element_type_default_4, [336, 512, 64]
                )
                convert_element_type_default_4 = None
                convert_element_type_default_5 = (
                    torch.ops.prims.convert_element_type.default(
                        view_default_6, torch.bfloat16
                    )
                )
                view_default_6 = None
                mul_tensor = torch.ops.aten.mul.Tensor(gt_scalar, div_tensor)
                mul_tensor_1 = torch.ops.aten.mul.Tensor(mul_tensor, 1.1111111111111112)
                mul_tensor = None
                expand_default_2 = torch.ops.aten.expand.default(
                    mul_tensor_1, [28, 12, 512, 512]
                )
                mul_tensor_1 = None
                view_default_3 = torch.ops.aten.view.default(
                    expand_default_2, [336, 512, 512]
                )
                expand_default_2 = None
                permute_default_4 = torch.ops.aten.permute.default(
                    view_default_3, [0, 2, 1]
                )
                view_default_3 = None
                convert_element_type_default_6 = (
                    torch.ops.prims.convert_element_type.default(
                        permute_default_4, torch.bfloat16
                    )
                )
                permute_default_4 = None
                bmm_default_2 = torch.ops.aten.bmm.default(
                    convert_element_type_default_6, convert_element_type_default_5
                )
                convert_element_type_default_6 = None
                convert_element_type_default_10 = (
                    torch.ops.prims.convert_element_type.default(
                        bmm_default_2, torch.float32
                    )
                )
                bmm_default_2 = None
                view_default_7 = torch.ops.aten.view.default(
                    convert_element_type_default_10, [28, 12, 512, 64]
                )
                convert_element_type_default_10 = None
                convert_element_type_default_18 = (
                    torch.ops.prims.convert_element_type.default(
                        view_default_7, torch.bfloat16
                    )
                )
                view_default_7 = None
                permute_default_9 = torch.ops.aten.permute.default(
                    convert_element_type_default_18, [0, 2, 1, 3]
                )
                convert_element_type_default_18 = None
                bmm_default_3 = torch.ops.aten.bmm.default(
                    convert_element_type_default_5, convert_element_type_default_7
                )
                convert_element_type_default_5 = convert_element_type_default_7 = None
                convert_element_type_default_9 = (
                    torch.ops.prims.convert_element_type.default(
                        bmm_default_3, torch.float32
                    )
                )
                bmm_default_3 = None
                view_default_8 = torch.ops.aten.view.default(
                    convert_element_type_default_9, [28, 12, 512, 512]
                )
                convert_element_type_default_9 = None
                convert_element_type_default_11 = (
                    torch.ops.prims.convert_element_type.default(
                        gt_scalar, torch.float32
                    )
                )
                gt_scalar = None
                mul_tensor_2 = torch.ops.aten.mul.Tensor(
                    convert_element_type_default_11, 1.1111111111111112
                )
                convert_element_type_default_11 = None
                mul_tensor_3 = torch.ops.aten.mul.Tensor(view_default_8, mul_tensor_2)
                view_default_8 = mul_tensor_2 = None
                mul_tensor_4 = torch.ops.aten.mul.Tensor(mul_tensor_3, div_tensor)
                mul_tensor_3 = None
                sum_dim_int_list_1 = torch.ops.aten.sum.dim_IntList(
                    mul_tensor_4, [-1], True
                )
                neg_default = torch.ops.aten.neg.default(div_tensor)
                div_tensor = None
                fma_default = torch.ops.prims.fma.default(
                    neg_default, sum_dim_int_list_1, mul_tensor_4
                )
                neg_default = sum_dim_int_list_1 = mul_tensor_4 = None
                view_default_9 = torch.ops.aten.view.default(
                    fma_default, [336, 512, 512]
                )
                fma_default = None
                convert_element_type_default_12 = (
                    torch.ops.prims.convert_element_type.default(
                        view_default_9, torch.bfloat16
                    )
                )
                view_default_9 = None
                bmm_default_4 = torch.ops.aten.bmm.default(
                    convert_element_type_default_13, convert_element_type_default_12
                )
                convert_element_type_default_13 = None
                convert_element_type_default_17 = (
                    torch.ops.prims.convert_element_type.default(
                        bmm_default_4, torch.float32
                    )
                )
                bmm_default_4 = None
                view_default_10 = torch.ops.aten.view.default(
                    convert_element_type_default_17, [28, 12, 64, 512]
                )
                convert_element_type_default_17 = None
                mul_scalar_2 = torch.ops.aten.mul.Scalar(
                    view_default_10, 0.3535533905932738
                )
                view_default_10 = None
                permute_default_8 = torch.ops.aten.permute.default(
                    mul_scalar_2, [0, 1, 3, 2]
                )
                mul_scalar_2 = None
                convert_element_type_default_19 = (
                    torch.ops.prims.convert_element_type.default(
                        permute_default_8, torch.bfloat16
                    )
                )
                permute_default_8 = None
                _permute_default_10 = torch.ops.aten.permute.default(
                    convert_element_type_default_19, [0, 2, 1, 3]
                )
                convert_element_type_default_19 = None
                bmm_default_5 = torch.ops.aten.bmm.default(
                    convert_element_type_default_12, convert_element_type_default_14
                )
                convert_element_type_default_12 = convert_element_type_default_14 = None
                convert_element_type_default_16 = (
                    torch.ops.prims.convert_element_type.default(
                        bmm_default_5, torch.float32
                    )
                )
                bmm_default_5 = None
                view_default_11 = torch.ops.aten.view.default(
                    convert_element_type_default_16, [28, 12, 512, 64]
                )
                convert_element_type_default_16 = None
                mul_scalar_3 = torch.ops.aten.mul.Scalar(
                    view_default_11, 0.3535533905932738
                )
                view_default_11 = None
                convert_element_type_default_20 = (
                    torch.ops.prims.convert_element_type.default(
                        mul_scalar_3, torch.bfloat16
                    )
                )
                mul_scalar_3 = None
                permute_default_11 = torch.ops.aten.permute.default(
                    convert_element_type_default_20, [0, 2, 1, 3]
                )
                convert_element_type_default_20 = None
                clone_52 = torch.ops.aten.clone.default(
                    permute_default_11, memory_format=torch.contiguous_format
                )
                permute_default_11 = None
                view_283 = torch.ops.aten.view.default(clone_52, [28, 512, 768])
                clone_52 = None
                clone_53 = torch.ops.aten.clone.default(
                    permute_default_9, memory_format=torch.contiguous_format
                )
                permute_default_9 = None
                view_284 = torch.ops.aten.view.default(clone_53, [28, 512, 768])
                clone_53 = None
                view_285 = torch.ops.aten.view.default(view_284, [14336, 768])
                view_284 = None
                return view_283, view_285

        clone_50 = torch.randn((28, 12, 512, 64), dtype=torch.bfloat16) / 10
        gt_scalar = torch.randint(0, 2, (28, 12, 512, 512), dtype=torch.bool)
        div_tensor = torch.randn((28, 12, 512, 512), dtype=torch.float) / 10
        convert_element_type_default_7 = (
            torch.randn((336, 64, 512), dtype=torch.bfloat16) / 10
        )
        convert_element_type_default_13 = (
            torch.randn((336, 64, 512), dtype=torch.bfloat16) / 10
        )
        convert_element_type_default_14 = (
            torch.randn((336, 512, 64), dtype=torch.bfloat16) / 10
        )
        inputs = (
            clone_50,
            gt_scalar,
            div_tensor,
            convert_element_type_default_7,
            convert_element_type_default_13,
            convert_element_type_default_14,
        )

        with torch.cpu.amp.autocast():
            mod = M().to(torch.bfloat16).eval()
            self.common(mod, inputs, atol=1e-3, rtol=1e-3)

    @requires_vectorization
    def test_vec_indirect_load_cse_cache(self):
        # https://github.com/pytorch/pytorch/issues/123502
        from math import inf

        def fn(arg0_1):
            full_default = torch.ops.aten.full.default([209985], 1)
            select = torch.ops.aten.select.int(arg0_1, 0, 0)
            select_1 = torch.ops.aten.select.int(arg0_1, 0, 1)
            view = torch.ops.aten.reshape.default(select_1, [-1])
            expand = torch.ops.aten.expand.default(view, [209985])
            full_default_1 = torch.ops.aten.full.default([10000], 0)
            scatter_add = torch.ops.aten.scatter_add.default(
                full_default_1, 0, expand, full_default
            )
            pow_1 = torch.ops.aten.pow.Tensor_Scalar(scatter_add, -0.5)
            eq = torch.ops.aten.eq.Scalar(pow_1, inf)
            full_default_2 = torch.ops.aten.full.default([], 0.0)
            where = torch.ops.aten.where.self(eq, full_default_2, pow_1)
            index = torch.ops.aten.index.Tensor(where, [select])
            index_1 = torch.ops.aten.index.Tensor(where, [select_1])
            mul_1 = torch.ops.aten.mul.Tensor(index, index_1)
            return (mul_1,)

        x = torch.zeros(2, 209985).to(torch.int64)
        opt_fn = torch.compile(fn, backend="inductor")
        _, code = run_and_get_cpp_code(opt_fn, x)
        FileCheck().check_count(
            "return at::vec::VectorizedN<int64_t,2>::loadu(tmpbuf.data(),",
            4,
            exactly=True,
        ).run(code)

    def test_load_half(self):
        def fn(arg0_1, arg0_2):
            return arg0_1.copy_(arg0_2)

        with config.patch({"cpp.simdlen": 0}):
            x1 = torch.randn(2, 10).to(torch.half)
            x2 = torch.randn(2, 10).to(torch.half)
            opt_fn = torch.compile(fn, backend="inductor")
            _, code = run_and_get_cpp_code(opt_fn, x1, x2)
            FileCheck().check_count(
                "static_cast<float>",
                0,
                exactly=True,
            ).run(code)

    @requires_vectorization
    def test_repeated_exp(self):
        def fn(x):
            y = x.sigmoid()
            return y + 1, y.sum(-1)

        x = torch.randn(1000, 1000)
        opt_fn = torch.compile(fn)
        _, code = run_and_get_cpp_code(opt_fn, x)
        FileCheck().check_count(
            ".exp()",
            1,
            exactly=True,
        ).run(code)

    def test_convert_fp32_int64_oob_vec(self):
        # https://github.com/pytorch/pytorch/issues/129863
        def fn(x):
            float32 = x.to(torch.float32)
            return float32.to(torch.int64)

        x = torch.full((32,), -9223372036854775808, dtype=torch.int64)

        for simdlen in simd_lengths_to_test():
            with config.patch({"cpp.simdlen": simdlen}):
                torch._dynamo.reset()
                metrics.reset()
                self.common(fn, (x,))
                check_metrics_vec_kernel_count(1)

    @requires_vectorization
    def test_consistent_remove_buffers(self):
        def fn(x):
            z = x + x
            z1 = test_operators.realize(z)
            return x + z1

        # The shape makes sure we generate both vec and scalar kernels
        x = torch.randn((65,), dtype=torch.bfloat16)
        with config.patch(inplace_buffers=False):
            metrics.reset()
            self.common(fn, (x,))
            check_metrics_vec_kernel_count(1)
            _, code = run_and_get_cpp_code(torch.compile(fn), x)
            FileCheck().check_count(
                "tmp1 + tmp2",
                2,
                exactly=True,
            ).run(code)

    @requires_vectorization
    def test_bool_reduction_vec(self):
        for op in (
            torch.any,
            torch.min,
            torch.max,
        ):

            def fn(x1, x2, x3):
                return op(x1), op(x2), op(x3)

            c = [False] * 63
            input1 = torch.Tensor(c).to(torch.bool)
            c[10] = True
            input2 = torch.Tensor(c).to(torch.bool)
            input3 = torch.Tensor([True] * 63).to(torch.bool)
            metrics.reset()
            self.common(
                fn,
                (
                    input1,
                    input2,
                    input3,
                ),
            )
            n_veckernel = 6 if op is torch.masked.mean else 3
            check_metrics_vec_kernel_count(n_veckernel)

    @requires_vectorization
    def test_full_bits_lowp(self):
        def check_use_full_bits(func, shapes, dtype, mixed, check_vecn):
            example_inputs = [torch.randn(shape, dtype=dtype) for shape in shapes]
            if mixed:
                example_inputs[0] = example_inputs[0].to(
                    dtype=torch.half if dtype == torch.bfloat16 else torch.bfloat16
                )
            f_opt = torch.compile()(func)
            _, code = run_and_get_cpp_code(f_opt, *example_inputs)
            if check_vecn:
                self.assertTrue(
                    "at::vec::VectorizedN" in code or "at::vec::convert<float,2" in code
                )
            else:
                self.assertFalse(
                    "at::vec::VectorizedN" in code or "at::vec::convert<float,2" in code
                )

        funcs = []

        def func0(arg0, arg1):
            return torch.ops.aten.sum(
                torch.ops.aten.add(torch.ops.aten.atanh(arg0), arg1), (2, 3)
            )

        funcs.append(func0)

        def func1(arg0):
            v = torch.ops.prims.convert_element_type.default(arg0, torch.float)
            v = torch.ops.aten.add(torch.ops.aten.atanh(arg0), v)
            return torch.ops.prims.convert_element_type.default(v, arg0.dtype)

        funcs.append(func1)

        def func2(arg0, arg1):
            v = torch.ops.aten.atanh(arg0)
            v = torch.ops.aten.add(v, arg1)
            return torch.ops.prims.convert_element_type.default(v, arg1.dtype)

        funcs.append(func2)

        # test small shapes
        funcs.append(func2)
        small_size = cpu_vec_isa.pick_vec_isa().nelements(dtype=torch.bfloat16) // 2

        example_shapes = [
            [(10, 32, 20, 20), (10, 32, 20, 20)],
            [(10, 32, 20, 20)],
            [(10, 32, 20, 20), (10, 32, 20, 20)],
            # test small shapes
            [(small_size), (small_size)],
        ]
        mixed_types = [False, False, True, False]
        check_vecns = [True, True, True, False]

        for dtype in [torch.bfloat16, torch.float16]:
            for func, shapes, mixed, check_vecn in zip(
                funcs, example_shapes, mixed_types, check_vecns
            ):
                check_use_full_bits(func, shapes, dtype, mixed, check_vecn)

    @config.patch("cpp.simdlen", 256)
    @requires_vectorization
    def test_avx2_bool_constant_pad_nd(self):
        # NOTE: I tried using (0, 12, 12) and removing the cpp.simdlen=256 override, but
        # that didn't repro the issue.
        result = torch.testing.make_tensor(
            (0, 6, 6), dtype=torch.bool, device=torch.device("cpu")
        )

        def fn(arg):
            return torch.constant_pad_nd(arg, (1, 1, 1, 1, 1, 1))

        self.common(fn, (result,))

    @config.patch(unroll_reductions_threshold=9999)
    @requires_vectorization
    def test_unrolled_bool_prod_vectorized(self):
        result = torch.zeros((37, 37, 37), dtype=torch.bool)
        dim_select = [0, 1]
        result.narrow(dim_select[0], 0, 1).narrow(dim_select[1], 1, 1).zero_()
        result.narrow(dim_select[0], 2, 1).narrow(dim_select[1], 3, 1).zero_()
        result.narrow(dim_select[0], 4, 1).narrow(dim_select[1], 3, 1).zero_()

        def fn(arg):
            return torch.prod(arg, 1, dtype=torch.bool)

        self.common(fn, (result,))

    @requires_vectorization
    @config.patch("cpp.min_chunk_size", 1)
    def test_for_loop_collapsed(self):
        # https://github.com/pytorch/pytorch/issues/122281
        def fn(x):
            return x.transpose(1, 0).contiguous()

        x = torch.randn(199, 2)
        opt_fn = torch.compile(fn, backend="inductor")
        _, code = run_and_get_cpp_code(opt_fn, x)
        self.assertTrue(same(fn(x), opt_fn(x)))
        FileCheck().check_count("#pragma omp for collapse(2)", 1, exactly=True).run(
            code
        )

    @config.patch(freezing=True)
    def test_add_layernorm(self):
        class Model(torch.nn.Module):
            def __init__(self):
                super().__init__()
                self.dense = torch.nn.Linear(768, 768)
                self.layernorm = torch.nn.LayerNorm(768, eps=1e-12)

            def forward(self, context_layer, hidden_states):
                attention_output = self.dense(context_layer)
                hidden_states = attention_output + hidden_states
                layer_output = self.layernorm(hidden_states)
                return layer_output

        model = Model()
        example_batch = (torch.rand(1, 197, 768), torch.rand(1, 197, 768))
        from torch.testing._internal.common_quantization import (
            _generate_qdq_quantized_model,
        )

        with torch.no_grad():
            converted_model = _generate_qdq_quantized_model(model, example_batch)
            torch.ao.quantization.move_exported_model_to_eval(converted_model)
            metrics.reset()
            torch.compile(converted_model)(*example_batch)
            check_metrics_vec_kernel_count(3)

    def test_dropout(self):
        class Model(nn.Module):
            def __init__(self, dim):
                super().__init__()
                self.dropout = eval(f"nn.Dropout{dim}d(p=0.5)")

            def forward(self, x):
                torch.manual_seed(0)
                x = self.dropout(x)
                return x

        for dim in [1, 2, 3]:
            model = Model(dim)
            torch.manual_seed(0)
            shape = [1, 3] + [256] * dim
            x = torch.randn(*shape)
            output = model(x)
            c_model = torch.compile(model)
            c_output = c_model(x)
            self.assertTrue(torch.allclose(output, c_output))

    @requires_vectorization
    def test_bool_max(self):
        torch.manual_seed(777)
        x = torch.randn(size=[128, 2501]).ge(0)

        def fn(x):
            return torch.max(x, 1, False)

        self.common(fn, (x,))

    def test_vector_norm_compile(self):
        x = torch.randn([16, 32], dtype=torch.float)
        ref = torch.linalg.vector_norm(x, ord=2, dim=[], keepdim=False, dtype=None)
        compiled_vector_norm = torch.compile(
            torch.linalg.vector_norm, backend="inductor"
        )
        res = compiled_vector_norm(x, ord=2, dim=[], keepdim=False, dtype=None)
        self.assertEqual(ref, res)

    def test_fractional_max_pool2d_3d_input(self):
        """Test for https://github.com/pytorch/pytorch/issues/156682 - 3D input causing assertion error"""

        # Test various 3D input shapes to ensure the compilation crash is fixed
        test_shapes = [
            (1, 8, 8),  # Original failing case
            (3, 16, 16),  # Different channel count
            (2, 12, 10),  # Non-square input
            (5, 20, 20),  # Larger input
        ]

        for shape in test_shapes:
            with self.subTest(shape=shape):
                torch.manual_seed(42)
                x = torch.randn(shape)

                # Generate explicit samples to ensure deterministic, correct results
                n_batch = 1 if x.dim() == 3 else x.size(0)
                torch.manual_seed(42)
                samples = torch.rand(
                    n_batch, x.size(-3), 2, dtype=x.dtype, device=x.device
                )

                def fn(x, samples):
                    return F.fractional_max_pool2d(
                        x, kernel_size=3, output_size=(4, 4), _random_samples=samples
                    )

                # Test that eager mode works
                expected = fn(x, samples)

                # Test that compiled mode works (was failing with AssertionError before fix)
                compiled_fn = torch.compile(fn, backend="inductor")
                result = compiled_fn(x, samples)

                # Verify correctness with explicit samples (should match exactly)
                torch.testing.assert_close(result, expected, rtol=1e-4, atol=1e-4)

    def test_outer_looop_fusion_with_local_buf(self):
        def fn(
            xs: torch.Tensor,
            Ls: torch.Tensor,
        ):
            arr = -torch.einsum("i...,i->i...", xs, Ls)
            temp = torch.exp(arr)
            Q = torch.einsum("i...->i", temp)
            ans = torch.einsum("i,i...->i...", 1 / Q, temp)
            return ans

        xs = torch.ones((5, 1, 32, 32), requires_grad=False)
        Ls = torch.ones((5), requires_grad=False)
        expected = fn(xs, Ls)
        compiled_func = torch.compile(fn, backend="inductor")
        result = compiled_func(xs, Ls)
        torch.testing.assert_close(result, expected)


if __name__ == "__main__":
    from torch._inductor.test_case import run_tests
    from torch.testing._internal.inductor_utils import HAS_CPU

    if HAS_CPU and not IS_MACOS:
        run_tests(needs="filelock")<|MERGE_RESOLUTION|>--- conflicted
+++ resolved
@@ -142,32 +142,6 @@
         self.assertEqual(len(actual), 1)
         torch.testing.assert_close(actual[0], expected[0])
 
-<<<<<<< HEAD
-    def test_prims_broadcast_in_dim_alias(self):
-        def fn(x: torch.Tensor) -> torch.Tensor:
-            return torch.ops.prims.broadcast_in_dim.default(x, [2, 3, 3], [0, 1])
-
-        x = torch.arange(6.0, dtype=torch.float32).reshape(2, 3)
-
-        compiled = torch.compile(fn, backend="inductor", fullgraph=True)
-
-        expected = fn(x)
-        actual = compiled(x)
-        torch.testing.assert_close(actual, expected)
-
-    @torch._dynamo.config.patch(capture_scalar_outputs=True)
-    def test_fill_diagonal_item_scalar_cpu(self):
-        def fn():
-            x = torch.ones(3, 3)
-            x.fill_diagonal_(0)
-            return x.sum().item()
-
-        compiled = torch.compile(fn, backend="inductor", fullgraph=True)
-        eager = fn()
-        self.assertEqual(compiled(), eager)
-
-=======
->>>>>>> c309e420
     @skipIfRocm
     def test_conv_stride_constraints(self):
         for fmt in [torch.contiguous_format, torch.channels_last]:
@@ -510,6 +484,17 @@
         with torch.no_grad():
             example_inputs = (torch.rand(1, 10),)
             self.common(Model(), example_inputs)
+
+    @torch._dynamo.config.patch(capture_scalar_outputs=True)
+    def test_fill_diagonal_item_scalar_cpu(self):
+        def fn():
+            x = torch.ones(3, 3)
+            x.fill_diagonal_(0)
+            return x.sum().item()
+
+        compiled = torch.compile(fn, backend="inductor", fullgraph=True)
+        eager = fn()
+        self.assertEqual(compiled(), eager)
 
     @unittest.skipIf(not torch.backends.mkldnn.is_available(), "MKLDNN is not enabled")
     @patch("torch.cuda.is_available", lambda: False)
