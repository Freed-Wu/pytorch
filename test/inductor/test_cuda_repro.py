# Owner(s): ["module: inductor"]
# ruff: noqa: F841

import copy
import functools
import gc
import math
import os
import sys
import unittest

import torch
import torch._dynamo.config as dynamo_config
import torch.backends.cuda
import torch.nn.functional as F
from torch import nn
from torch._dynamo.debug_utils import same_two_models
from torch._dynamo.testing import rand_strided
from torch._dynamo.utils import same
from torch._inductor import config
from torch._inductor.compile_fx import compile_fx_inner
from torch._inductor.runtime.benchmarking import benchmarker
from torch._inductor.runtime.hints import DeviceProperties
from torch._inductor.utils import (
    run_and_get_code,
    run_and_get_graph_lowering,
    run_fw_bw_and_get_code,
)
from torch.fx.experimental.proxy_tensor import make_fx
from torch.nn.attention import sdpa_kernel, SDPBackend
from torch.testing import FileCheck
from torch.testing._internal.common_cuda import (
    PLATFORM_SUPPORTS_FLASH_ATTENTION,
    SM80OrLater,
    SM90OrLater,
    TEST_MULTIGPU,
)
from torch.testing._internal.common_utils import (
    DeterministicGuard,
    freeze_rng_state,
    IS_FBCODE,
    TEST_WITH_ASAN,
    TEST_WITH_ROCM,
    xfailIfPy312Plus,
)
from torch.testing._internal.inductor_utils import IS_BIG_GPU


if TEST_WITH_ROCM:
    config.force_layout_optimization = 1
    os.environ["PYTORCH_MIOPEN_SUGGEST_NHWC"] = "1"


DO_PERF_TEST = os.environ.get("DO_PERF_TEST") == "1"


requires_multigpu = functools.partial(
    unittest.skipIf, not TEST_MULTIGPU, "requires multiple cuda devices"
)
from torch.testing._internal.inductor_utils import skipCUDAIf


try:
    try:
        import triton  # @manual
        from triton import language as tl  # @manual
    except ImportError:
        raise unittest.SkipTest("requires triton")  # noqa: B904

    try:
        from . import test_torchinductor
    except ImportError:
        import test_torchinductor  # @manual=fbcode//caffe2/test/inductor:test_inductor-library
except unittest.SkipTest:
    if __name__ == "__main__":
        sys.exit(0)
    raise


TestCase = test_torchinductor.TestCase
ToTuple = test_torchinductor.ToTuple
check_model_cuda = test_torchinductor.check_model_cuda
aten = torch.ops.aten


class CudaReproTests(TestCase):
    device = "cuda"
    common = check_model_cuda

<<<<<<< HEAD
    def test_mm_out_dtype_compile(self):
        a = torch.randn(1, 3, device="cuda", dtype=torch.float16)
        b = torch.randn(3, 2, device="cuda", dtype=torch.float16)

        def fn(x, y):
            return torch.mm(x, y, out_dtype=torch.float32)

        compiled = torch.compile(fn, backend="inductor", fullgraph=True)
        result = compiled(a, b)
        expected = fn(a, b)
        self.assertEqual(result.dtype, expected.dtype)
        self.assertEqual(result, expected)

    def test_normalize_norm_leq_one(self):
        def fn(x: torch.Tensor) -> torch.Tensor:
            return torch.nn.functional.normalize(x, dim=-1)

        inp = torch.tensor([[3.799999, 0.0, 0.0]], device="cuda", dtype=torch.float32)
        compiled = torch.compile(fn, backend="inductor", fullgraph=True)
        out = compiled(inp)
        norm = out.norm(dim=-1)
        self.assertTrue(
            torch.all(norm <= 1.0), f"expected norm <= 1.0 but got {norm.item()}"
        )

=======
>>>>>>> 231d7ad2
    def test_index_put_issue(self):
        def forward(
            self,
            arg76_1,
            expand_default,
            full_like_default,
            _to_copy_default_67,
            zeros,
        ):
            sum_sym_int_19 = torch.ops.aten.sum(_to_copy_default_67, [0], True)
            view_default_57 = torch.ops.aten.view.default(sum_sym_int_19, [512, 768])
            where_self = torch.ops.aten.where.self(
                expand_default, view_default_57, full_like_default
            )
            clone_default_12 = torch.ops.aten.clone.default(zeros)
            index_put__default = torch.ops.aten.index_put_.default(
                clone_default_12, [arg76_1], where_self, True
            )
            return (index_put__default,)

        inps = [
            (torch.Size([512]), torch.int64),
            (torch.Size([512, 768]), torch.bool),
            (torch.Size([512, 768]), torch.float16),
            (torch.Size([4, 512, 768]), torch.float16),
            (torch.Size([512, 768]), torch.float16),
        ]
        inps = [torch.zeros(())] + [
            torch.ones(shape, dtype=dtype, device="cuda") for (shape, dtype) in inps
        ]
        mod = make_fx(forward)(*inps)
        compiled = compile_fx_inner(mod, inps)
        compiled(inps)

    def test_view_replay_padding_issue_163328(self):
        class ReproModule(nn.Module):
            def __init__(self):
                super().__init__()
                self.num_points_out = 120
                self.lc_num = 2
                input_channels = 16
                self.linear_main = nn.Linear(input_channels, self.num_points_out * 2)
                self.linear_lc = nn.Linear(input_channels, self.num_points_out * 2)

            def forward(self, x: torch.Tensor):
                bs, num_lat, num_lon, channels = x.shape
                index = num_lat - self.lc_num

                main_x = x[:, :index].reshape(bs * index * num_lon, channels)
                lc_x = x[:, index:].reshape(bs * self.lc_num * num_lon, channels)

                refline = self.linear_main(main_x).reshape(bs, index, num_lon, -1)
                lc_refline = self.linear_lc(lc_x).reshape(bs, self.lc_num, num_lon, -1)

                base = torch.cat([refline, lc_refline], dim=1).contiguous()
                out0 = base.reshape(bs, num_lat, num_lon, self.num_points_out, 2)
                out1 = base.reshape(bs, num_lat * num_lon, self.num_points_out * 2)
                return {"ten0": out0, "ten1": out1}

        torch.manual_seed(0)
        model = ReproModule().cuda()
        inputs = torch.randn(36, 9, 7, 16, device="cuda", requires_grad=True)

        eager_out = model(inputs)
        compiled_model = torch.compile(
            copy.deepcopy(model),
            backend="inductor",
            mode="reduce-overhead",
            fullgraph=True,
        )
        compiled_out = compiled_model(inputs)

        self.assertEqual(compiled_out["ten0"], eager_out["ten0"])
        self.assertEqual(compiled_out["ten1"], eager_out["ten1"])

    def test_effn_attn_bias_padding(self):
        batch_size, num_heads, seq_len, head_dim = 2, 32, 512, 128

        def fn(
            query: torch.Tensor,
            key: torch.Tensor,
            value: torch.Tensor,
            input_tensor: torch.Tensor,  # This will be our starting point
        ):
            # Input tensor should be [2, 1, 8192, 1] with appropriate strides
            bias = torch.ops.aten.expand(
                input_tensor, [2, 32, seq_len, seq_len]
            )  # Expands with stride pattern [65536, 0, 8, 0]

            return torch.ops.aten._scaled_dot_product_efficient_attention(
                query,
                key,
                value,
                bias,
                compute_log_sumexp=True,
                dropout_p=0.0,
                is_causal=False,
                scale=None,
            )

        query = torch.randn(batch_size, num_heads, seq_len, head_dim, device="cuda")
        key = torch.randn(batch_size, num_heads, seq_len, head_dim, device="cuda")
        value = torch.randn(batch_size, num_heads, seq_len, head_dim, device="cuda")

        input_tensor = torch.rand([2, 1, seq_len, 1], device="cuda")

        out, code = run_and_get_code(torch.compile(fn), query, key, value, input_tensor)

        input_tensor2 = torch.rand([2, 32, seq_len, seq_len], device="cuda").copy_(
            input_tensor
        )
        # even though the last dim is broadcasted, needs stride 1 for alignment
        # but dim 1 stride can be 0
        FileCheck().check("buf0").check("(262144, 0, 512, 1").run(code[0])

        # dont check rng state
        self.assertEqual(out[:2], fn(query, key, value, input_tensor2)[:2])

    def test_effn_attn_bias_padding_misaligned(self):
        seqlen_start = 1008

        for offset in range(-1, 2):
            seqlen = seqlen_start + offset
            torch._dynamo.reset()

            bsz = 32
            q = torch.randn(bsz, 16, seqlen, 64, dtype=torch.bfloat16, device="cuda")
            k = torch.randn(bsz, 16, seqlen, 64, dtype=torch.bfloat16, device="cuda")
            v = torch.randn(bsz, 16, seqlen, 64, dtype=torch.bfloat16, device="cuda")
            mask = torch.ones([bsz, 1, seqlen, seqlen], dtype=torch.bool, device="cuda")
            inputs = [q, k, v, mask]

            def f(q, k, v, mask):
                with sdpa_kernel(SDPBackend.EFFICIENT_ATTENTION):
                    return F.scaled_dot_product_attention(
                        q, k, v, attn_mask=mask, dropout_p=0.0
                    )

            f_compiled = torch.compile(f)

            out, code = run_and_get_code(f_compiled, *inputs)
            # padded bias should have an expanded dim
            FileCheck().check("buf0 =").check_same(", 0, ").run(code[0])
            # single fused padded kernel
            FileCheck().check_count("empty_strided_cuda(", 1, exactly=True).check(
                "return"
            ).run(code[0])

            self.assertEqual(out, f(*inputs))

    def test_input_channels_last(self):
        m = torch.nn.Sequential(
            torch.nn.Conv2d(3, 3, 1, 1),
            ToTuple(),
        ).cuda()
        inp = torch.randn([2, 3, 16, 16]).to(memory_format=torch.channels_last).cuda()

        self.common(
            m,
            (inp,),
            check_lowp=False,
        )

        @torch.compile()
        def foo(m, inp):
            return m(inp)

        self.assertTrue(foo(m, inp)[0].is_contiguous(memory_format=torch.channels_last))

    # https://github.com/pytorch/torchdynamo/issues/1681#issuecomment-1283433527
    def test_unspec_inputs_interop(self):
        class Repro(torch.nn.Module):
            def forward(self, x, y):
                unsqueeze = torch.ops.aten.unsqueeze.default(x, 4)
                permute = torch.ops.aten.permute.default(unsqueeze, [0, 1, 2, 4, 3])
                add = torch.ops.aten.add.Tensor(y, 1)
                return [permute, add]

        inps = [
            rand_strided((12, 3, 512, 64), (64, 196608, 768, 1), torch.float32, "cuda"),
            rand_strided((), (), torch.int64, "cpu"),
        ]
        mod = make_fx(Repro().to(device="cuda"))(*inps)
        compiled = compile_fx_inner(mod, inps)
        compiled(inps)

    @unittest.skipIf(
        IS_FBCODE, "RuntimeError: Triton Error [CUDA]: invalid device context"
    )
    def test_backward_context(self):
        def fn(x):
            return x * 3

        x = torch.randn(4, device="cuda", requires_grad=True)
        gO = torch.rand_like(x)
        opt_fn = torch.compile(fn)
        out = opt_fn(x)
        out.backward(gO)

    @config.patch(fallback_random=True)
    def test_dtype_factory_issue(self):
        def forward():
            randn = torch.ops.aten.randn.default(
                [12, 64, 1, 64],
                dtype=torch.float32,
                device=torch.device(type="cuda", index=0),
                pin_memory=False,
            )
            unsqueeze_default_2 = torch.ops.aten.unsqueeze.default(randn, -1)
            return (unsqueeze_default_2,)

        mod = make_fx(forward)()
        compiled = compile_fx_inner(mod, ())
        assert compiled([])[0].device.type == "cuda"

    @config.patch({"triton.cudagraphs": True})
    @dynamo_config.patch(automatic_dynamic_shapes=True)
    def test_no_device_idx_repro_cudagraphs(self):
        class Repro(torch.nn.Module):
            def __init__(self) -> None:
                super().__init__()

            def forward(self):
                full = torch.ops.aten.full.default(
                    [8, 512],
                    1,
                    dtype=torch.float32,
                    layout=torch.strided,
                    device=torch.device(type="cuda", index=0),
                    pin_memory=False,
                )
                full_1 = torch.ops.aten.full.default(
                    [8, 512],
                    0,
                    dtype=torch.int64,
                    layout=torch.strided,
                    device=torch.device(type="cuda", index=0),
                    pin_memory=False,
                )
                return (full_1, full)

        self.common(Repro(), ())

    @config.patch({"triton.cudagraphs": True})
    @dynamo_config.patch(automatic_dynamic_shapes=True)
    def test_expanded_inputs_cudagraphs(self):
        @torch.compile(backend="inductor")
        def fn(x, y):
            return x + y

        inputs = (
            rand_strided((5, 5, 5, 5), (0, 5, 0, 1), device="cuda"),
            rand_strided((5, 5, 5, 5), (0, 5, 0, 1), device="cuda"),
        )
        self.assertTrue(same(fn(*inputs), inputs[0] + inputs[1]))

    @config.patch({"triton.cudagraphs": True})
    @dynamo_config.patch(
        automatic_dynamic_shapes=True,
        assume_static_by_default=False,
    )
    def test_dynamic_to_static_cudagraphs(self):
        for b in [False, True]:
            with config.patch({"triton.cudagraph_trees": b}):

                @torch.compile(backend="inductor")
                def fn(x, y):
                    r = x + y
                    return r, r.size(0)

                inputs = (
                    torch.randn((5, 5), device="cuda"),
                    torch.randn((5, 5), device="cuda"),
                )
                self.assertTrue(same(fn(*inputs), (inputs[0] + inputs[1], 5)))

                inputs = (
                    torch.randn((6, 6), device="cuda"),
                    torch.randn((6, 6), device="cuda"),
                )
                self.assertTrue(same(fn(*inputs), (inputs[0] + inputs[1], 6)))

    def _test_split_reduction_impl(self, x):
        def max(x):
            return torch.max(x)

        max_c = torch.compile(max)

        out, code = run_and_get_code(max_c, x)
        self.assertEqual(out, max(x))

        if DO_PERF_TEST:
            ms_c = benchmarker.benchmark_gpu(lambda: max_c(x))
            ms_eager = benchmarker.benchmark_gpu(lambda: max(x))
            print(f"compile {ms_c=:.03f}, eager {ms_eager=:.03f}")

    def test_split_reduction_transposed(self):
        x = torch.randn(4096, 8192, dtype=torch.bfloat16, device="cuda")
        x = x.t().contiguous().t()

        self._test_split_reduction_impl(x)

    def test_split_reduction_channels_last(self):
        x = torch.randn(4096, 8192, dtype=torch.bfloat16, device="cuda")
        x = x.reshape([256, 256, 256, 2]).to(memory_format=torch.channels_last)

        self._test_split_reduction_impl(x)

    @config.patch({"emulate_precision_casts": True})
    def test_bool_emulate_low_precision(self):
        from torch import device

        inf = float("inf")

        def forward():
            full_1 = torch.ops.aten.full.default(
                [6, 6],
                1,
                dtype=torch.float32,
                layout=torch.strided,
                device=device(type="cpu"),
                pin_memory=False,
            )
            device_put_3 = torch.ops.prims.device_put.default(
                full_1, device(type="cuda", index=0)
            )
            full_1 = None

            convert_element_type_40 = torch.ops.prims.convert_element_type.default(
                device_put_3, torch.bool
            )
            device_put_3 = None
            unsqueeze_4 = torch.ops.aten.unsqueeze.default(convert_element_type_40, 1)
            convert_element_type_40 = None
            unsqueeze_5 = torch.ops.aten.unsqueeze.default(unsqueeze_4, 3)
            unsqueeze_4 = None
            expand = torch.ops.aten.expand.default(unsqueeze_5, [-1, 256, -1, 256])
            unsqueeze_5 = None
            clone = torch.ops.aten.clone.default(
                expand, memory_format=torch.contiguous_format
            )
            expand = None
            view_15 = torch.ops.aten.reshape.default(clone, [1536, 1536])
            clone = None
            scalar_tensor = torch.ops.aten.scalar_tensor.default(
                -inf, dtype=torch.float16, device=device(type="cuda", index=0)
            )
            scalar_tensor_1 = torch.ops.aten.scalar_tensor.default(
                0.0,
                dtype=torch.float16,
                layout=torch.strided,
                device=device(type="cuda", index=0),
            )
            where = torch.ops.aten.where.self(view_15, scalar_tensor_1, scalar_tensor)
            view_15 = scalar_tensor_1 = scalar_tensor = None
            return where

        from torch._inductor import config

        config.emulate_precision_casts = True
        self.assertEqual(torch.compile(forward)(), forward())

    @config.patch({"emulate_precision_casts": True})
    def test_emulate_low_precision(self):
        def foo(x):
            return torch.nn.functional.gelu(x) * 10.0

        inp = torch.rand([32], device="cuda", requires_grad=True, dtype=torch.bfloat16)
        out, codes = run_fw_bw_and_get_code(lambda: torch.compile(foo)(inp))

        # fwd, backward
        for code in codes:
            f = FileCheck()
            # in eager, there are two down casts
            for _ in range(2):
                f.check(".to(tl.bfloat16)").check_next(".to(tl.float32)")
            f.run(code)

        self.assertEqual(foo(inp), out)

    # TODO: Abstract this out, test more extensively
    @torch._dynamo.config.patch(assume_static_by_default=False)
    def test_dynamic_shapes(self):
        torch._dynamo.reset()  # Needed since everywhere else uses "inductor"

        def f(x):
            return x.cos().view(x.shape).sin()

        cnts = torch._dynamo.testing.CompileCounterWithBackend("inductor")

        f2 = torch.compile(f, backend=cnts)

        f2(torch.randn(32))

        inp = torch.randn(16)
        real_out = f(inp)
        compiled_out = f2(inp)

        self.assertEqual(cnts.frame_count, 1)
        self.assertEqual(real_out, compiled_out)
        torch._dynamo.reset()

    @config.patch({"triton.cudagraphs": True, "size_asserts": False})
    @dynamo_config.patch(automatic_dynamic_shapes=True)
    def test_expanded_inputs_cudagraphs_no_size_asserts(self):
        @torch.compile(backend="inductor")
        def fn(x, y):
            return x + y

        inputs = (
            rand_strided((5, 5, 5, 5), (0, 5, 0, 1), device="cuda"),
            rand_strided((5, 5, 5, 5), (0, 5, 0, 1), device="cuda"),
        )
        self.assertTrue(same(fn(*inputs), inputs[0] + inputs[1]))

    @config.patch({"triton.cudagraph_trees": False})
    @config.patch({"triton.cudagraphs": True})
    @dynamo_config.patch(automatic_dynamic_shapes=True)
    def test_inplace_updates_cudagraphs(self):
        class Repro(torch.nn.Module):
            def __init__(self) -> None:
                super().__init__()
                self.weight1 = torch.nn.Parameter(
                    torch.randn(10, 20, requires_grad=True)
                )

            def forward(self, x):
                x = torch.matmul(x, self.weight1)
                return x

        from copy import deepcopy

        model = Repro().cuda()
        model_ref = deepcopy(model)
        model_opt = torch.compile(model, backend="inductor")

        input = torch.randn(10, 10, device="cuda", requires_grad=True)

        for i in range(2):
            output_ref = model_ref(input)
            output_res = model_opt(input)
            output_ref.sum().backward()
            output_res.sum().backward()
            for p_ref, p_res in zip(model_ref.parameters(), model_opt.parameters()):
                self.assertEqual(p_ref.grad, p_res.grad)
            with torch.no_grad():
                for param in model_ref.parameters():
                    param.add_(1.0)
                for param in model_opt.parameters():
                    param.add_(1.0)

    # https://github.com/pytorch/torchdynamo/issues/1850
    def test_inductor_output_aliases_intermediate(self):
        def foo(x):
            out = x + x
            return out.t()

        foo_opt = torch.compile(foo, backend="inductor")

        inpt = torch.randn(10, 10, device="cuda", requires_grad=True)
        # TODO: this is broken, fix later
        # out = foo_opt(inpt)
        # out.add_(2)

        out_ref = foo(inpt)
        out_ref.add_(2)
        # self.assertEqual(out_ref, out)

    def test_accuracy_issue1(self):
        class Repro(torch.nn.Module):
            def __init__(self) -> None:
                super().__init__()
                self.linear = torch.nn.Linear(
                    in_features=768, out_features=2, bias=True
                )

            def forward(self, start_positions: torch.Tensor, x: torch.Tensor):
                linear = self.linear(x)
                split = linear.split(1, dim=-1)
                getitem = split[0]
                squeeze = getitem.squeeze(-1)
                clamp = start_positions.clamp(0, 128)
                cross_entropy = torch.nn.functional.cross_entropy(
                    squeeze, clamp, None, None, 128, None, "mean", 0.0
                )
                return cross_entropy

        mod = Repro().cuda()
        opt_mod = torch.compile(mod, backend="inductor")
        mod.eval()
        opt_mod.eval()

        args = [
            ((1,), (1,), torch.int64, "cuda", False),
            ((1, 128, 768), (98304, 768, 1), torch.float32, "cuda", True),
        ]
        args = [
            rand_strided(sh, st, dt, dev).requires_grad_(rg)
            for (sh, st, dt, dev, rg) in args
        ]
        with torch.cuda.amp.autocast(enabled=False):
            assert same_two_models(mod, opt_mod, args), "Dynamo failed"

    @config.patch(allow_buffer_reuse=False)
    def test_issue103461(self):
        def forward(add_1):
            var_mean = torch.ops.aten.var_mean.correction(
                add_1, [2], correction=0, keepdim=True
            )
            getitem_1 = var_mean[1]
            return getitem_1

        x = torch.randn(1, 8, 768, device="cuda")
        correct = forward(x)
        actual = torch.compile(forward, fullgraph=True)(x)
        self.assertEqual(actual, correct)

    def test_full_copy(self):
        def forward(x):
            full_10 = torch.ops.aten.full.default(
                [204, 204, 28],
                0,
                dtype=torch.float64,
                layout=torch.strided,
                device="cuda",
                pin_memory=False,
            )
            return x + full_10.to("cpu")

        o = torch.randn([204, 204, 28], dtype=torch.float64)
        correct = forward(o)
        actual = torch.compile(forward, fullgraph=True)(o)
        self.assertEqual(actual, correct)

    def test_autotune_inplace_kernel(self):
        """
        This UT tests autotune on an inplace kernel. The autotune should not contaminate
        the input buffers when tuning with multiple configs. For more details, refer to
        https://github.com/triton-lang/triton/issues/781
        https://github.com/pytorch/torchdynamo/issues/1670
        """
        from torch._C import _cuda_getCurrentRawStream as get_cuda_stream
        from torch._inductor.runtime.hints import AttrsDescriptorWrapper, HeuristicType
        from torch._inductor.runtime.triton_heuristics import CachingAutotuner
        from torch._inductor.utils import triton_version_uses_attrs_dict

        def autotune(configs, meta):
            def decorator(fn):
                if triton_version_uses_attrs_dict():
                    # Newer versions of Triton puts constexpr in signature
                    # Ref: https://github.com/pytorch/pytorch/pull/145051
                    meta["signature"]["XBLOCK"] = "constexpr"

                return CachingAutotuner(
                    # force autotune by setting save_cache_hook to False
                    fn,
                    triton_meta=meta,
                    configs=configs,
                    save_cache_hook=False,
                    mutated_arg_names=["in_out_ptr0"],
                    reset_to_zero_arg_names=[],
                    optimize_mem=True,
                    heuristic_type=HeuristicType.POINTWISE,
                    inductor_meta={"grid_type": "Grid1D"},
                )

            return decorator

        @autotune(
            configs=[
                triton.Config({"XBLOCK": 1}),
                triton.Config({"XBLOCK": 2}),
            ],
            meta={
                "signature": {
                    "in_out_ptr0": "*fp32",
                    "in_ptr0": "*fp32",
                    "xnumel": "i32",
                },
                "device": DeviceProperties.create(torch.device("cuda")),
                "configs": [
                    AttrsDescriptorWrapper(divisible_by_16=(0, 1), equal_to_1=())
                ],
                "constants": {},
            },
        )
        @triton.jit
        def kernel(in_out_ptr0, in_ptr0, xnumel, XBLOCK: tl.constexpr):
            pid = tl.program_id(0)
            block_start = pid * XBLOCK
            offsets = block_start + tl.arange(0, XBLOCK)
            mask = offsets < xnumel
            x = tl.load(in_out_ptr0 + offsets, mask=mask, other=0.0)
            y = tl.load(in_ptr0 + offsets, mask=mask, other=0.0)
            output = x + y
            tl.store(in_out_ptr0 + offsets, output, mask=mask)

        xnumel = 384
        in0 = rand_strided((xnumel,), (1,), device="cuda", dtype=torch.float32)
        inout1 = rand_strided((xnumel,), (1,), device="cuda", dtype=torch.float32)
        inout2 = inout1.clone()

        stream0 = get_cuda_stream(0)
        kernel.run(inout1, in0, xnumel, stream=stream0)
        kernel.run(inout2, in0, xnumel, stream=stream0)

        assert same(inout1, inout2, tol=0.001, equal_nan=True), (
            "failed autotune with inplace kernel"
        )

    def test_sort_stride_issue(self):
        # This minified testcase comes from detectron2_maskrcnn_r_50_fpn
        # There was a false error from our size_assert code
        @torch.compile(fullgraph=True)
        def forward(pred_objectness_logits_3_: torch.Tensor):
            sort_3 = pred_objectness_logits_3_.sort(descending=True, dim=1)
            getitem_12 = sort_3[0]
            return getitem_12

        args = [((1, 100), (0, 1), torch.float16, "cuda", False)]
        args = [
            rand_strided(sh, st, dt, dev).requires_grad_(rg)
            for (sh, st, dt, dev, rg) in args
        ]
        result = forward(*args)
        assert same(result, torch.sort(args[0], descending=True, dim=1)[0])

    def test_scalar_triton_index(self):
        # The indirect indexing via a scalar like below used to lead to
        # bad triton code that made triton segfault when compiling.
        # See https://github.com/pytorch/torchdynamo/issues/1515
        def fn(a):
            zero = torch.zeros((16,), device=a.device, dtype=torch.int64)
            return (a[zero],)

        a = torch.randn((8,), dtype=torch.float32, device="cuda")

        fn_optimized = torch.compile(fn, backend="inductor")
        assert same(fn(a), fn_optimized(a))

    def test_indirect_indexing_dense_mask(self):
        def fn(x, y):
            ne = torch.ops.aten.ne.Scalar(x, 1)
            sum_1 = torch.ops.aten.sum.dim_IntList(ne, [1])
            sub = torch.ops.aten.sub.Tensor(sum_1, 1)
            unsqueeze = torch.ops.aten.unsqueeze.default(sub, -1)
            gather = torch.ops.aten.gather.default(x, 1, unsqueeze)
            squeeze = torch.ops.aten.squeeze.default(gather)
            out = torch.ops.aten.multiply(y, squeeze)
            return (out,)

        a = torch.zeros((1, 128), dtype=torch.int64, device="cuda")
        b = torch.zeros((1, 128), dtype=torch.int64, device="cuda")

        fn_optimized = torch.compile(fn, backend="inductor")
        assert same(fn(a, b), fn_optimized(a, b))

    def test_simplify_dims(self):
        def fn(a):
            return (a + 1,)

        self.common(fn, (torch.randn(2, 3, 10, 5, 6, device="cuda")[:, :, 2::2, :, :],))

    @config.patch(permute_fusion=True)
    def test_permute_fusion(self):
        class Repro(torch.nn.Module):
            def forward(self, view, reshape_2):
                permute = view.permute(0, 2, 1)
                view = None
                reshape = torch.reshape(permute, (-1, 642))
                bmm = torch.bmm(permute, reshape_2)
                return (bmm,)

        args = [
            ((1024, 642, 160), (102720, 160, 1), torch.float32, "cuda", True),
            ((1024, 642, 20), (12840, 20, 1), torch.float32, "cuda", True),
        ]
        args = [
            rand_strided(sh, st, dt, dev).requires_grad_(rg)
            for (sh, st, dt, dev, rg) in args
        ]

        mod = Repro()
        opt_mod = torch.compile(mod, backend="inductor")

        ref = mod(*args)
        res = opt_mod(*args)
        self.assertTrue(same(ref, res))

    @config.patch({"triton.autotune_pointwise": True})
    def test_inplace_add_alpha_autotune(self):
        def fn(x, y):
            aten.add_.Tensor(x, y, alpha=0.55)
            return (x,)

        x1 = torch.zeros(2, 3, 4, 10, device="cuda")
        x2 = torch.zeros(2, 3, 4, 10, device="cuda")
        x3 = torch.zeros(2, 3, 4, 10, device="cuda")
        y = torch.randn(2, 3, 4, 10, device="cuda").to(
            memory_format=torch.channels_last
        )
        fn_fx = make_fx(fn)(x1, y)
        fn_compiled = compile_fx_inner(fn_fx, [x1, y])
        fn(x2, y)
        fn_compiled([x3, y])
        assert same(x2, x3)

    @config.patch({"triton.autotune_pointwise": True})
    def test_inplace_buffer_autotune(self):
        def foo(x, y, z):
            a = x @ y
            return a.unsqueeze(0).unsqueeze(0) + z

        x = torch.zeros(5, 5, device="cuda")
        y = torch.zeros(5, 5, device="cuda")
        z = torch.zeros(1, 1, 5, 5, device="cuda").to(memory_format=torch.channels_last)
        self.common(
            foo,
            (x, y, z),
            check_lowp=False,
        )

    def test_memory_history_inductor(self):
        def called_inside_compile(x, w, b):
            a = x @ w + b
            return torch.sigmoid(a)

        @torch.compile
        def fn(x, w, b):
            x = called_inside_compile(x, w, b)
            return called_inside_compile(x, w, b)

        w = torch.rand(3, 3, device="cuda")
        b = torch.rand(3, device="cuda")
        x = torch.rand(3, device="cuda")
        try:
            torch.cuda.memory.empty_cache()
            torch.cuda.memory._record_memory_history(True)
            r = fn(x, w, b)
        finally:
            torch.cuda.memory._record_memory_history(False)
        snapshot = str(torch.cuda.memory._snapshot())
        self.assertTrue("called_inside_compile" in snapshot)

    def test_negative_arange_dynamic_shapes(self):
        # Repro from alibi relative encodings
        def sign(x):
            return (x > 0) - (x < 0)

        class Repro(torch.nn.Module):
            def __init__(self) -> None:
                super().__init__()
                nheads = 16
                start = math.log2(0.5)
                end = math.log2(1 / (2**8))

                self.scales = nn.Buffer(
                    2
                    ** torch.arange(
                        start,
                        end + 1e-6 * sign(end - start),
                        (end - start) / (nheads - 1),
                    ).view(1, nheads, 1, 1),
                )
                self.emb = nn.Embedding(1024, 256)
                self.dec_layer = nn.TransformerDecoderLayer(
                    256, 16, 512, batch_first=True, norm_first=True
                )
                self.head = nn.Linear(256, 1024)

            def forward(self, enc_out: torch.Tensor, dec_in: torch.Tensor):
                padmask = dec_in == 0
                dec_mask = padmask.unsqueeze(-1) == padmask.unsqueeze(-2)
                dec_mask = dec_mask.to(dtype=torch.float32)
                dec_mask = dec_mask.tril(diagonal=0).cuda()

                q_pos = torch.arange(dec_in.size(1), dtype=torch.long, device="cuda")
                k_pos = torch.arange(dec_in.size(1), dtype=torch.long, device="cuda")
                rel_pos = k_pos[None, :] - q_pos[:, None]
                values = rel_pos.abs().neg().unsqueeze(0).unsqueeze(0)
                dec_bias = values * self.scales
                dec_bias.tril_(diagonal=0)

                dec_mask = dec_mask + dec_bias[0]
                out = self.emb(dec_in)
                out = self.dec_layer(out, enc_out, tgt_mask=dec_mask)
                return self.head(out)

        mod = Repro().cuda()
        opt_mod = torch.compile(mod, backend="inductor", dynamic=True)
        mod.eval()
        opt_mod.eval()

        enc_out = torch.rand(1, 512, 256).cuda()
        dec_inputs = [
            torch.randint(0, 512, (1, i + 1), dtype=torch.long).cuda() for i in range(8)
        ]

        for dec_inp in dec_inputs:
            assert same_two_models(mod, opt_mod, [enc_out, dec_inp], only_fwd=True), (
                "Inductor with dynamic shapes failed"
            )

    def test_issue97695_1input(self):
        def fn(arg3_1, relu, permute_1):
            addmm_1 = torch.ops.aten.addmm.default(arg3_1, relu, permute_1)
            cat_2 = torch.ops.aten.cat.default([addmm_1], 1)
            return (cat_2,)

        args = [
            ((96,), (1,), torch.float32, "cuda"),
            ((10, 256), (256, 1), torch.float32, "cuda"),
            ((256, 96), (1, 256), torch.float32, "cuda"),
        ]
        args = [rand_strided(sh, st, dt, dev) for (sh, st, dt, dev) in args]
        correct = fn(*args)

        mod = make_fx(fn, tracing_mode="real")(*args)
        compiled = compile_fx_inner(mod, args)
        ref = compiled(list(args))
        assert same(ref, correct)

        ref = torch.compile(fn, fullgraph=True)(*args)
        assert same(ref, correct)

    def test_issue_103924(self):
        class MyModule(torch.nn.Module):
            def __init__(self) -> None:
                super().__init__()
                self.temperature = 1
                self.layer = torch.nn.Softmax(dim=1)

            def forward(self, x):
                n_samples, _ = x.shape
                y = 1.0 * torch.ones(n_samples, dtype=x.dtype, device=x.device)
                inp = x / y[..., None]
                return self.layer(inp)

        x = torch.rand([4, 4], device="cuda")
        m = MyModule()
        opt_m = torch.compile(backend="inductor")(m)
        self.assertEqual(opt_m(x), m(x))

    def test_issue97695_2input(self):
        def fn(arg3_1, arg3_2, relu, permute_1):
            addmm_1 = torch.ops.aten.addmm.default(arg3_1, relu, permute_1)
            addmm_2 = torch.ops.aten.addmm.default(arg3_2, relu, permute_1)
            cat_2 = torch.ops.aten.cat.default([addmm_1, addmm_2], 1)
            return (cat_2,)

        args = [
            ((96,), (1,), torch.float32, "cuda"),
            ((96,), (1,), torch.float32, "cuda"),
            ((10, 256), (256, 1), torch.float32, "cuda"),
            ((256, 96), (1, 256), torch.float32, "cuda"),
        ]
        args = [rand_strided(sh, st, dt, dev) for (sh, st, dt, dev) in args]
        correct = fn(*args)

        ref = torch.compile(fn, fullgraph=True)(*args)
        assert same(ref, correct)

    def test_scatter_index_not_wrapped(self):
        src = torch.tensor([1.0, 2.0, 3.0, 4.0, 5.0, 6.0], device=self.device)
        index = torch.tensor([0, 1, 0, 1, 2, 0], device=self.device)
        input = torch.tensor([1.0, 2.0, 3.0, 4.0], device=self.device)
        compiled_sr = torch.compile(torch.scatter_reduce)

        input_orig = input.clone()
        out, code = run_and_get_code(compiled_sr, input, 0, index, src, "sum")
        # tmp0 - not wrapping of negative numbers
        FileCheck().check("tl.device_assert(((0 <= tmp0) & (tmp0 < 4))").check_next(
            "atomic_add"
        ).run(code[0])
        self.assertEqual(
            out, torch.scatter_reduce(input_orig.clone(), 0, index, src, "sum")
        )

    def test_libdevice_routing(self):
        def foo(x):
            return x.exp()

        inp = torch.ones(64, device="cuda").to(torch.float64)

        out, code = run_and_get_code(torch.compile(foo), inp)
        FileCheck().check("libdevice.exp").run(code[0])
        self.assertEqual(foo(inp), out)

        inp = inp.to(torch.float)
        out, code = run_and_get_code(torch.compile(foo), inp)
        FileCheck().check_not("tl_math.exp").check("libdevice.exp").run(code[0])
        self.assertEqual(foo(inp), out)

        def foo(x):
            return x.sigmoid()

        inp = torch.ones(64, device="cuda").to(torch.float64)
        out, code = run_and_get_code(torch.compile(foo), inp)
        FileCheck().check("libdevice.exp").run(code[0])
        self.assertEqual(foo(inp), out)

    def test_uint_view_copy(self):
        @torch.compile
        def view_copy(target, source):
            assert target.dtype == torch.bfloat16
            assert source.dtype == torch.uint16
            target.view(torch.uint16).copy_(source)

        target = torch.ones(1024, dtype=torch.bfloat16, device="cuda")
        source = torch.full_like(target, 4, dtype=torch.uint16)

        out = target.view(torch.uint16).copy_(source).clone()
        view_copy(target, source)
        self.assertEqual(out, target.view(torch.uint16))

    def test_embedding_var_mean(self):
        def forward(arg0_1):
            full = torch.ops.aten.full.default(
                [1, 2048],
                1,
                dtype=torch.float32,
                layout=torch.strided,
                device=torch.device(type="cuda", index=0),
                pin_memory=False,
            )
            convert_element_type_1 = torch.ops.prims.convert_element_type.default(
                full, torch.int64
            )
            cumsum = torch.ops.aten.cumsum.default(convert_element_type_1, 1)
            mul = torch.ops.aten.mul.Tensor(cumsum, convert_element_type_1)
            sub_1 = torch.ops.aten.sub.Tensor(mul, 1)
            slice_5 = torch.ops.aten.slice.Tensor(sub_1, 0, 0, 9223372036854775807)
            slice_6 = torch.ops.aten.slice.Tensor(slice_5, 1, 0, 9223372036854775807)
            add_2 = torch.ops.aten.add.Tensor(slice_6, 2)
            embedding_1 = torch.ops.aten.embedding.default(arg0_1, add_2)
            var_mean = torch.ops.aten.var_mean.correction(
                embedding_1, [2], correction=0, keepdim=True
            )
            return [var_mean[0], var_mean[1], add_2]

        emb = torch.randn([2050, 768], device="cuda")
        gm = make_fx(forward)(emb)
        opt = torch._inductor.compile_fx.compile_fx_inner(gm, [emb])
        opt([emb])
        torch.cuda.synchronize()

    def test_deterministic_algorithms(self):
        N = 10000

        @torch.compile
        def fn(idx, values):
            x = torch.zeros(1, device="cuda")
            x[idx] += values
            return x

        idx = torch.zeros(N, dtype=torch.int64, device="cuda")
        values = torch.randn(N, device="cuda")

        r0 = fn(idx, values)
        with DeterministicGuard(True):
            r1 = fn(idx, values)
            for _ in range(10):
                rn = fn(idx, values)
                self.assertEqual(r1, rn, atol=0, rtol=0)

    # https://github.com/pytorch/pytorch/issues/96406
    def test_linear_cpu_input(self):
        class Model(nn.Module):
            def __init__(self) -> None:
                super().__init__()
                self.linear = nn.Linear(4, 4)

            def forward(self, data):
                data = data.to("cuda")
                return self.linear(data)

        mod = Model().cuda().eval()
        with torch.no_grad():
            self.common(mod, (torch.randn(4, 4),))

    @config.patch({"fallback_random": True, "triton.cudagraphs": True})
    def test_xlnet_lm_stride_repro(self):
        class Repro(nn.Module):
            def __init__(self) -> None:
                super().__init__()
                self.dropout = nn.Dropout(p=0.1, inplace=False)

            def forward(self, x):
                y = torch._C._nn.gelu(x)
                return self.dropout(y)

        mod = Repro()
        x = torch.randn((512, 1, 4096), requires_grad=True, device="cuda")
        y = torch.compile(mod)(x)
        # Inductor claims the output layout of gelu's saved variable for
        # backwards will be (4096, 4096, 1) but in actuality it is (4096,
        # 2097152, 1).  Fortunately this doesn't actually matter in practice.
        y.sum().backward()

    def test_lookup_seed_backward(self):
        @torch.compile(fullgraph=True)
        def forward(inductor_seeds, mul_4, view_15):
            inductor_lookup_seed_2 = torch.ops.prims.inductor_lookup_seed.default(
                inductor_seeds, 2
            )
            inductor_random_2 = torch.ops.prims.inductor_random.default(
                [2, 512, 768], inductor_lookup_seed_2, "rand"
            )
            gt_2 = torch.ops.aten.gt.Scalar(inductor_random_2, 0.1)
            mul_7 = torch.ops.aten.mul.Tensor(gt_2, view_15)
            mul_8 = torch.ops.aten.mul.Tensor(mul_7, 1.1111111111111112)
            add_5 = torch.ops.aten.add.Tensor(mul_8, mul_4)
            var_mean_1 = torch.ops.aten.var_mean.correction(
                add_5, [2], correction=0, keepdim=True
            )
            getitem_3 = var_mean_1[1]
            sub_3 = torch.ops.aten.sub.Tensor(add_5, getitem_3)
            return (sub_3,)

        buf0 = torch.zeros((37,), dtype=torch.int64, device="cuda")
        buf1 = torch.zeros((2, 512, 768), device="cuda")
        buf2 = torch.zeros((2, 512, 768), device="cuda")
        forward(buf0, buf1, buf2)

    def test_issue100806(self):
        class Model(torch.nn.Module):
            def __init__(self) -> None:
                super().__init__()
                self.linear1 = torch.nn.Linear(10, 20)
                self.linear2 = torch.nn.Linear(20, 30)
                self.relu = torch.nn.ReLU()

            def forward(self, x):
                x = self.linear1(x)
                x = self.linear2(x)
                x = torch.cat((x, x), dim=1)
                x = x.view(-1, 2, 30)
                x = x[:, 1, :]
                x = self.relu(x)
                return x

        device = "cuda"
        batch_size = 2
        x = torch.randn(batch_size, 10).to(device)
        func = Model().to(device)

        with torch.no_grad():
            func.train(False)
            jit_func = torch.compile(func)

            res1 = func(x)
            res2 = jit_func(x)
            self.assertEqual(res1, res2)

    def test_issue103481(self):
        def fn(x, y):
            # NOTE: 6 dimensions is important! does not fail for 5 dimensions
            mean = torch.mean(x, [2, 3, 4, 5], keepdim=True)
            add = mean + y
            return add

        x = torch.rand(4, 4, 4, 4, 4, 4, device="cuda")
        y = torch.rand((), device="cuda")
        expect = fn(x, y)

        opt_fn = torch.compile(fn)
        actual = opt_fn(x, y)

        self.assertEqual(expect, actual)

    @config.patch({"triton.dense_indexing": True})
    @dynamo_config.patch(automatic_dynamic_shapes=True)
    def test_bucketize_dynamic_dense(self):
        """
        Make sure that ops.bucketize() can handle dense_indexing, which previously
        caused issues due to incorrect handling of the size of offsets.
        """

        def fn(values, offsets):
            return torch.bucketize(values, offsets)

        values = torch.rand((64, 64), device="cuda")
        offsets = torch.tensor([0.05, 0.1, 0.5, 0.8, 0.85, 0.95], device="cuda")

        expect = fn(values, offsets)

        opt_fn = torch.compile(fn, dynamic=True)
        actual = opt_fn(values, offsets)

        self.assertEqual(expect, actual)

    @unittest.skipIf(
        not IS_BIG_GPU, "Skipping triton backend only since not big GPU (not enough SM)"
    )
    @config.patch(
        {
            "max_autotune_gemm_backends": "TRITON",
            "triton.disallow_failing_autotune_kernels_TESTING_ONLY": True,
            "compile_threads": 1,
        }
    )
    def test_bucketize_epilogue(self):
        """
        See https://github.com/pytorch/pytorch/issues/148764.
        Make sure that when torch.bucketize appears as an epilogue, the codegen is valid.

        Note: during autotuning, there's also the option to _not_ do the fusion.
        So if you run the test with standard configs, the fused kernel would fail during
        autotuning, and another non-fused kernel would be selected (and Inductor would
        throw some errors, but the test would pass)

        So we set disallow_failing_autotune_kernels_TESTING_ONLY=True to prevent the
        autotuner from catching failures. And set compile_threads=1 so that compile
        failures aren't caught by the asyn runner infra.
        """

        def fn(x: torch.Tensor, y: torch.Tensor, buckets: torch.Tensor) -> torch.Tensor:
            z = torch.mm(x, y)
            return torch.bucketize(z, buckets)

        buckets = torch.arange(-100, 100, 10, device="cuda")
        x = torch.randn(64, 64, device="cuda").clamp(-99, 99)
        y = torch.randn(64, 64, device="cuda").clamp(-99, 99)

        opt_fn = torch.compile(fn, mode="max-autotune")

        expected = fn(x, y, buckets)
        actual = opt_fn(x, y, buckets)

        self.assertEqual(expected, actual)

    def test_float64_constants(self):
        def fn():
            # NOTE: tensors of all the same value are constant folded, so we
            # need a tensor with two distinct values
            a = torch.tensor([1 / 10, 2 / 10], dtype=torch.float64, device="cuda")
            return a * 2e50

        cfn = torch.compile(fn)
        expect = fn()
        actual = cfn()
        self.assertEqual(expect, actual, atol=0, rtol=0)

    def test_issue104759(self):
        def fn(arg7_1, add_1, permute_2, select_scatter, slice_8):
            slice_scatter_4 = torch.ops.aten.slice_scatter.default(
                permute_2, select_scatter, 0, 1, 9223372036854775807
            )
            permute_3 = torch.ops.aten.permute.default(slice_scatter_4, [1, 3, 0, 2, 4])
            view_6 = torch.ops.aten.view.default(permute_3, [1, 1000, 48])
            view_7 = torch.ops.aten.view.default(view_6, [1000, 48])
            view_8 = torch.ops.aten.view.default(view_7, [1, 1000, 48])
            view_9 = torch.ops.aten.view.default(view_8, [1, 1000, 3, 4, 4])
            permute_4 = torch.ops.aten.permute.default(view_9, [2, 0, 3, 1, 4])
            slice_7 = torch.ops.aten.slice.Tensor(permute_4, 0, 1, 9223372036854775807)
            slice_scatter_5 = torch.ops.aten.slice_scatter.default(
                slice_8, slice_7, 4, 0, 9223372036854775807
            )
            slice_scatter_6 = torch.ops.aten.slice_scatter.default(
                arg7_1, slice_scatter_5, 3, 0, 1000
            )
            mul_8 = torch.ops.aten.mul.Scalar(add_1, 0.7071067811865476)
            slice_9 = torch.ops.aten.slice.Tensor(slice_scatter_6, 3, 0, 1000)
            slice_10 = torch.ops.aten.slice.Tensor(slice_9, 4, 0, 9223372036854775807)
            select_2 = torch.ops.aten.select.int(slice_10, 0, 0)
            permute_5 = torch.ops.aten.permute.default(select_2, [0, 1, 3, 2])
            mul_9 = torch.ops.aten.mul.Scalar(permute_5, 0.7071067811865476)
            expand = torch.ops.aten.expand.default(mul_8, [1, 4, 1000, 4])
            view_10 = torch.ops.aten.view.default(expand, [4, 1000, 4])
            expand_1 = torch.ops.aten.expand.default(mul_9, [1, 4, 4, 1000])
            view_11 = torch.ops.aten.view.default(expand_1, [4, 4, 1000])
            bmm = torch.ops.aten.bmm.default(view_10, view_11)
            return (bmm,)

        args = []
        args.append(torch.randn((2, 1, 4, 1200, 4), dtype=torch.float16, device="cuda"))
        args.append(
            rand_strided(
                (1, 4, 1000, 4), (16000, 4, 16, 1), dtype=torch.float16, device="cuda"
            )
        )
        args.append(
            rand_strided(
                (3, 1, 4, 1000, 4),
                (16, 48000, 4, 48, 1),
                dtype=torch.float16,
                device="cuda",
            )
        )
        args.append(
            rand_strided(
                (2, 1, 4, 1000, 4),
                (16, 48000, 4, 48, 1),
                dtype=torch.float16,
                device="cuda",
            )
        )
        args.append(
            rand_strided(
                (2, 1, 4, 1000, 4),
                (19200, 19200, 4800, 4, 1),
                dtype=torch.float16,
                device="cuda",
            )
        )

        correct = fn(*args)
        mod = make_fx(fn, tracing_mode="real")(*args)
        compiled = compile_fx_inner(mod, args)
        ref = compiled(list(args))
        assert same(ref, correct)

    @config.patch({"triton.cudagraphs": True})
    def test_index_put_inplace_cudagraph(self):
        def fn(x, y, z):
            x = torch.zeros_like(x)
            return x.index_put_([y], z, True)

        x = torch.zeros((512, 512), device="cuda", dtype=torch.bool)
        y = torch.zeros((512,), device="cuda", dtype=torch.int64)
        z = torch.ones((512, 512), device="cuda", dtype=torch.bool)

        opt_fn = torch.compile(fn, backend="inductor")

        ref = fn(x, y, z)

        # run it twice to test cuda graph issue
        res = opt_fn(x, y, z)
        res = opt_fn(x, y, z)

        self.assertEqual(ref, res)

    @config.patch({"triton.cudagraphs": True})
    @config.patch({"fx_graph_cache": True})
    def test_index_put_cudagraph(self):
        for _ in range(2):

            def fn(x, y, z):
                x = torch.zeros_like(x)
                return x.index_put([y], z, True)

            x = torch.zeros((512, 512), device="cuda", dtype=torch.bool)
            y = torch.zeros((512,), device="cuda", dtype=torch.int64)
            z = torch.ones((512, 512), device="cuda", dtype=torch.bool)

            opt_fn = torch.compile(fn, backend="inductor")

            ref = fn(x, y, z)

            # run it twice to test cuda graph issue
            res = opt_fn(x, y, z)
            res = opt_fn(x, y, z)

            self.assertEqual(ref, res)
            torch._dynamo.reset()
            gc.collect()

    @unittest.skipIf(
        not PLATFORM_SUPPORTS_FLASH_ATTENTION, "flash attention not supported"
    )
    def test_flash_attention_dynamic(self):
        class Model(nn.Module):
            def __init__(self, *args, **kwargs) -> None:
                super().__init__(*args, **kwargs)

                self.q = nn.Linear(1024, 1024)
                self.k = nn.Linear(1024, 1024)
                self.v = nn.Linear(1024, 1024)

            def forward(self, x):
                batch_size, seq_len, _ = x.size()

                queries = self.q(x).view(batch_size, seq_len, 8, 128).transpose(2, 1)
                keys = self.k(x).view(batch_size, seq_len, 8, 128).transpose(2, 1)
                values = self.v(x).view(batch_size, seq_len, 8, 128).transpose(2, 1)

                attn = F.scaled_dot_product_attention(
                    queries,
                    keys,
                    values,
                )

                return attn

        cnts = torch._dynamo.testing.CompileCounterWithBackend("inductor")

        model = Model().cuda().half()
        model = torch.compile(model, backend=cnts, dynamic=True)

        with torch.backends.cuda.sdp_kernel(
            enable_flash=True,
            enable_math=False,
            enable_mem_efficient=False,
            enable_cudnn=False,
        ):
            input1 = torch.rand(5, 512, 1024, device="cuda", dtype=torch.float16)
            input2 = torch.rand(5, 513, 1024, device="cuda", dtype=torch.float16)
            input3 = torch.rand(5, 514, 1024, device="cuda", dtype=torch.float16)

            out1 = model(input1)
            out2 = model(input2)
            out3 = model(input3)

        self.assertEqual(cnts.frame_count, 1)

    @config.patch({"triton.cudagraphs": True})
    def test_index_put_no_fallback_cudagraph(self):
        def fn(x, y, z):
            x = torch.zeros_like(x)
            return x.index_put([y], z, True)

        x = torch.zeros((512, 512), device="cuda", dtype=torch.int32)
        y = torch.zeros((512,), device="cuda", dtype=torch.int64)
        z = torch.ones((512, 512), device="cuda", dtype=torch.int32)

        opt_fn = torch.compile(fn, backend="inductor")

        ref = fn(x, y, z)

        # run it twice to test cuda graph issue
        res = opt_fn(x, y, z)
        res = opt_fn(x, y, z)

        self.assertEqual(ref, res)

    @torch._inductor.config.patch(emulate_precision_casts=True)
    def test_dont_inplace_disjoint_accesses(self):
        # TODO - would not need mms if we could annotate donated buffer..
        def forward(  # noqa: F821, F722
            arg0_1: "bf16[2048, 2048][2048, 1]cuda:0",  # noqa: F821, F722
            arg1_1: "bf16[8, 4096, 2048][8388608, 2048, 1]cuda:0",  # noqa: F821, F722
            arg2_1: "bf16[2048, 2048][2048, 1]cuda:0",  # noqa: F821, F722
            arg3_1: "bf16[2048, 2048][2048, 1]cuda:0",  # noqa: F821, F722
            arg4_1: "bf16[2048][1]cuda:0",  # noqa: F821, F722
            arg5_1: "bf16[2048][1]cuda:0",  # noqa: F821, F722
            arg6_1: "f32[4096, 128][128, 1]cuda:0",  # noqa: F821, F722
            arg7_1: "f32[4096, 128][128, 1]cuda:0",  # noqa: F821, F722
        ):
            permute = torch.ops.aten.permute.default(arg0_1, [1, 0])
            arg0_1 = None
            view = torch.ops.aten.view.default(arg1_1, [32768, 2048])
            mm = torch.ops.aten.mm.default(view, permute)
            view = permute = None
            view_1 = torch.ops.aten.view.default(mm, [8, 4096, 2048])
            mm = None
            permute_1 = torch.ops.aten.permute.default(arg2_1, [1, 0])
            arg2_1 = None
            view_2 = torch.ops.aten.view.default(arg1_1, [32768, 2048])
            mm_1 = torch.ops.aten.mm.default(view_2, permute_1)
            view_2 = permute_1 = None
            view_3 = torch.ops.aten.view.default(mm_1, [8, 4096, 2048])
            mm_1 = None
            permute_2 = torch.ops.aten.permute.default(arg3_1, [1, 0])
            arg3_1 = None
            view_4 = torch.ops.aten.view.default(arg1_1, [32768, 2048])
            arg1_1 = None
            mm_2 = torch.ops.aten.mm.default(view_4, permute_2)
            view_4 = permute_2 = None
            view_5 = torch.ops.aten.view.default(mm_2, [8, 4096, 2048])
            mm_2 = None
            convert_element_type_6 = torch.ops.prims.convert_element_type.default(
                view_1, torch.float32
            )
            view_1 = None
            pow_1 = torch.ops.aten.pow.Tensor_Scalar(convert_element_type_6, 2)
            mean = torch.ops.aten.mean.dim(pow_1, [-1], True)
            pow_1 = None
            add = torch.ops.aten.add.Tensor(mean, 1e-06)
            mean = None
            rsqrt = torch.ops.aten.rsqrt.default(add)
            add = None
            mul = torch.ops.aten.mul.Tensor(convert_element_type_6, rsqrt)
            convert_element_type_6 = rsqrt = None
            convert_element_type_7 = torch.ops.prims.convert_element_type.default(
                arg4_1, torch.float32
            )
            arg4_1 = None
            mul_1 = torch.ops.aten.mul.Tensor(convert_element_type_7, mul)
            convert_element_type_7 = mul = None
            convert_element_type_8 = torch.ops.prims.convert_element_type.default(
                mul_1, torch.bfloat16
            )
            mul_1 = None
            convert_element_type_9 = torch.ops.prims.convert_element_type.default(
                view_3, torch.float32
            )
            view_3 = None
            pow_2 = torch.ops.aten.pow.Tensor_Scalar(convert_element_type_9, 2)
            mean_1 = torch.ops.aten.mean.dim(pow_2, [-1], True)
            pow_2 = None
            add_1 = torch.ops.aten.add.Tensor(mean_1, 1e-06)
            mean_1 = None
            rsqrt_1 = torch.ops.aten.rsqrt.default(add_1)
            add_1 = None
            mul_2 = torch.ops.aten.mul.Tensor(convert_element_type_9, rsqrt_1)
            convert_element_type_9 = rsqrt_1 = None
            convert_element_type_10 = torch.ops.prims.convert_element_type.default(
                arg5_1, torch.float32
            )
            arg5_1 = None
            mul_3 = torch.ops.aten.mul.Tensor(convert_element_type_10, mul_2)
            convert_element_type_10 = mul_2 = None
            convert_element_type_11 = torch.ops.prims.convert_element_type.default(
                mul_3, torch.bfloat16
            )
            mul_3 = None
            view_6 = torch.ops.aten.view.default(
                convert_element_type_8, [8, 4096, -1, 128]
            )
            convert_element_type_8 = None
            view_7 = torch.ops.aten.view.default(
                convert_element_type_11, [8, 4096, -1, 128]
            )
            convert_element_type_11 = None
            view_8 = torch.ops.aten.view.default(view_5, [8, 4096, -1, 128])
            view_5 = None
            convert_element_type_12 = torch.ops.prims.convert_element_type.default(
                view_6, torch.float32
            )
            view_6 = None
            convert_element_type_13 = torch.ops.prims.convert_element_type.default(
                view_7, torch.float32
            )
            view_7 = None
            unsqueeze = torch.ops.aten.unsqueeze.default(arg6_1, 0)
            unsqueeze_1 = torch.ops.aten.unsqueeze.default(unsqueeze, 2)
            unsqueeze = None
            unsqueeze_2 = torch.ops.aten.unsqueeze.default(arg7_1, 0)
            unsqueeze_3 = torch.ops.aten.unsqueeze.default(unsqueeze_2, 2)
            unsqueeze_2 = None
            mul_4 = torch.ops.aten.mul.Tensor(convert_element_type_12, unsqueeze_3)
            unsqueeze_3 = None
            view_9 = torch.ops.aten.view.default(
                convert_element_type_12, [8, 4096, 16, 2, 64]
            )
            convert_element_type_12 = None
            unbind = torch.ops.aten.unbind.int(view_9, -2)
            view_9 = None
            getitem = unbind[0]
            getitem_1 = unbind[1]
            unbind = None
            neg = torch.ops.aten.neg.default(getitem_1)
            getitem_1 = None
            cat = torch.ops.aten.cat.default([neg, getitem], -1)
            neg = getitem = None
            mul_5 = torch.ops.aten.mul.Tensor(cat, unsqueeze_1)
            cat = unsqueeze_1 = None
            add_2 = torch.ops.aten.add.Tensor(mul_4, mul_5)
            mul_4 = mul_5 = None
            unsqueeze_4 = torch.ops.aten.unsqueeze.default(arg6_1, 0)
            arg6_1 = None
            unsqueeze_5 = torch.ops.aten.unsqueeze.default(unsqueeze_4, 2)
            unsqueeze_4 = None
            unsqueeze_6 = torch.ops.aten.unsqueeze.default(arg7_1, 0)
            arg7_1 = None
            unsqueeze_7 = torch.ops.aten.unsqueeze.default(unsqueeze_6, 2)
            unsqueeze_6 = None
            mul_6 = torch.ops.aten.mul.Tensor(convert_element_type_13, unsqueeze_7)
            unsqueeze_7 = None
            view_10 = torch.ops.aten.view.default(
                convert_element_type_13, [8, 4096, 16, 2, 64]
            )
            convert_element_type_13 = None
            unbind_1 = torch.ops.aten.unbind.int(view_10, -2)
            view_10 = None
            getitem_2 = unbind_1[0]
            getitem_3 = unbind_1[1]
            unbind_1 = None
            neg_1 = torch.ops.aten.neg.default(getitem_3)
            getitem_3 = None
            cat_1 = torch.ops.aten.cat.default([neg_1, getitem_2], -1)
            neg_1 = getitem_2 = None
            mul_7 = torch.ops.aten.mul.Tensor(cat_1, unsqueeze_5)
            cat_1 = unsqueeze_5 = None
            add_3 = torch.ops.aten.add.Tensor(mul_6, mul_7)
            mul_6 = mul_7 = None
            convert_element_type_14 = torch.ops.prims.convert_element_type.default(
                add_2, torch.bfloat16
            )
            add_2 = None
            convert_element_type_15 = torch.ops.prims.convert_element_type.default(
                add_3, torch.bfloat16
            )
            add_3 = None
            permute_3 = torch.ops.aten.permute.default(
                convert_element_type_14, [0, 2, 1, 3]
            )
            convert_element_type_14 = None
            permute_4 = torch.ops.aten.permute.default(
                convert_element_type_15, [0, 2, 1, 3]
            )
            convert_element_type_15 = None
            permute_5 = torch.ops.aten.permute.default(view_8, [0, 2, 1, 3])
            view_8 = None
            return (permute_3, permute_4, permute_5)

        from torch._dynamo.debug_utils import aot_graph_input_parser

        kwargs = aot_graph_input_parser(forward)
        out, code = run_and_get_code(torch.compile(forward), **kwargs)
        # ignore tiny values.. prior to this fix absolute error was ~28
        self.assertEqual(forward(**kwargs), out, atol=0.01, rtol=2)
        FileCheck().check_not("in_out").run(code[0])

    # https://github.com/pytorch/pytorch/issues/104937
    def test_linear_with_zero_infeature_size(self):
        m = nn.Linear(in_features=0, out_features=0, bias=True).to("cuda")
        x = torch.rand(1, 1, 0, device="cuda")
        expect = m(x)
        opt_fn = torch.compile(m)
        actual = opt_fn(x)
        self.assertEqual(expect, actual)

    @config.patch(fallback_random=True)
    def test_multi_output_layout_fallback(self):
        mod = nn.RReLU(lower=3.2350976, upper=8.4220314, inplace=True)
        inp = torch.rand([4, 4]).cuda()
        m = torch.compile(mod)

        with freeze_rng_state():
            o1 = m(inp.clone())

        o2 = mod(inp.clone())

        self.assertEqual(o1, o2)

    def test_sorted_masks(self):
        @torch.compile()
        def foo(x, y):
            return (x + y).sum(dim=1)

        x = torch.rand([255, 255], device="cuda")
        y = torch.rand([255, 255], device="cuda")

        _, code = run_and_get_code(foo, x, y)
        FileCheck().check("tl.load").check_same("r0_mask").check_same("xmask").run(
            code[0]
        )

    def test_cat_int8_one_kernel(self):
        @torch.compile()
        def cat(inps):
            return torch.cat(inps) + 1

        for dtype in [torch.uint8, torch.int8]:
            inps = [
                torch.empty([256, 256], dtype=dtype, device="cuda") for _ in range(4)
            ]

            out, code = run_and_get_code(cat, inps)
            self.assertEqual(torch.cat(inps) + 1, out)
            FileCheck().check_not("aten.cat.default(").check_count(
                ".run(", 1, exactly=True
            ).run(code[0])

    @config.patch("triton.use_block_ptr", True)
    def test_selecsls42b_misaligned_address(self):
        # https://github.com/triton-lang/triton/issues/2836

        @torch.compile(fullgraph=True)
        def fn(arg207_1, arg208_1, convert_element_type_40, expand, full, mul_3):
            div = torch.ops.aten.div.Scalar(expand, 16)
            where = torch.ops.aten.where.self(arg207_1, full, div)
            convert_element_type_43 = torch.ops.prims.convert_element_type.default(
                where, torch.float32
            )
            sum_2 = torch.ops.aten.sum.dim_IntList(convert_element_type_43, [0, 2, 3])
            sub = torch.ops.aten.sub.Tensor(convert_element_type_40, arg208_1)
            mul = torch.ops.aten.mul.Tensor(convert_element_type_43, sub)
            sum_3 = torch.ops.aten.sum.dim_IntList(mul, [0, 2, 3])
            mul_1 = torch.ops.aten.mul.Tensor(sum_2, 0.0078125)
            unsqueeze = torch.ops.aten.unsqueeze.default(mul_1, 0)
            unsqueeze_1 = torch.ops.aten.unsqueeze.default(unsqueeze, 2)
            unsqueeze_2 = torch.ops.aten.unsqueeze.default(unsqueeze_1, 3)
            mul_2 = torch.ops.aten.mul.Tensor(sum_3, 0.0078125)
            mul_4 = torch.ops.aten.mul.Tensor(mul_2, mul_3)
            unsqueeze_3 = torch.ops.aten.unsqueeze.default(mul_4, 0)
            unsqueeze_4 = torch.ops.aten.unsqueeze.default(unsqueeze_3, 2)
            unsqueeze_5 = torch.ops.aten.unsqueeze.default(unsqueeze_4, 3)
            mul_6 = torch.ops.aten.mul.Tensor(sub, unsqueeze_5)
            sub_1 = torch.ops.aten.sub.Tensor(convert_element_type_43, mul_6)
            sub_2 = torch.ops.aten.sub.Tensor(sub_1, unsqueeze_2)
            return (sub_2,)

        args = [
            torch.randn((8, 1024, 4, 4), device="cuda") > 0,  # torch.bool tensor
            torch.randn((1, 1024, 1, 1), device="cuda"),
            torch.randn((8, 1024, 4, 4), device="cuda"),
            torch.randn((8, 1024, 1, 1), dtype=torch.float16, device="cuda").expand(
                (8, 1024, 4, 4)
            ),
            torch.randn((), device="cuda"),
            torch.randn((1024,), device="cuda"),
        ]
        fn(*args)
        torch.cuda.synchronize()  # shake out Triton Error [CUDA]: misaligned address

    def test_mutated_aligned_tensor(self):
        t = torch.rand(4096, device="cuda", dtype=torch.float16)

        def foo(x):
            return x.add_(1)

        foo_c = torch.compile(dynamic=False)(foo)

        t_orig = t.clone()

        # First invocation, assume alignment, second invocation,
        # copy to alignment and then mutate after fn invocation
        self.assertEqual(foo_c(t[:-1]), foo(t_orig[:-1]))
        self.assertEqual(t, t_orig)

        self.assertEqual(foo_c(t[1:]), foo(t_orig[1:]))
        self.assertEqual(t, t_orig)

    def test_non_commutative_scan_op(self):
        from torch._higher_order_ops.associative_scan import associative_scan

        a = torch.randn(1024, 8192, dtype=torch.float64, device="cuda")
        b = torch.randn(1024, 8192, dtype=torch.float64, device="cuda")

        def baseline(v, u):
            A = []
            A.append(b[:, 0])
            for i in range(1, v.shape[1]):
                A.append(a[:, i] * A[i - 1] + b[:, i])
            return torch.stack(A, dim=1)

        def combine_fn(i, j):
            ia, ib = i
            ja, jb = j
            return ia * ja, ib * ja + jb

        @torch.compile
        def compiled_scan(a, b):
            return associative_scan(combine_fn, (a, b), dim=-1)[1]

        out1 = baseline(a, b)
        out2 = compiled_scan(a, b)
        self.assertEqual(out1, out2)

    def test_dynamic_persistent_reductions(self):
        @torch.compile(dynamic=True)
        def inner_reduce(x):
            assert x.shape[1] <= 1024
            return x.sum(1)

        a = torch.randn(50, 600, device="cuda")
        out, code = run_and_get_code(inner_reduce, a)
        self.assertEqual(inner_reduce(a), out)
        self.assertTrue("for roffset" not in code)

        @torch.compile(dynamic=True)
        def outer_reduce(x):
            assert x.shape[0] <= 64
            return x.sum(0)

        out, code = run_and_get_code(outer_reduce, a)
        self.assertEqual(outer_reduce(a), out)
        self.assertTrue("for roffset" not in code)

    def test_scaled_dot_product_efficient_attention_backward(self):
        from torch import nn, Tensor

        class SelfAttention(nn.Module):
            def __init__(
                self,
                num_attention_heads: int = 12,
                hidden_size: int = 768,
                attention_probs_dropout_prob: float = 0.1,
            ):
                super().__init__()

                self.num_attention_heads = num_attention_heads
                self.attention_head_size = hidden_size // num_attention_heads

                self.query = nn.Linear(hidden_size, hidden_size)
                self.key = nn.Linear(hidden_size, hidden_size)
                self.value = nn.Linear(hidden_size, hidden_size)

                self.dropout_prob = attention_probs_dropout_prob

            def transpose_for_scores(self, x: Tensor) -> Tensor:
                new_x_shape = x.size()[:-1] + (
                    self.num_attention_heads,
                    self.attention_head_size,
                )
                return x.view(new_x_shape).permute(0, 2, 1, 3)

            def forward(self, hidden_states: Tensor, attention_mask: Tensor) -> Tensor:
                query_layer = self.transpose_for_scores(self.query(hidden_states))
                key_layer = self.transpose_for_scores(self.key(hidden_states))
                value_layer = self.transpose_for_scores(self.value(hidden_states))

                attn_output = torch.nn.functional.scaled_dot_product_attention(
                    query_layer,
                    key_layer,
                    value_layer,
                    attn_mask=attention_mask,
                    dropout_p=self.dropout_prob if self.training else 0.0,
                    is_causal=False,
                )
                return attn_output

        device = torch.device("cuda")
        num_attention_heads = 8
        hidden_size = 512
        attention_probs_dropout_prob = 0.0
        model = SelfAttention(
            num_attention_heads=num_attention_heads,
            hidden_size=hidden_size,
            attention_probs_dropout_prob=attention_probs_dropout_prob,
        ).to(device)

        model = torch.compile(model)

        # runs without failure
        batch_size = 8
        length = 1
        inputs_embeds = torch.randn(batch_size, length, hidden_size, device=device)
        attention_mask = torch.ones(batch_size, 1, length, length, device=device)
        attn_output = model(hidden_states=inputs_embeds, attention_mask=attention_mask)[
            0
        ]
        loss = attn_output.mean()
        loss.backward()

    def test_non_contiguous_unaligned_input_indices(self):
        from torch._inductor.compile_fx import remove_unaligned_input_idxs

        inputs = [torch.ones(2, 2, device="cuda"), torch.ones(2, 2, device="cuda")[1:]]
        idxs = remove_unaligned_input_idxs(inputs, [1])
        self.assertEqual(idxs, [])

        inputs = [
            torch.ones(2, 2, device="cuda"),
            torch.ones(2, 2, device="cuda"),
            torch.ones(2, 2, device="cuda")[1:],
        ]
        idxs = remove_unaligned_input_idxs(inputs, [0, 2])
        self.assertEqual(idxs, [0])

    @config.patch("triton.cudagraphs", True)
    def test_unused_cpu_input_cudagraphs(self):
        def fn(x, y):
            return x.sin().sin().sin().sin().cos() + 1

        fx_graph = torch.fx.symbolic_trace(fn)
        inp = [torch.randn(64, device="cuda"), torch.randn(64, device="cpu")]
        compiled_fn, (graph,) = run_and_get_graph_lowering(
            torch._inductor.compile, fx_graph, inp
        )
        self.assertEqual(graph.disable_cudagraphs_reason, None)
        self.assertEqual(graph.device_types, {"cuda"})
        self.assertEqual(compiled_fn(*inp), fn(*inp))

    def test_epilogue_fusion_with_view(self):
        class ToyModel(torch.nn.Module):
            def __init__(self) -> None:
                super().__init__()
                self.conv = torch.nn.Conv2d(3, 64, kernel_size=3, stride=1, padding=1)
                self.linear = torch.nn.Linear(262144, 100)
                self.relu = torch.nn.ReLU()

            def forward(self, x):
                x = self.conv(x)
                x = x.view(x.size(0), -1)
                return self.relu(self.linear(x))

        m = ToyModel().to(device="cuda:0")
        input_tensor = torch.randn(32, 3, 64, 64).to(device="cuda:0")
        from torch._inductor.utils import fresh_cache

        with fresh_cache():
            cm = torch.compile(m, mode="max-autotune")
            out = cm(input_tensor)
            out2 = m(input_tensor)
            self.assertEqual(out, out2, atol=1e-3, rtol=1e-3)

    @config.patch("triton.cudagraphs", True)
    def test_cpu_index(self):
        @torch.compile(fullgraph=True)
        def fn(x):
            return x[torch.arange(32)]

        result, (graph,) = run_and_get_graph_lowering(
            fn, torch.randn(64, device="cuda")
        )
        self.assertEqual(graph.disable_cudagraphs_reason, None)
        self.assertEqual(graph.device_types, {"cuda"})

        inp = torch.randn(64, device="cuda", requires_grad=True)
        result, (graph,) = run_and_get_graph_lowering(fn, inp)
        self.assertEqual(graph.disable_cudagraphs_reason, None)
        self.assertEqual(graph.device_types, {"cuda"})

        result, (graph,) = run_and_get_graph_lowering(lambda: result.sum().backward())
        self.assertEqual(graph.disable_cudagraphs_reason, None)
        self.assertEqual(graph.device_types, {"cuda"})

    @unittest.skipIf(IS_FBCODE, "Not runnable in fbcode")
    def test_triton_interpret(self):
        import subprocess

        script = """
import os
os.environ["TRITON_INTERPRET"] = "1"
import torch

@torch.compile()
def foo(x):
    return x + 1

# somehow gives different results.. still, check that it doesn't error
foo(torch.rand([256], device="cuda"))
"""
        subprocess.run([sys.executable, "-c", script], check=True)

    def test_reflection_pad_loop_order(self):
        def fn(x, y):
            a = torch.nn.functional.pad(x, (5, 5, 5, 5), mode="reflect")
            b = torch.nn.functional.pad(y, (5, 5, 5, 5), mode="reflect")
            return a + b

        cfn = torch.compile(fn)
        a = torch.rand((10, 10, 10), device="cuda")
        b = torch.rand((10, 10, 10), device="cuda")
        expect = fn(a, b)
        actual, code = run_and_get_code(cfn, a, b)
        self.assertEqual(expect, actual)

        # Expect the code iterates in contiguous order, and is not tiled
        lines = code[0].split("\n")
        start = lines.index("@triton.jit")
        kernel_code = "\n".join(lines[start : start + 14])
        self.assertExpectedInline(
            kernel_code,
            """\
@triton.jit
def triton_poi_fused_add_reflection_pad2d_0(in_ptr0, in_ptr1, out_ptr0, xnumel, XBLOCK : tl.constexpr):
    xnumel = 4000
    xoffset = tl.program_id(0) * XBLOCK
    xindex = xoffset + tl.arange(0, XBLOCK)[:]
    xmask = xindex < xnumel
    x0 = (xindex % 20)
    x1 = ((xindex // 20) % 20)
    x2 = xindex // 400
    x3 = xindex
    tmp0 = tl.load(in_ptr0 + (99 + ((-1)*tl_math.abs((-9) + tl_math.abs((-5) + x0))) + ((-10)*tl_math.abs((-9) + tl_math.abs((-5) + x1))) + 100*x2), xmask, eviction_policy='evict_last')
    tmp1 = tl.load(in_ptr1 + (99 + ((-1)*tl_math.abs((-9) + tl_math.abs((-5) + x0))) + ((-10)*tl_math.abs((-9) + tl_math.abs((-5) + x1))) + 100*x2), xmask, eviction_policy='evict_last')
    tmp2 = tmp0 + tmp1
    tl.store(out_ptr0 + (x3), tmp2, xmask)""",  # noqa: B950
        )

    @skipCUDAIf(not SM80OrLater, "uses bfloat16 which requires SM >= 80")
    def test_int64_index_intermediate(self):
        def foo(inp):
            view_23 = torch.ops.aten.view.default(inp, [-1, 8192, 8192])
            split_1 = torch.ops.aten.split.Tensor(view_23, 1024, 1)
            view_23 = None
            getitem_17 = split_1[0]
            getitem_18 = split_1[1]
            getitem_19 = split_1[2]
            getitem_20 = split_1[3]
            getitem_21 = split_1[4]
            getitem_22 = split_1[5]
            getitem_23 = split_1[6]
            getitem_24 = split_1[7]
            split_1 = None
            cat_1 = torch.ops.aten.cat.default(
                [
                    getitem_17,
                    getitem_18,
                    getitem_19,
                    getitem_20,
                    getitem_21,
                    getitem_22,
                    getitem_23,
                    getitem_24,
                ]
            )
            getitem_17 = getitem_18 = getitem_19 = getitem_20 = getitem_21 = (
                getitem_22
            ) = getitem_23 = getitem_24 = None
            return cat_1

        for mark_dynamic in [False, True]:
            inp = torch.rand((65536, 8192), dtype=torch.bfloat16, device="cuda")
            if mark_dynamic:
                torch._dynamo.mark_dynamic(inp, 0)
            foo_c = torch.compile(foo)
            torch.testing.assert_allclose(foo(inp), foo_c(inp))

    @skipCUDAIf(
        not SM90OrLater, "uses bfloat16 atomic add instrs which requires SM >= 90"
    )
    def test_float8_e8m0fnu(self):
        device = "cuda"
        dtype = torch.float8_e8m0fnu
        hp_dtype = torch.float32  # and torch.bfloat16

        def foo(x0):
            x1 = x0.to(dtype)
            x2 = x1.to(hp_dtype)
            return x2

        x0 = torch.randn(16, 16, device=device, dtype=hp_dtype)
        foo_c = torch.compile(foo, backend="inductor", fullgraph=True)

        with torch.no_grad():
            y_c = foo_c(x0)

        self.assertEqual(foo(x0), y_c)

        dtype = torch.float8_e8m0fnu

        def foo(x0):
            x1 = x0 + 1
            x2 = x1.view(dtype).view([16 * 16])
            return x2

        x0 = torch.randint(0, 255, (16, 16), device=device, dtype=torch.uint8)
        foo_c = torch.compile(foo, backend="inductor", fullgraph=True)

        with torch.no_grad():
            result, code = run_and_get_code(foo_c, x0)

        FileCheck().check("call").check_not("torch.ops.aten.reshape.default(").run(
            code[0]
        )
        self.assertEqual(foo(x0), result)

    @unittest.skipIf(
        not config.is_fbcode(),
        "bfloat16 atomic add is only supported in fbcode today #97016",
    )
    @skipCUDAIf(
        not SM90OrLater, "uses bfloat16 atomic add instrs which requires SM >= 90"
    )
    def test_atomic_add_bfloat16(self):
        def f(x, y):
            return torch.index_select(x, 0, y)

        x = torch.randn(
            2000, 384, dtype=torch.bfloat16, device="cuda", requires_grad=True
        )
        y = torch.ones(713268, dtype=torch.int64, device="cuda")
        x_ref = x.clone().detach().requires_grad_(True)
        y_ref = y.clone().detach()

        out, (_, bw_code) = run_fw_bw_and_get_code(lambda: torch.compile(f)(x, y))
        fc = FileCheck()
        fc.check("tl.atomic_add")
        fc.run(bw_code)

        self.assertEqual(f(x_ref, y_ref), out)

    @unittest.skipIf(
        not config.is_fbcode(),
        "bfloat16 atomic add is only supported in fbcode today #97016",
    )
    @skipCUDAIf(
        not SM90OrLater, "uses bfloat16 atomic add instrs which requires SM >= 90"
    )
    @config.patch({"bfloat16_atomic_adds_enabled": False})
    def test_atomic_add_bfloat16_config(self):
        def f(x, y):
            return torch.index_select(x, 0, y)

        x = torch.randn(
            2000, 384, dtype=torch.bfloat16, device="cuda", requires_grad=True
        )
        y = torch.ones(713268, dtype=torch.int64, device="cuda")
        x_ref = x.clone().detach().requires_grad_(True)
        y_ref = y.clone().detach()

        out, (_, bw_code) = run_fw_bw_and_get_code(lambda: torch.compile(f)(x, y))
        fc = FileCheck()
        fc.check_not("tl.atomic_add")
        fc.run(bw_code)

        self.assertEqual(f(x_ref, y_ref), out)

    @skipCUDAIf(
        not SM90OrLater, "uses bfloat16 atomic add instrs which requires SM >= 90"
    )
    @unittest.skipIf(
        config.is_fbcode(),
        "bfloat16 atomic add is supported in fbcode, so we won't fallback",
    )
    def test_index_add_fallback(self):
        def f(x, y):
            return torch.index_select(x, 0, y)

        x = torch.randn(
            2000, 384, dtype=torch.bfloat16, device="cuda", requires_grad=True
        )
        y = torch.ones(713268, dtype=torch.int64, device="cuda")
        x_ref = x.clone().detach().requires_grad_(True)
        y_ref = y.clone().detach()

        out, (_, bw_code) = run_fw_bw_and_get_code(lambda: torch.compile(f)(x, y))
        fc = FileCheck()
        fc.check("aten.index_add")
        fc.run(bw_code)

        self.assertEqual(f(x_ref, y_ref), out)

    @requires_multigpu()
    def test_not_initializing_wrong_device(self):
        device_stats = torch.cuda.memory_stats("cuda:0")

        @torch.compile()
        def foo(x, y):
            return x @ y

        x = torch.rand([256, 256], device="cuda:1", requires_grad=True)
        y = torch.rand([256, 256], device="cuda:1", requires_grad=True)

        foo(x, y).sum().backward()

        device_stats2 = torch.cuda.memory_stats("cuda:0")
        self.assertTrue(
            device_stats2["active.all.peak"] <= device_stats["active.all.peak"]
        )

    @config.patch(
        {
            "triton.prefer_nd_tiling": True,
            "triton.max_tiles": 3,
        }
    )
    def test_3d_tiling(self):
        full_size, view_size, num_block_pointers, num_tiles = (
            (5, 5, 5, 5, 5),
            (3, 3, 5, 3, 5),
            1,
            2,
        )
        GPU_TYPE = "cuda"

        def get_input() -> torch.Tensor:
            device = torch.device(GPU_TYPE)
            full = torch.randn(full_size).to(device)
            return torch.as_strided(full, view_size, full.stride())

        a, b = get_input(), get_input()

        opt_fn = torch.compile(functools.partial(torch.add))
        result, (code,) = run_and_get_code(opt_fn, a, b)
        self.assertEqual(result, a + b)
        self.assertIn("znumel", code)

    @xfailIfPy312Plus  # https://github.com/pytorch/pytorch/issues/142032
    @unittest.skipIf(config.is_fbcode(), "Dependence on functorch.einops")
    def test_repeated_masked_load(self):
        target_size = (8, 2)
        mem_eff_temporal_upsampling_interp_chunks = 2
        from functorch.einops import rearrange

        x = torch.randn(1, 8, 12, 12, 4, dtype=torch.float16, device="cuda")
        x = x.permute(0, 1, 4, 2, 3)  # make non-contiguous
        x = rearrange(x, "b c t h w -> b c t (h w)")

        def interpolate_chunked(x):
            # chunk along c
            chunks = x.chunk(chunks=mem_eff_temporal_upsampling_interp_chunks, dim=1)
            r = []
            for t in chunks:
                r.append(
                    torch.nn.functional.interpolate(
                        t.float(), size=target_size, mode="nearest"
                    ).to(t.dtype)
                )
            out_chunked = torch.cat(r, dim=1)
            return out_chunked

        out_eager = interpolate_chunked(x)
        out_compiled = torch.compile(interpolate_chunked)(x)
        self.assertEqual(out_eager, out_compiled)

    def test_max_autotune_nograd(self):
        """
        https://github.com/pytorch/pytorch/issues/155688
        Smallest repro for max-autotune not working with no_grad
        Before adding __int__ function to torch.utils._sympy.functions.Identity,
        running the max_autotune mode would raise an error:
        TypeError: Expected a number but got Identity
        """

        class ToyModel(torch.nn.Module):
            def __init__(self):
                super().__init__()

                self.linear_layers = nn.ModuleList(
                    [
                        nn.Linear(4, 1, bias=True),
                        nn.Linear(5, 1, bias=True),
                        nn.Linear(6, 1, bias=True),
                        nn.Linear(7, 1, bias=True),
                        nn.Linear(8, 1, bias=True),
                    ]
                )

            def forward(self, x):
                for layer in self.linear_layers:
                    x2 = layer(x)
                    x2 = F.relu(x2)
                    x = torch.cat((x, x2), dim=1)

                return x

        model = ToyModel().to("cuda")
        input_tensor = torch.randn((2, 4)).to("cuda")

        compile_default = torch.compile(model, mode="default")
        compile_max_autotune = torch.compile(model, mode="max-autotune")

        with torch.no_grad():
            default_output = compile_default(input_tensor)
            max_autotune_output = compile_max_autotune(input_tensor)

        self.assertEqual(default_output, max_autotune_output)

    def test_adaptive_avg_pool3d_issue_157248(self):
        """Test for GitHub issue #157248: Conv2d-unsqueeze-AdaptiveAvgPool3d produces incorrect results"""

        class Model(torch.nn.Module):
            def __init__(self):
                super().__init__()
                self.conv = torch.nn.Conv2d(3, 16, kernel_size=3, stride=1, padding=1)
                self.adaptive_pool = torch.nn.AdaptiveAvgPool3d((4, 4, 4))

            def forward(self, x):
                x = self.conv(x)
                # This specific unsqueeze position was problematic due to zero strides
                x = x.unsqueeze(1)
                x = self.adaptive_pool(x)
                return x

        model = Model().cuda()
        model.eval()
        test_cases = [
            (1, 3, 8, 8),
            (2, 3, 16, 16),
            (1, 3, 32, 32),
            (1, 3, 15, 15),
            (2, 3, 13, 13),
        ]

        for batch, channels, h, w in test_cases:
            with self.subTest(input_shape=(batch, channels, h, w)):
                input_tensor = torch.randn(batch, channels, h, w, device="cuda")

                # Test eager mode
                with torch.no_grad():
                    eager_output = model(input_tensor)

                # Test compiled mode with inductor
                compiled_model = torch.compile(model, backend="inductor")
                with torch.no_grad():
                    compiled_output = compiled_model(input_tensor)

                # They should be identical (or very close)
                self.assertTrue(
                    torch.allclose(eager_output, compiled_output, rtol=1e-5, atol=1e-5),
                    f"Results differ for input shape {(batch, channels, h, w)}. "
                    f"Max diff: {torch.max(torch.abs(eager_output - compiled_output)):.6f}",
                )


if __name__ == "__main__":
    from torch._inductor.test_case import run_tests
    from torch.testing._internal.inductor_utils import HAS_CUDA_AND_TRITON

    if HAS_CUDA_AND_TRITON and not TEST_WITH_ASAN:
        run_tests(needs="filelock")<|MERGE_RESOLUTION|>--- conflicted
+++ resolved
@@ -87,34 +87,6 @@
     device = "cuda"
     common = check_model_cuda
 
-<<<<<<< HEAD
-    def test_mm_out_dtype_compile(self):
-        a = torch.randn(1, 3, device="cuda", dtype=torch.float16)
-        b = torch.randn(3, 2, device="cuda", dtype=torch.float16)
-
-        def fn(x, y):
-            return torch.mm(x, y, out_dtype=torch.float32)
-
-        compiled = torch.compile(fn, backend="inductor", fullgraph=True)
-        result = compiled(a, b)
-        expected = fn(a, b)
-        self.assertEqual(result.dtype, expected.dtype)
-        self.assertEqual(result, expected)
-
-    def test_normalize_norm_leq_one(self):
-        def fn(x: torch.Tensor) -> torch.Tensor:
-            return torch.nn.functional.normalize(x, dim=-1)
-
-        inp = torch.tensor([[3.799999, 0.0, 0.0]], device="cuda", dtype=torch.float32)
-        compiled = torch.compile(fn, backend="inductor", fullgraph=True)
-        out = compiled(inp)
-        norm = out.norm(dim=-1)
-        self.assertTrue(
-            torch.all(norm <= 1.0), f"expected norm <= 1.0 but got {norm.item()}"
-        )
-
-=======
->>>>>>> 231d7ad2
     def test_index_put_issue(self):
         def forward(
             self,
@@ -991,6 +963,18 @@
         ).run(code[0])
         self.assertEqual(
             out, torch.scatter_reduce(input_orig.clone(), 0, index, src, "sum")
+        )
+
+    def test_normalize_norm_leq_one(self):
+        def fn(x: torch.Tensor) -> torch.Tensor:
+            return torch.nn.functional.normalize(x, dim=-1)
+
+        inp = torch.tensor([[3.799999, 0.0, 0.0]], device="cuda", dtype=torch.float32)
+        compiled = torch.compile(fn, backend="inductor", fullgraph=True)
+        out = compiled(inp)
+        norm = out.norm(dim=-1)
+        self.assertTrue(
+            torch.all(norm <= 1.0), f"expected norm <= 1.0 but got {norm.item()}"
         )
 
     def test_libdevice_routing(self):
