--- conflicted
+++ resolved
@@ -2407,7 +2407,6 @@
                     f"Max diff: {torch.max(torch.abs(eager_output - compiled_output)):.6f}",
                 )
 
-<<<<<<< HEAD
     @parametrize(
         "quantiles_shape,quantiles_strides,batch_size",
         [
@@ -2461,7 +2460,7 @@
             compiled = foo_compiled(x)
 
         self.assertEqual(eager, compiled)
-=======
+
     def test_identity_load(self):
         device = "cuda"
 
@@ -2496,7 +2495,6 @@
         FileCheck().check("(1 + ((31)").run(code[0])
 
         self.assertEqual(eager_out, compile_out)
->>>>>>> c1370801
 
     def test_qwen2_7b_sdpa_input_alignment_requires_recompile(self):
         # SDPA constraints ensures inputs have alignment (8).
