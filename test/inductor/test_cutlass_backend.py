# Owner(s): ["module: inductor"]
import itertools
import logging
import math
import os
import re
import sysconfig
import time
import unittest
import unittest.mock as mock
from enum import Enum
from pathlib import Path
from typing import Callable, Optional

from torch._dynamo.exc import BackendCompilerFailed
from torch._inductor.codegen.cuda.serialization import get_cutlass_operation_serializer
from torch._inductor.utils import clear_caches
from torch.export import Dim
from torch.testing._internal.logging_utils import log_settings
from torch.utils import _pytree as pytree


try:
    from test_aot_inductor_utils import AOTIRunnerUtil
except ImportError:
    from .test_aot_inductor_utils import AOTIRunnerUtil

import torch
import torch._inductor.codecache
import torch.version
from torch._dynamo import config as dynamo_config
from torch._dynamo.utils import counters
from torch._inductor import config
from torch._inductor.codegen.cuda.cuda_kernel import CUDATemplateCaller
from torch._inductor.codegen.cuda.cutlass_utils import (
    _gen_ops_cached,
    get_max_alignment,
)
from torch._inductor.exc import InductorError
from torch._inductor.ir import FixedLayout
from torch._inductor.select_algorithm import NoValidChoicesError
from torch._inductor.test_case import run_tests, TestCase
from torch._inductor.utils import fresh_cache
from torch.sparse import SparseSemiStructuredTensor, to_sparse_semi_structured
from torch.testing import FileCheck
from torch.testing._internal.common_cuda import (
    PLATFORM_SUPPORTS_FP8,
    SM80OrLater,
    SM90OrLater,
)
from torch.testing._internal.common_utils import (
    IN_RE_WORKER,
    instantiate_parametrized_tests,
    IS_FBCODE,
    parametrize,
)
from torch.testing._internal.inductor_utils import (
    _quantize_rowwise,
    _quantize_tensorwise,
    HAS_CPU,
    HAS_CUDA_AND_TRITON,
)


torch.set_float32_matmul_precision("high")
if HAS_CUDA_AND_TRITON:
    torch.cuda.memory._set_allocator_settings("expandable_segments:False")


log = logging.getLogger(__name__)


def _get_path_without_sccache() -> str:
    """
    Get the PATH environment variable without sccache.
    """
    path_envs = os.environ.get("PATH", "").split(":")
    path_envs = [env for env in path_envs if "/opt/cache/bin" not in env]
    return ":".join(path_envs)


def _check_if_instances_equal(op1, op2) -> bool:
    """
    Utility function to check if two instances of a class are equal.
    """
    # cutlass uses list and tuple inconsistently
    if isinstance(op1, (list, tuple)):
        return tuple(op1) == tuple(op2)

    if type(op1) != type(op2):
        return False

    # some classes have __eq__ defined but they may be insufficient
    if op1.__class__.__dict__.get("__eq__") and op1 != op2:
        return False

    if isinstance(op1, Enum):
        return op1.value == op2.value

    if hasattr(op1, "__dict__"):
        for key, value in op1.__dict__.items():
            if key not in op2.__dict__:
                return False
            if not _check_if_instances_equal(value, op2.__dict__[key]):
                return False

    return True


un_ops_under_test = [torch.relu, torch.tanh, torch.exp, torch.sigmoid]
bin_ops_under_test = [torch.add, torch.mul, torch.sub, torch.div]

evt_all_ops = parametrize(
    "op", un_ops_under_test + bin_ops_under_test, name_fn=lambda f: f.__name__
)

evt_un_ops = parametrize("op", un_ops_under_test, name_fn=lambda f: f.__name__)

evt_bin_ops = parametrize("op", bin_ops_under_test, name_fn=lambda f: f.__name__)

evt_all_shapes = parametrize("shape", itertools.product([512, 1024], repeat=2))


def gen_args(op, shape, dtype=torch.float16):
    if op in bin_ops_under_test:
        return (torch.rand(*shape, device="cuda:0", dtype=dtype),)
    else:
        return ()


use_evt_config = config.patch(
    {
        "max_autotune": True,
        "max_autotune_gemm_backends": "CUTLASS",
        "cuda.cutlass_max_profiling_configs": 1,
        "benchmark_epilogue_fusion": False,  # EVT doesn't support benchmark fusion yet
        "cuda.cutlass_tma_only": True,
        "cuda.cutlass_epilogue_fusion_enabled": True,
    }
)

fp8_config = config.patch(
    {
        "max_autotune": True,
        "max_autotune_gemm_backends": "CUTLASS",
        "cuda.cutlass_max_profiling_configs": 1,
        "benchmark_epilogue_fusion": False,  # EVT doesn't support benchmark fusion yet
        "cuda.cutlass_tma_only": True,
    }
)


def select_no_algorithm(*args, **kwargs):
    """
    Utility function to skip precompilation and autotuning.
    """
    raise NoValidChoicesError


@instantiate_parametrized_tests
class TestCutlassBackend(TestCase):
    def setUp(self):
        if not HAS_CUDA_AND_TRITON:
            self.skipTest("CUDA and triton are not available")
        if torch.version.hip:
            self.skipTest("CUTLASS backend is not supported on HIP")

        # The new inductor cache refresh mechanism
        # introduced with https://github.com/pytorch/pytorch/pull/122661
        # interacts badly with persistent subprocesses during
        # autotuning. So we need to disable automatic cache refresh
        # before calling setUp() on the parent class.
        old_disable_fresh_cache_envvar = os.environ.get(
            "INDUCTOR_TEST_DISABLE_FRESH_CACHE", ""
        )
        try:
            os.environ["INDUCTOR_TEST_DISABLE_FRESH_CACHE"] = "1"
            super().setUp()
        finally:
            os.environ["INDUCTOR_TEST_DISABLE_FRESH_CACHE"] = (
                old_disable_fresh_cache_envvar
            )
        torch.random.manual_seed(1234)

    def tearDown(self):
        super().tearDown()
        clear_caches()

    def run_evt_test(self, model, op, shape, num_fusions=1):
        M, N = shape
        a = torch.ones(M, N).cuda().half()
        b = torch.ones(N, N).cuda().half().t()
        extra_args = gen_args(op, (M, N))
        model = model.cuda()

        result = torch.compile(model)(a, b, extra_args)
        ref_result = model(a, b, extra_args)

        self.assertEqual(
            torch._dynamo.utils.counters["inductor"]["cuda_epilogue_fusion_counter"],
            num_fusions,
        )
        torch.testing.assert_close(result, ref_result)

    def test_check_paths(self):
        cutlass_mock_imports_path = os.path.join(
            os.path.dirname(torch.__file__),
            "_inductor/codegen/cuda/cutlass_lib_extensions/cutlass_mock_imports",
        )
        cutlass_mock_cuda_path = os.path.join(cutlass_mock_imports_path, "cuda")
        cutlass_mock_pydot_path = os.path.join(cutlass_mock_imports_path, "pydot")
        cutlass_mock_scipy_path = os.path.join(cutlass_mock_imports_path, "scipy")
        self.assertTrue(os.path.exists(cutlass_mock_imports_path))
        self.assertTrue(os.path.exists(cutlass_mock_cuda_path))
        self.assertTrue(os.path.exists(cutlass_mock_pydot_path))
        self.assertTrue(os.path.exists(cutlass_mock_scipy_path))

    @unittest.skipIf(not SM90OrLater, "need sm_90")
    @mock.patch.dict(os.environ, {"PATH": _get_path_without_sccache()})
    def test_max_autotune_cutlass_threshold(self):
        """
        Make sure Cutlass GEMM threshold works as intended.
        """

        def mm(a, b):
            return a @ b

        a = torch.randn(100, 10).cuda().half()
        b = torch.randn(100, 10).cuda().half().t()

        with config.patch(
            {
                "max_autotune": True,
                "max_autotune_gemm_backends": "CUTLASS",
                "compile_threads": 4,
                "cuda.cutlass_backend_min_gemm_size": 100000,
                "cuda.cutlass_max_profiling_configs": 2,
            }
        ):
            with mock.patch(
                "torch._inductor.kernel.mm.autotune_select_algorithm",
                wraps=select_no_algorithm,
            ) as sa:
                with self.assertRaisesRegex(InductorError, r".*NoValidChoicesError.*"):
                    _ = torch.compile(mm, dynamic=False)(a, b)
                args, _ = sa.call_args
                _, choices, _, __ = args

                self.assertEqual(choices, [])

    @mock.patch.dict(os.environ, {"PATH": _get_path_without_sccache()})
    def test_import_cutlass(self):
        from torch._inductor.codegen.cuda.cutlass_utils import try_import_cutlass

        self.assertTrue(try_import_cutlass())

<<<<<<< HEAD
        if config.is_fbcode():
            import python_cutlass
        else:
            import cutlass_cppgen as python_cutlass  # noqa: F401
=======
        import cutlass_cppgen  # type: ignore[import-not-found]  # noqa: F401
>>>>>>> 801e282f
        import cutlass_library  # noqa: F401

    def test_cutlass_key(self):
        from torch._inductor.codegen.cuda.cutlass_utils import try_import_cutlass

        self.assertTrue(try_import_cutlass())
        from torch._inductor.codecache import cutlass_key

        self.assertIsNotNone(cutlass_key())

    @unittest.skipIf(not SM90OrLater, "need sm_90")
    @mock.patch.dict(os.environ, {"PATH": _get_path_without_sccache()})
    def test_cutlass_backend_subproc_mm(self):
        """
        Test autotune_in_subproc works for mm.

        NOTE: Shape like M, N, K = 100, 100, 10 would get filtered out due to
        alignment mismatch.
        """

        M, N, K = 4096, 2048, 25728

        a = torch.randn(M, K).cuda().half()
        b = torch.randn(N, K).cuda().half().t()

        with config.patch(
            {
                "max_autotune": True,
                "autotune_in_subproc": True,
                "max_autotune_gemm_backends": "CUTLASS",
                "compile_threads": 4,
                "cuda.cutlass_max_profiling_configs": 4,
            }
        ):
            Y_compiled = torch.compile(torch.mm)(a, b)
            Y = torch.mm(a, b)
            torch.testing.assert_close(Y_compiled, Y)

    @unittest.skipIf(not SM90OrLater, "need sm_90")
    @mock.patch.dict(os.environ, {"PATH": _get_path_without_sccache()})
    @parametrize("dtype", (torch.float16, torch.bfloat16))
    def test_cutlass_backend_subproc_addmm(self, dtype):
        """
        Test autotune_in_subproc works for addmm.
        """

        M, N, K = 4096, 2048, 25728
        dtype = torch.float16

        a = torch.randn(M, K, dtype=dtype).cuda()
        b = torch.randn(N, K, dtype=dtype).cuda().t()

        x_shapes = [
            (M, N),
            (M, 1),
            (1, N),
            (N,),
        ]

        alpha = 2.0
        beta = 0.4

        with config.patch(
            {
                "max_autotune": True,
                "autotune_in_subproc": True,
                "max_autotune_gemm_backends": "CUTLASS",
                "compile_threads": 4,
                "cuda.cutlass_max_profiling_configs": 4,
            }
        ):
            for x_shape in x_shapes:
                torch._dynamo.reset()
                clear_caches()

                x = torch.randn(x_shape).cuda().to(dtype)
                Y_compiled = torch.compile(torch.addmm)(x, a, b, alpha=alpha, beta=beta)
                Y = torch.addmm(x, a, b, alpha=alpha, beta=beta)
                torch.testing.assert_close(Y_compiled, Y)

    @unittest.skipIf(not SM90OrLater, "need sm_90")
    @mock.patch.dict(os.environ, {"PATH": _get_path_without_sccache()})
    def test_cutlass_backend_subproc_bmm(self):
        """
        Test autotune_in_subproc works for bmm.
        """

        B, M, N, K = 10, 4096, 2048, 25728

        a = torch.randn(B, M, K).cuda().half()
        b = torch.randn(B, N, K).cuda().half().permute(0, 2, 1)

        with config.patch(
            {
                "max_autotune": True,
                "autotune_in_subproc": True,
                "max_autotune_gemm_backends": "CUTLASS",
                "compile_threads": 4,
                "cuda.cutlass_max_profiling_configs": 4,
            }
        ):
            Y_compiled = torch.compile(torch.bmm)(a, b)
            Y = torch.bmm(a, b)
            torch.testing.assert_close(Y_compiled, Y)

    @unittest.skipIf(not SM90OrLater, "need sm_90")
    @parametrize("dynamic", (False, True))
    @mock.patch.dict(os.environ, {"PATH": _get_path_without_sccache()})
    def test_diff_matmul_share_same_kernel(self, dynamic):
        max_autotune_gemm_backends = "CUTLASS"

        class MyModel(torch.nn.Module):
            def __init__(self):
                super().__init__()

            def forward(self, a, b, c):
                ab = a @ b
                ac = a @ c
                return ab, ac

        model = MyModel()
        a = torch.randn(128, 16).cuda().half()
        b = torch.randn(128, 16).cuda().half().t()
        c = torch.randn(512, 16).cuda().half().t()

        with config.patch(
            {
                "max_autotune": True,
                "autotune_in_subproc": True,
                "max_autotune_gemm_backends": max_autotune_gemm_backends,
                "cuda.cutlass_max_profiling_configs": 1,
            }
        ):
            from torch._inductor.utils import run_and_get_code

            compiled = torch.compile(model, dynamic=dynamic)
            expected = model(a, b, c)
            actual, codes = run_and_get_code(compiled, a, b, c)
            torch.testing.assert_close(actual, expected)
            pattern = r"cutlass_[\w]+\.cutlass_[\w]+"
            match = re.search(pattern, codes[0])
            self.assertTrue(match is not None)
            cutlass_kernel = match.group()
            FileCheck().check_count(
                cutlass_kernel,
                2,
            ).run(codes[0])

    @unittest.skipIf(not SM90OrLater, "need sm_90")
    @mock.patch.dict(os.environ, {"PATH": _get_path_without_sccache()})
    def test_number_mm_precompiles(self):
        torch._dynamo.utils.counters.clear()
        max_autotune_gemm_backends = "CUTLASS"

        class MyModel(torch.nn.Module):
            def __init__(self):
                super().__init__()

            def forward(self, a, b, c):
                ab = a @ b
                return ab

        model = MyModel()
        a = torch.randn(128, 16).cuda().half()
        b = torch.randn(128, 16).cuda().half().t()
        c = torch.randn(512, 16).cuda().half().t()

        with config.patch(
            {
                "max_autotune": True,
                "autotune_in_subproc": True,
                "max_autotune_gemm_backends": max_autotune_gemm_backends,
                "cuda.cutlass_max_profiling_configs": 1,
                "cuda.cutlass_max_profiling_swizzle_options": [
                    1,
                    2,
                    4,
                ],  # guarantees > 1 choices
                "fx_graph_cache": False,
                "fx_graph_remote_cache": False,
                "autotune_local_cache": False,
            }
        ):
            from torch._inductor.utils import run_and_get_code

            compiled = torch.compile(model, dynamic=True)
            expected = model(a, b, c)
            actual, codes = run_and_get_code(compiled, a, b, c)
            torch.testing.assert_close(actual, expected)
            self.assertTrue(re.search(r"cutlass_.*.cutlass_.*", codes[0]))
            # Verifies expected number of precompilations
            self.assertEqual(
                torch._dynamo.utils.counters["inductor"][
                    "select_algorithm_num_precompiles"
                ],
                1,
            )

    # NOTE: right now tuned_mm doesn't support cutlass 2x, which is used by A100
    @unittest.skipIf(not SM90OrLater, "need sm_90")
    @parametrize("dynamic", (False, True))
    @parametrize("use_aoti", (False, True))
    @parametrize("dtype", (torch.float16, torch.bfloat16))
    @mock.patch.dict(os.environ, {"PATH": _get_path_without_sccache()})
    def test_max_autotune_cutlass_backend_regular_mm(
        self,
        dynamic: bool,
        max_autotune_gemm_backends: str = "CUTLASS",
        use_aoti: bool = False,
        dtype: torch.dtype = torch.float16,
    ):
        """
        Main test for mm.
        """

        # M, N, K
        shapes = [
            (128, 128, 16),
            (1024, 1024, 256),
        ]

        # M, N, K
        shapes = shapes if dynamic else shapes[0:1]

        class MyModel(torch.nn.Module):
            def forward(self, a, b):
                return a @ b

        model = MyModel().cuda()

        inputs = [
            (torch.randn(M, K).cuda().to(dtype), torch.randn(K, N).cuda().to(dtype))
            for (M, N, K) in shapes
        ]

        dynamic_shapes = (
            {
                "a": {0: Dim.DYNAMIC, 1: Dim.DYNAMIC},
                "b": {0: Dim.DYNAMIC, 1: Dim.DYNAMIC},
            }
            if dynamic
            else None
        )

        with (
            config.patch(
                {
                    "max_autotune": True,
                    "max_autotune_gemm_backends": max_autotune_gemm_backends,
                    "cuda.cutlass_max_profiling_configs": 2,
                }
            ),
            dynamo_config.patch({"error_on_recompile": dynamic}),
        ):
            expected = [model(*input) for input in inputs]
            if use_aoti:
                actual = AOTIRunnerUtil.run_multiple(
                    model, inputs, dynamic_shapes=dynamic_shapes
                )
            else:
                compiled_model = torch.compile(model, dynamic=True)
                actual = [compiled_model(*input) for input in inputs]

            torch.testing.assert_close(actual, expected)

    @unittest.skipIf(not SM90OrLater, "need sm_90")
    @parametrize("dynamic", (False, True))
    @parametrize("use_aoti", (False, True))
    @parametrize("dtype", (torch.float8_e4m3fn,))
    @mock.patch.dict(os.environ, {"PATH": _get_path_without_sccache()})
    def test_max_autotune_cutlass_backend_fp8_scaled_mm(
        self,
        dynamic: bool,
        max_autotune_gemm_backends: str = "CUTLASS",
        use_aoti: bool = False,
        dtype: torch.dtype = torch.float16,
    ):
        """
        Main test for mm.
        """

        # M, N, K
        shapes = [
            (128, 128, 16),
            (1024, 1024, 256),
        ]

        # M, N, K
        shapes = shapes if dynamic else shapes[0:1]

        inputs = []
        for shape in shapes:
            M, N, K = shape
            output_dtype = torch.bfloat16
            device = "cuda"

            x = torch.randn(M, K, dtype=output_dtype, device=device)
            w = torch.randn(N, K, dtype=output_dtype, device=device)

            # quantize weight (prior to inference)
            w_fp8, w_inverse_scale = _quantize_rowwise(w, dtype)
            w_t_fp8 = w_fp8.t()
            w_inverse_scale = w_inverse_scale.t()  # scale_b should be (1, N)

            # quantize input x
            x_fp8, x_inverse_scale = _quantize_rowwise(x, dtype)

            inputs.append((x_fp8, x_inverse_scale, w_t_fp8, w_inverse_scale))

        class MyModel(torch.nn.Module):
            def forward(self, x_fp8, x_inverse_scale, w_t_fp8, w_inverse_scale):
                y = torch._scaled_mm(
                    x_fp8,
                    w_t_fp8,
                    x_inverse_scale,
                    w_inverse_scale,
                    None,
                    out_dtype=torch.bfloat16,
                    use_fast_accum=False,
                )
                return y

        dynamic_shapes = (
            {
                "x_fp8": {0: Dim.DYNAMIC, 1: Dim.DYNAMIC},
                "x_inverse_scale": {0: Dim.DYNAMIC, 1: 1},
                "w_t_fp8": {0: Dim.DYNAMIC, 1: Dim.DYNAMIC},
                "w_inverse_scale": {0: 1, 1: Dim.DYNAMIC},
            }
            if dynamic
            else None
        )
        model = MyModel().cuda()

        with (
            config.patch(
                {
                    "max_autotune": True,
                    "max_autotune_gemm_backends": max_autotune_gemm_backends,
                    "cuda.cutlass_max_profiling_configs": 2,
                    "benchmark_epilogue_fusion": False,  # EVT doesn't support benchmark fusion yet
                    "cuda.cutlass_tma_only": True,
                }
            ),
            dynamo_config.patch({"error_on_recompile": dynamic}),
        ):
            expected = [model(*input) for input in inputs]
            if use_aoti:
                actual = AOTIRunnerUtil.run_multiple(
                    model, inputs, dynamic_shapes=dynamic_shapes
                )
            else:
                compiled_model = torch.compile(model, dynamic=True)
                actual = [compiled_model(*input) for input in inputs]

            torch.testing.assert_close(actual, expected, rtol=1e-2, atol=0.05)

    @unittest.skipIf(not SM90OrLater, "need sm_90")
    @parametrize("dynamic", (False, True))
    @parametrize("use_aoti", (False, True))
    @parametrize("dtype", (torch.float16, torch.bfloat16))
    @mock.patch.dict(os.environ, {"PATH": _get_path_without_sccache()})
    def test_max_autotune_cutlass_backend_addmm(
        self,
        dynamic: bool,
        max_autotune_gemm_backends: str = "CUTLASS",
        use_aoti: bool = False,
        dtype: torch.dtype = torch.float16,
    ):
        """
        Main test for addmm.
        """

        class MyModel(torch.nn.Module):
            def forward(self, x, a, b):
                return torch.addmm(x, a, b)

        model = MyModel().cuda()
        # M, N, K
        shapes = [
            (128, 128, 16),
            (512, 512, 128),
        ]
        shapes = shapes[0:1] if not dynamic else shapes

        x_shapes = [
            lambda M, N: (M, N),
            lambda M, N: (M, 1),
            lambda M, N: (1, N),
            lambda M, N: (N,),
        ]
        for x_shape in x_shapes:
            torch._dynamo.reset()
            clear_caches()

            inputs = [
                (
                    torch.randn(x_shape(M, N)).cuda().to(dtype),
                    torch.randn(M, K).cuda().to(dtype),
                    torch.randn(N, K).cuda().to(dtype).t(),
                )
                for (M, N, K) in shapes
            ]
            dynamic_shapes = (
                {
                    "x": {
                        i: v
                        for i, v in enumerate(x_shape(Dim.DYNAMIC, Dim.DYNAMIC))
                        if v != 1
                    },
                    "a": {0: Dim.DYNAMIC, 1: Dim.DYNAMIC},
                    "b": {0: Dim.DYNAMIC, 1: Dim.DYNAMIC},
                }
                if dynamic
                else None
            )
            with (
                config.patch(
                    {
                        "max_autotune": True,
                        "max_autotune_gemm_backends": max_autotune_gemm_backends,
                        "cuda.cutlass_max_profiling_configs": 2,
                    }
                ),
                dynamo_config.patch({"error_on_recompile": dynamic}),
            ):
                expected = [model(*input) for input in inputs]
                if use_aoti:
                    actual = AOTIRunnerUtil.run_multiple(
                        model, inputs, dynamic_shapes=dynamic_shapes
                    )
                else:
                    compiled_model = torch.compile(model, dynamic=dynamic)
                    actual = [compiled_model(*input) for input in inputs]

                torch.testing.assert_close(actual, expected)

    @unittest.skipIf(not SM90OrLater, "need sm_90")
    @parametrize("dynamic", (False, True))
    @parametrize("use_aoti", (False, True))
    @parametrize("dtype", (torch.float16, torch.bfloat16))
    @parametrize("use_expand", (False, True))
    @mock.patch.dict(os.environ, {"PATH": _get_path_without_sccache()})
    def test_max_autotune_cutlass_backend_bmm(
        self,
        dynamic: bool,
        use_aoti: bool = False,
        max_autotune_gemm_backends: str = "CUTLASS",
        dtype: torch.dtype = torch.float16,
        use_expand: bool = False,
    ):
        """
        Main test for bmm.
        """

        class MyModel(torch.nn.Module):
            def forward(self, a, b):
                return torch.bmm(a, b)

        model = MyModel().cuda()
        # B, M, N, K
        shapes = [
            (10, 4096, 2048, 25728),
            (20, 2048, 1024, 12864),
        ]
        shapes = shapes[0:1] if not dynamic else shapes

        inputs = []
        for B, M, N, K in shapes:
            if use_expand:
                # Create A using unsqueeze and expand
                A = torch.randn(M, K).cuda().to(dtype).unsqueeze(0).expand(B, -1, -1)
            else:
                # Original method
                A = torch.randn(B, M, K).cuda().to(dtype)

            B_tensor = torch.randn(B, N, K).cuda().to(dtype).permute(0, 2, 1)
            inputs.append((A, B_tensor))
        dynamic_shapes = (
            {
                "a": {0: Dim.DYNAMIC, 1: Dim.DYNAMIC, 2: Dim.DYNAMIC},
                "b": {0: Dim.DYNAMIC, 1: Dim.DYNAMIC, 2: Dim.DYNAMIC},
            }
            if dynamic
            else None
        )
        with config.patch(
            {
                "max_autotune": True,
                "max_autotune_gemm_backends": max_autotune_gemm_backends,
                "cuda.cutlass_max_profiling_configs": 2,
            }
        ):
            expected = [model(*input) for input in inputs]
            if use_aoti:
                actual = AOTIRunnerUtil.run_multiple(
                    model, inputs, dynamic_shapes=dynamic_shapes
                )
            else:
                compiled_model = torch.compile(model, dynamic=dynamic)
                actual = [compiled_model(*input) for input in inputs]
            torch.testing.assert_close(actual, expected)

    @unittest.skipIf(not SM90OrLater, "need sm_90")
    @mock.patch.dict(os.environ, {"PATH": _get_path_without_sccache()})
    def test_max_autotune_cutlass_backend_regular_mm_streamk(
        self, dynamic: bool = False, max_autotune_gemm_backends: str = "CUTLASS"
    ):
        """
        Make sure autotuning mm in sub processes work without crashes.
        """

        compiled_model = torch.compile(torch.mm, dynamic=dynamic)

        with config.patch(
            {
                "max_autotune": True,
                "autotune_in_subproc": True,
                "max_autotune_gemm_backends": max_autotune_gemm_backends,
                "cuda.cutlass_max_profiling_configs": 2,
                "cuda.cutlass_op_allowlist_regex": "stream_k",  # only stream-k GEMM Kernels
            }
        ):
            for M, K, N in (
                (128, 16, 128),
                (1024, 256, 1024),
                (
                    16384,
                    1024,
                    16384,
                ),
                (
                    16384,
                    1408,
                    16384,
                ),
            ):
                a = torch.randn(M, K).cuda().half()
                b = torch.randn(N, K).cuda().half().t()
                Y_compiled = compiled_model(a, b)
                Y = torch.mm(a, b)
                # we need relaxed numerical limits due to the sheer size of the
                # matmuls involved. Many small addition differences add up.
                torch.testing.assert_close(Y_compiled, Y, atol=0.01, rtol=0.01)

    @unittest.skipIf(not SM90OrLater, "need sm_90")
    def test_streamk_with_dynamic(
        self,
    ):
        """
        Test streamk with dynamic=True. Streamk should be filtered out.

        Problem is streamk can have a different workspace depending on the
        shape. Without a correct workspace, the kernel will fail at runtime.
        """

        a = torch.randn(128, 16).cuda().half()
        b = torch.randn(128, 16).cuda().half().t()

        with config.patch(
            {
                "max_autotune": True,
                "max_autotune_gemm_backends": "CUTLASS",
                "cuda.cutlass_op_allowlist_regex": "stream_k",  # only stream-k GEMM Kernels
            }
        ):
            with self.assertRaisesRegex(InductorError, r".*NoValidChoicesError.*"):
                _ = torch.compile(torch.mm, dynamic=True)(a, b)

    @unittest.skipIf(not SM90OrLater, "need sm_90")
    def test_streamk_with_static(
        self,
    ):
        """
        Test streamk with dynamic=False. Streamk should work.
        """

        shapes = [
            (18432, 3072, 6144),
            (9216, 3072, 6144),
            (4608, 3072, 6144),
        ]
        compiled_model = torch.compile(torch.mm, dynamic=False)

        for shape in shapes:
            M, N, K = shape
            a = torch.randn(M, K).cuda().half()
            b = torch.randn(N, K).cuda().half().t()

            with config.patch(
                {
                    "max_autotune": True,
                    "max_autotune_gemm_backends": "CUTLASS",
                    "cuda.cutlass_max_profiling_configs": 1,
                    "cuda.cutlass_op_allowlist_regex": "stream_k",  # only stream-k GEMM Kernels
                }
            ):
                _ = compiled_model(a, b)

    def _test_max_autotune_cutlass_backend_epilogue_fusion(
        self,
        dynamic: bool = False,
        max_autotune_gemm_backends: str = "CUTLASS",
        fp16=True,
        expected_fuse_count=0,
        mm: Optional[Callable[[torch.Tensor, torch.Tensor], torch.Tensor]] = None,
        batch_size: Optional[int] = None,
    ):
        # Note: The ops that are available
        # also depend on the alignment of the shapes
        # so if these shapes don't all align to at least 8 elements
        # it can happen that no Cutlass 3.x op is available
        # that allows fusions
        if batch_size is None:
            a = torch.randn(256, 32).cuda()
            b = torch.randn(256, 32).cuda().t()
        else:
            a = torch.randn(batch_size, 256, 32).cuda()
            b = torch.randn(batch_size, 256, 32).cuda().permute(0, 2, 1)
        if fp16:
            a = a.half()
            b = b.half()

        with config.patch(
            {
                "max_autotune": True,
                "autotune_in_subproc": True,
                "max_autotune_gemm_backends": max_autotune_gemm_backends,
                "cuda.cutlass_max_profiling_configs": 4,
                "cuda.version": "12.2",  # required to enable the Kernels we need
            }
        ):
            counters["inductor"]["cuda_epilogue_fusion_counter"] = 0
            assert mm is not None
            Y_compiled = torch.compile(mm, dynamic=dynamic)(a, b)
            Y = mm(a, b)
            actual_count = counters["inductor"]["cuda_epilogue_fusion_counter"]
            assert actual_count == expected_fuse_count, (
                f"Expected fuse count of {expected_fuse_count} but got {actual_count}"
            )
            torch.testing.assert_close(Y_compiled, Y, atol=1e-2, rtol=1e-2)

    @unittest.skipIf(not SM90OrLater, "need sm_90")
    def test_max_autotune_cutlass_backend_simple_fusion_fp16_fp32acc(self):
        def mm(a, b):
            return (a @ b) * 3.0

        self._test_max_autotune_cutlass_backend_epilogue_fusion(
            fp16=True, expected_fuse_count=0, mm=mm
        )

    @unittest.skipIf(not SM90OrLater, "need sm_90")
    def test_max_autotune_cutlass_backend_chained_fusion_fp16_fp32acc(self):
        def mm(a, b):
            return (a @ b) * 3.3 - 1.234

        self._test_max_autotune_cutlass_backend_epilogue_fusion(
            fp16=True, expected_fuse_count=0, mm=mm
        )

    @unittest.skipIf(not SM90OrLater, "need sm_90")
    def test_max_autotune_cutlass_backend_relu_fusion_fp16_fp32acc(self):
        def mm(a, b):
            return torch.nn.functional.relu((a @ b) * 3.3 - 1.234)

        #  The pointwise ops seem to be pre-fused into a single Pointwise
        self._test_max_autotune_cutlass_backend_epilogue_fusion(
            fp16=True, expected_fuse_count=0, mm=mm
        )

    @unittest.skipIf(not SM90OrLater, "need sm_90")
    def test_max_autotune_cutlass_backend_relu6_fusion_fp16_fp32acc(self):
        def mm(a, b):
            return torch.clamp(torch.nn.functional.relu(a @ b), max=6.0)

        #  The pointwise ops seem to be pre-fused into a single Pointwise
        self._test_max_autotune_cutlass_backend_epilogue_fusion(
            fp16=True, expected_fuse_count=0, mm=mm
        )

    @unittest.skipIf(not SM90OrLater, "need sm_90")
    def test_max_autotune_cutlass_backend_no_fusion_dtype_mismatch(self):
        def mm(a, b):
            # this should not be fused, since the output dtype is different from the matmul dtype
            return (a @ b).to(torch.float32) * 0.00001

        self._test_max_autotune_cutlass_backend_epilogue_fusion(
            fp16=True, expected_fuse_count=0, mm=mm
        )

    @unittest.skipIf(not SM90OrLater, "need sm_90")
    def test_max_autotune_cutlass_backend_shape_dependent_normalization_fusion(self):
        def mm(a, b):
            return (a @ b) / b.size(1)

        self._test_max_autotune_cutlass_backend_epilogue_fusion(
            fp16=True, expected_fuse_count=0, mm=mm
        )

    # TODO: Enable dynamic test cases when dynamic support is added.
    @unittest.skipIf(not SM90OrLater, "need sm_90")
    @parametrize("dynamic", (False,))
    @mock.patch.dict(os.environ, {"PATH": _get_path_without_sccache()})
    def test_max_autotune_cutlass_backend_int_mm(
        self, dynamic: bool, max_autotune_gemm_backends: str = "CUTLASS"
    ):
        """
        Make sure autotuning mm in sub processes work without crashes.
        """

        def mm(a, b):
            return torch._int_mm(a, b)

        # CUTLASS only supports row-major/column-major combination of
        # layouts for this operation, thus the transpose of tensor b
        # (on the other side, Triton at the moment doesn't support
        # this combination, so it's excluded from the test).  Also,
        # for CUTLASS alignment requirements, number of columns in
        # both tensors has to be divisible by 16.
        a = torch.randint(0, 5, (100, 16), dtype=torch.int8).cuda()
        b = torch.randint(0, 5, (32, 16), dtype=torch.int8).cuda().T

        with config.patch(
            {
                "max_autotune": True,
                "autotune_in_subproc": True,
                "max_autotune_gemm_backends": max_autotune_gemm_backends,
                "cuda.cutlass_max_profiling_configs": 2,
            }
        ):
            Y_compiled = torch.compile(mm, dynamic=dynamic)(a, b)
            Y = mm(a, b)
            torch.testing.assert_close(Y_compiled, Y)

    @mock.patch.dict(os.environ, {"PATH": _get_path_without_sccache()})
    @unittest.skipIf(not SM90OrLater, "need sm_90")
    def test_force_cutlass_backend_aoti_dynamic(self):
        class MyModel(torch.nn.Module):
            def forward(self, x, w):
                return x @ w

        with config.patch(
            {
                "max_autotune": True,
                "autotune_in_subproc": False,
                "max_autotune_gemm_backends": "CUTLASS",
                "cuda.cutlass_max_profiling_configs": 2,
            }
        ):
            model = MyModel()
            M, N, K = 16, 32, 64
            dynamic_shapes = {
                "x": {0: M, 1: K},
                "w": {0: K, 1: N},
            }

            x = torch.randn(M, K).cuda().half()
            w = torch.randn(N, K).cuda().half().t()

            actual = AOTIRunnerUtil.run(
                model,
                (x, w),
                dynamic_shapes=dynamic_shapes,
            )
            expected = model(x, w)
            torch.testing.assert_close(expected, actual)

    @mock.patch.dict(os.environ, {"PATH": _get_path_without_sccache()})
    @unittest.skipIf(not SM90OrLater, "need sm_90")
    def test_force_cutlass_backend_aoti_cexpr_codegen(self):
        class MyModel(torch.nn.Module):
            def forward(self, x, w):
                x0, x1 = x.shape
                x = x.reshape(x0 // 2, x1, 2)[:, :, 0]
                x = x.contiguous()
                x = x.as_strided(x.size(), x.stride())

                return x @ w

        with config.patch(
            {
                "max_autotune": True,
                "autotune_in_subproc": False,
                "max_autotune_gemm_backends": "CUTLASS",
                "cuda.cutlass_max_profiling_configs": 2,
            }
        ):
            model = MyModel()
            M, N, K = 128, 64, 64
            dynamic_shapes = {
                "x": {0: Dim.DYNAMIC},
                "w": None,
            }

            x = torch.randn(M, K).cuda().half()
            w = torch.randn(N, K).cuda().half().t()

            actual = AOTIRunnerUtil.run(
                model,
                (x, w),
                dynamic_shapes=dynamic_shapes,
            )
            expected = model(x, w)
            torch.testing.assert_close(expected, actual)

    @mock.patch.dict(os.environ, {"PATH": _get_path_without_sccache()})
    @unittest.skipIf(not SM90OrLater, "need sm_90")
    def test_aoti_workspace_ptr(self):
        class MyModel(torch.nn.Module):
            def forward(self, x, w):
                return x @ w

        with config.patch(
            {
                "max_autotune": True,
                "autotune_in_subproc": False,
                "max_autotune_gemm_backends": "CUTLASS",
                "cuda.cutlass_op_allowlist_regex": "128x256x64.*stream_k_warpspecialized_cooperative_epi_nosmem",
                "cuda.cutlass_max_profiling_configs": 1,
            }
        ):
            model = MyModel()
            M, N, K = 200, 5216, 10_432

            x = torch.randn(M, K).cuda().half()
            w = torch.randn(N, K).cuda().half().t()

            actual = AOTIRunnerUtil.run(
                model,
                (x, w),
            )
            expected = model(x, w)
            torch.testing.assert_close(expected, actual, atol=0.01, rtol=0.01)

    # TODO: Enable dynamic test cases when dynamic support is added.
    @unittest.skipIf(not SM80OrLater or SM90OrLater, "need sm_8x exactly")
    @parametrize("dynamic", (False,))
    @mock.patch.dict(os.environ, {"PATH": _get_path_without_sccache()})
    def test_max_autotune_cutlass_backend_sparse_semi_structured_mm(
        self, dynamic: bool
    ):
        """
        Make sure autotuning mm in sub processes work without crashes.
        """

        SparseSemiStructuredTensor._FORCE_CUTLASS = True

        def mm(a, b):
            return torch.mm(a, b)

        m, n, k = 32, 8, 64
        mask = torch.tensor([0, 0, 1, 1]).tile(m, k // 4).cuda().half()
        a = torch.rand(m, k).cuda().half() * mask
        a_sparse = to_sparse_semi_structured(a)
        b = torch.rand(k, n).cuda().half()

        with config.patch(
            {
                "max_autotune": True,
                "autotune_in_subproc": True,
                "max_autotune_gemm_backends": "CUTLASS",
                "cuda.cutlass_max_profiling_configs": 2,
                "autotune_local_cache": True,
            }
        ):
            Y_compiled = torch.compile(mm, dynamic=dynamic)(a_sparse, b)
            Y = mm(a, b)
            torch.testing.assert_close(Y_compiled, Y)

        cache = torch._inductor.codecache.LocalCache().lookup(
            "sparse_semi_structured_mm"
        )
        assert cache is not None
        high = cache[
            f"[('cuda', 'torch.float16', {m}, {k // 2}, {k // 2}, 1, 0), "
            f"('cuda', 'torch.int16', {m}, {k // 16}, {k // 16}, 1, 0), "
            f"('cuda', 'torch.float16', {k}, {n}, {n}, 1, 0)]"
        ]["high"]
        cutlass_kernels_count = 0
        for kernel, duration in high.items():
            if kernel.startswith("cutlass_gemm") and not math.isinf(duration):
                cutlass_kernels_count += 1
        assert cutlass_kernels_count > 0

    @unittest.skipIf(not SM90OrLater, "need sm_90")
    @mock.patch.dict(os.environ, {"PATH": _get_path_without_sccache()})
    def test_cutlass_backend_op_denylist(
        self,
    ):
        def my_addmm(x, a, b, alpha, beta):
            return torch.addmm(x, a, b, alpha=beta, beta=alpha)

        x = torch.randn((128, 128)).cuda().half()
        a = torch.randn(128, 128).cuda().half()
        b = torch.randn(128, 128).cuda().half().t()

        with fresh_cache():
            with config.patch(
                {
                    "max_autotune": True,
                    "max_autotune_gemm_backends": "CUTLASS",
                    "cuda.cutlass_max_profiling_configs": 2,
                    "cuda.cutlass_op_allowlist_regex": "",
                    "cuda.cutlass_op_denylist_regex": "pingpong",
                }
            ):
                with mock.patch(
                    "torch._inductor.kernel.mm.autotune_select_algorithm",
                    wraps=select_no_algorithm,
                ) as sa:
                    with self.assertRaisesRegex(
                        InductorError, r".*NoValidChoicesError.*"
                    ):
                        torch.compile(my_addmm, dynamic=False)(x, a, b, 1.0, 2.0)
                    args, _ = sa.call_args
                    op_name, choices, _, __ = args
                    assert op_name == "addmm"
                    cuda_template_count = 0
                    for choice in choices:
                        if isinstance(choice, CUDATemplateCaller):
                            choice_info = choice.info_dict()
                            op_conf_name = choice_info.get("op_conf_name", "")
                            assert isinstance(op_conf_name, str)
                            assert "pingpong" not in op_conf_name, (
                                "All pingpong Kernels should have been filtered"
                            )
                            cuda_template_count += 1
                    assert cuda_template_count > 0, "No CUDATemplateCaller choices"

    @unittest.skipIf(not SM90OrLater, "need sm_90")
    @mock.patch.dict(os.environ, {"PATH": _get_path_without_sccache()})
    def test_cutlass_backend_op_allowlist(
        self,
    ):
        def addmm(x, a, b, alpha, beta):
            return torch.addmm(x, a, b, alpha=alpha, beta=beta)

        x = torch.randn((128, 128)).cuda().half()
        a = torch.randn(128, 128).cuda().half()
        b = torch.randn(128, 128).cuda().half().t()

        with fresh_cache():
            with config.patch(
                {
                    "max_autotune": True,
                    "max_autotune_gemm_backends": "CUTLASS",
                    "cuda.cutlass_max_profiling_configs": 2,
                    "cuda.cutlass_op_allowlist_regex": "pingpong",
                    "cuda.cutlass_op_denylist_regex": None,
                }
            ):
                with mock.patch(
                    "torch._inductor.kernel.mm.autotune_select_algorithm",
                    wraps=select_no_algorithm,
                ) as sa:
                    with self.assertRaisesRegex(
                        InductorError, r".*NoValidChoicesError.*"
                    ):
                        torch.compile(addmm, dynamic=False)(x, a, b, 1.0, 1.0)
                    args, _ = sa.call_args
                    op_name, choices, _, __ = args
                    assert op_name == "addmm"
                    cuda_template_count = 0
                    for choice in choices:
                        if isinstance(choice, CUDATemplateCaller):
                            choice_info = choice.info_dict()
                            op_conf_name = choice_info.get("op_conf_name", "")
                            assert isinstance(op_conf_name, str)
                            assert "pingpong" in op_conf_name, (
                                "Only pingpong Kernels should have been allowed"
                            )
                            cuda_template_count += 1
                    assert cuda_template_count > 0, "No CUDATemplateCaller choices"

    @unittest.skipIf(not SM90OrLater, "need sm_90")
    @mock.patch.dict(os.environ, {"PATH": _get_path_without_sccache()})
    def test_cutlass_backend_fp8_scaled_mm_fast_accum_filtering(
        self,
    ):
        float8_dtype = torch.float8_e4m3fn
        # Only bf16 output type is supported for row-wise scaling, not fp32
        output_dtype: torch.dtype = torch.bfloat16
        device = "cuda"
        M, K, N = 128, 128, 128  # Matmul Y = X [M, K] x W [N, K]
        x = torch.randn(M, K, dtype=output_dtype, device=device)
        w = torch.randn(N, K, dtype=output_dtype, device=device)
        bias = None
        # quantize weight (prior to inference)
        w_fp8, w_inverse_scale = _quantize_rowwise(w, float8_dtype)
        w_t_fp8 = w_fp8.t()
        w_inverse_scale = w_inverse_scale.t()  # scale_b should be (1, N)

        # quantize input x
        x_fp8, x_inverse_scale = _quantize_rowwise(x, float8_dtype)

        def linear(
            x_fp8, x_inverse_scale, w_t_fp8, w_inverse_scale, bias, use_fast_accum
        ):
            y = torch._scaled_mm(
                x_fp8,
                w_t_fp8,
                x_inverse_scale,
                w_inverse_scale,
                bias,
                out_dtype=output_dtype,
                use_fast_accum=use_fast_accum,
            )
            return y

        linear_compiled = torch.compile(linear, backend="inductor")

        def run_test(use_fast_accum):
            with fresh_cache():
                with config.patch(
                    {
                        "max_autotune": True,
                        "max_autotune_gemm_backends": "CUTLASS",
                        "cuda.cutlass_max_profiling_configs": 2,
                    }
                ):
                    with mock.patch(
                        "torch._inductor.kernel.mm.autotune_select_algorithm",
                        wraps=select_no_algorithm,
                    ) as sa:
                        with self.assertRaisesRegex(
                            InductorError, r".*NoValidChoicesError.*"
                        ):
                            linear_compiled(
                                x_fp8,
                                x_inverse_scale,
                                w_t_fp8,
                                w_inverse_scale,
                                bias,
                                use_fast_accum,
                            )

                        args, _ = sa.call_args
                        _, choices, _, _ = args
                        cuda_template_count = 0
                        for choice in choices:
                            if isinstance(choice, CUDATemplateCaller):
                                choice_info = choice.info_dict()
                                op_conf_name = choice_info.get("op_conf_name", "")
                                assert isinstance(op_conf_name, str)
                                if use_fast_accum:
                                    assert "fastaccum" in op_conf_name, (
                                        "Only fastaccum Kernels should have been allowed"
                                    )
                                else:
                                    assert "fastaccum" not in op_conf_name, (
                                        "fastaccum Kernels should have been filtered"
                                    )
                                cuda_template_count += 1
                        assert cuda_template_count > 0, "No CUDATemplateCaller choices"

        run_test(True)
        run_test(False)

    @unittest.skipIf(not SM90OrLater, "need sm_90")
    @mock.patch.dict(os.environ, {"PATH": _get_path_without_sccache()})
    def test_cutlass_backend_shape_coverage_mm(
        self,
    ):
        """
        Checks if cutlass backend produces some ops for a variety of shapes.

        This test doesn't compile and check the correctness of the ops.

        NOTE: K has to be even.
        """

        inputs = [
            (torch.randn(128, 500).cuda().half(), torch.randn(500, 576).cuda().half()),
            (
                torch.randn(500, 128).cuda().half(),
                torch.randn(128, 576).cuda().half(),
            ),
            (torch.randn(128, 250).cuda().half(), torch.randn(250, 576).cuda().half()),
            (
                torch.randn(250, 128).cuda().half(),
                torch.randn(128, 576).cuda().half(),
            ),
            (
                torch.randn(125, 128).cuda().half(),
                torch.randn(128, 576).cuda().half(),
            ),
        ]

        with (
            fresh_cache(),
            config.patch(
                {
                    "max_autotune": True,
                    "max_autotune_gemm_backends": "CUTLASS",
                    "cuda.cutlass_max_profiling_configs": 2,
                }
            ),
            mock.patch(
                "torch._inductor.kernel.mm.autotune_select_algorithm",
                wraps=select_no_algorithm,
            ) as sa,
        ):
            for input in inputs:
                A, B = input
                M, K = A.shape
                _, N = B.shape

                with self.assertRaisesRegex(InductorError, r".*NoValidChoicesError.*"):
                    torch.compile(torch.mm, dynamic=False)(*input)

                self.assertTrue(
                    sa.called,
                    f"autotune_select_algorithm was not called  with shape M={M}, N={N}, K={K}",
                )
                args, _ = sa.call_args
                op_name, choices, _, __ = args
                assert op_name == "mm"
                cuda_template_count = 0
                for choice in choices:
                    if isinstance(choice, CUDATemplateCaller):
                        choice_info = choice.info_dict()
                        op_conf_name = choice_info.get("op_conf_name", "")
                        assert isinstance(op_conf_name, str)
                        cuda_template_count += 1

                self.assertGreater(
                    cuda_template_count,
                    0,
                    "No CUDATemplateCaller choices found for matmul with shape "
                    f"M={M}, N={N}, K={K}",
                )

    @unittest.skipIf(not SM90OrLater, "need sm_90")
    @mock.patch.dict(os.environ, {"PATH": _get_path_without_sccache()})
    @parametrize("presets", ("", "0", "0,999"))
    def test_cutlass_presets(
        self,
        presets: str,
    ):
        """
        Test if some configs can be generated with presets.
        """

        M, N, K = (128, 128, 16)
        A = torch.randn(M, K).cuda().half()
        B = torch.randn(N, K).cuda().half().t()

        with (
            fresh_cache(),
            config.patch(
                {
                    "max_autotune": True,
                    "max_autotune_gemm_backends": "CUTLASS",
                    "cuda.cutlass_max_profiling_configs": 2,
                    "cuda.cutlass_presets": presets,
                }
            ),
            mock.patch(
                "torch._inductor.kernel.mm.autotune_select_algorithm",
                wraps=select_no_algorithm,
            ) as sa,
        ):
            with self.assertRaisesRegex(InductorError, r".*NoValidChoicesError.*"):
                torch.compile(torch.mm)(A, B)

            self.assertTrue(
                sa.called,
                f"autotune_select_algorithm was not called with shape M={M}, N={N}, K={K}",
            )
            args, _ = sa.call_args
            op_name, choices, _, __ = args
            assert op_name == "mm"
            cuda_template_count = 0
            for choice in choices:
                if isinstance(choice, CUDATemplateCaller):
                    choice_info = choice.info_dict()
                    op_conf_name = choice_info.get("op_conf_name", "")
                    assert isinstance(op_conf_name, str)
                    cuda_template_count += 1

            self.assertGreater(
                cuda_template_count,
                0,
                "No CUDATemplateCaller choices found for matmul with shape "
                f"M={M}, N={N}, K={K}",
            )

    @unittest.skipIf(not SM80OrLater, "need sm_80")
    @mock.patch.dict(os.environ, {"PATH": _get_path_without_sccache()})
    def test_get_max_alignment(self):
        l4 = FixedLayout(
            torch.device("cpu"), torch.half, size=[1, 2, 4], stride=[0, 4, 1]
        )
        m4 = get_max_alignment(l4)
        self.assertEqual(
            m4, 4, "Wrong max alignment. Should have been 4. (simple, contiguous case)"
        )

        l4_2 = FixedLayout(
            torch.device("cpu"), torch.half, size=[1, 4, 2], stride=[0, 1, 4]
        )
        m4_2 = get_max_alignment(l4_2)
        self.assertEqual(
            m4_2,
            4,
            "Wrong max alignment. Should have been 4. Did not deal with strides correctly",
        )

        l1 = FixedLayout(
            torch.device("cpu"), torch.half, size=[2, 4, 2], stride=[23, 1, 4]
        )
        m1 = get_max_alignment(l1)
        self.assertEqual(
            m1,
            1,
            "Wrong max alignment. Should have been 1. Did not take stride into account correctly",
        )

        l2 = FixedLayout(
            torch.device("cpu"), torch.half, size=[1, 2, 4], stride=[0, 4, 1], offset=6
        )
        m2 = get_max_alignment(l2)
        self.assertEqual(
            m2, 2, "Wrong max alignment. Should have been 2. (due to choice of offset)"
        )

        l8 = FixedLayout(
            torch.device("cpu"),
            torch.half,
            size=[2, 2, 8],
            stride=[32, 8, 1],
            offset=24,
        )
        m8 = get_max_alignment(l8)
        self.assertEqual(m8, 8, "Wrong max alignment. Should have been 8.")

        l4 = FixedLayout(
            torch.device("cpu"),
            torch.float32,
            size=[2, 2, 8],
            stride=[32, 8, 1],
            offset=24,
        )
        m4 = get_max_alignment(l4)
        self.assertEqual(
            m4, 4, "Wrong max alignment. Should have been 4 (due to float32 dtype )."
        )

    @unittest.skipIf(not SM90OrLater, "need sm_90")
    @mock.patch.dict(os.environ, {"PATH": _get_path_without_sccache()})
    def test_standalone_runner(self):
        max_autotune_gemm_backends = "CUTLASS"

        a = torch.randn(128, 16).cuda().half()
        b = torch.randn(128, 16).cuda().half().t()

        with config.patch(
            {
                "max_autotune": True,
                "max_autotune_gemm_backends": max_autotune_gemm_backends,
                "cuda.cutlass_max_profiling_configs": 2,
                "cuda.generate_test_runner": True,  # put standalone runner in the generated code
            }
        ):
            from tempfile import NamedTemporaryFile

            from torch._inductor.codegen.cuda.cutlass_utils import (
                cuda_standalone_runner_compile_command,
                CUDACompileSourceCapturingContext,
            )

            # Run compilation, check results just in case, and save
            # CUTLASS-based generated code.
            with CUDACompileSourceCapturingContext() as ctx:
                compiled = torch.compile(torch.mm, dynamic=False)

                expected = torch.mm(a, b)
                actual = compiled(a, b)

                torch.testing.assert_close(actual, expected)

                sources = ctx.sources

            assert len(sources) >= 1

            # Get names for temporary source and executable files.
            cu_file = NamedTemporaryFile("w", suffix=".cu", delete=False)
            cu_file.close()
            exe_file = NamedTemporaryFile("w", suffix="", delete=False)
            exe_file.close()

            # Save the generated code into the .cu file.
            with open(cu_file.name, "w") as file:
                file.write(sources[0])

            # Get command to compile .cu file, and run the
            # compilation.
            command = cuda_standalone_runner_compile_command(
                Path(cu_file.name), Path(exe_file.name)
            )

            if IS_FBCODE:
                # hack to bypass the following error:
                # error while loading shared libraries: IX}: invalid mode for dlopen(): Invalid argument
                platform_path = sysconfig.get_config_var("LIBDIR")
                cuda_path = os.path.realpath(os.path.join(platform_path, "libcuda.so"))
                command = command.replace("-lcuda ", f"-L{cuda_path} ")

            repro_message = (
                f"Reproduce with: {command}\n"
                f"exe_file.name: {exe_file.name}\n"
                f"cu_file.name: {cu_file.name}\n"
            )

            retcode = os.system(command)
            self.assertEqual(retcode, 0, repro_message)

            # Run the executable generated.
            if not IS_FBCODE or not IN_RE_WORKER:
                retcode = os.system(exe_file.name)
                self.assertEqual(retcode, 0, repro_message)

            # Remove temporary files.
            os.remove(cu_file.name)
            os.remove(exe_file.name)

    @unittest.skipIf(not SM90OrLater, "need sm_90")
    @mock.patch.dict(os.environ, {"PATH": _get_path_without_sccache()})
    def test_cutlass_backend_integration(self):
        """
        Test if cutlass backend can be autotune with other backends
        """

        def mm(a, b):
            return a @ b

        a = torch.randn(128, 16).cuda().half()
        b = torch.randn(128, 16).cuda().half().t()

        with config.patch(
            {
                "max_autotune": True,
                "max_autotune_gemm_backends": "ATEN,TRITON,CUTLASS",
                "cuda.cutlass_max_profiling_configs": 2,
                # needed for log searching
                "fx_graph_cache": False,
                "fx_graph_remote_cache": False,
            }
        ):
            with (
                log_settings("+inductor"),
                self.assertLogs(
                    logger="torch._inductor.codegen.cuda", level=logging.DEBUG
                ) as test_log,
            ):
                Y_compiled = torch.compile(mm, dynamic=False)(a, b)
                Y = mm(a, b)
                torch.testing.assert_close(Y_compiled, Y)

            output = "\n".join(record.getMessage() for record in test_log.records)

            match = re.search(
                r"Got cutlass configs: total number of ops: (\d+)", output
            )
            assert match, "Expect to find the cutlass configs log"
            num_ops = int(match.group(1))
            self.assertTrue(num_ops > 0, "The number of ops should be greater than 0")

    @unittest.skipIf(not SM90OrLater, "need sm_90")
    def test_maybe_append_choice_caching(self):
        """
        Test if maybe_append_choice's caching leads to correct results and
        shorter maybe_append_choice time.
        """

        NUM_ITERATIONS = 10

        class TestModule(torch.nn.Module):
            def forward(self, A, B):
                for _ in range(NUM_ITERATIONS):
                    A = A @ B / 32
                return A

        model = TestModule().cuda()
        A = torch.randn(1024, 1024, dtype=torch.bfloat16, device="cuda")
        B = torch.randn(1024, 1024, dtype=torch.bfloat16, device="cuda").t()

        expected = model(A, B)

        # Track render calls
        from torch._inductor.codegen.cuda.gemm_template import CUTLASSGemmTemplate

        original_render = CUTLASSGemmTemplate.render
        render_call_count = 0

        def counting_render(self, *args, **kwargs):
            nonlocal render_call_count
            render_call_count += 1
            return original_render(self, *args, **kwargs)

        with mock.patch.object(CUTLASSGemmTemplate, "render", counting_render):
            with config.patch(
                {
                    "max_autotune": True,
                    "max_autotune_gemm_backends": "CUTLASS",
                    "fx_graph_cache": False,
                    "fx_graph_remote_cache": False,
                    "cuda.enable_caching_codegen": True,
                    "cuda.cutlass_max_profiling_configs": 2,
                }
            ):
                compiled_model = torch.compile(model, fullgraph=True)
                actual = compiled_model(A, B)

        torch.testing.assert_close(actual, expected)

        # Check render call count: render is called uniquely for each codegen
        # and for each finalized codegen.
        self.assertEqual(render_call_count, NUM_ITERATIONS + 2)

    @unittest.skipIf(not SM90OrLater, "need sm_90")
    @mock.patch.dict(os.environ, {"PATH": _get_path_without_sccache()})
    def test_multiple_mm(self):
        """
        Test multiple matrix multiplications with different shapes in a single nn.Module.
        """

        class MultipleMMModel(torch.nn.Module):
            def forward(self, a, b, c, d):
                # First mm with shape (128, 64) @ (64, 32) -> (128, 32)
                mm1 = a @ b
                # Second mm with shape (256, 128) @ (128, 64) -> (256, 64)
                mm2 = c @ d
                return mm1, mm2

        model = MultipleMMModel().cuda()

        # Create tensors with different shapes
        a = torch.randn(128, 64).cuda().half()
        b = torch.randn(32, 64).cuda().half().t()
        c = torch.randn(256, 128).cuda().half()
        d = torch.randn(64, 128).cuda().half().t()

        # Track render calls
        from torch._inductor.codegen.cuda.gemm_template import CUTLASSGemmTemplate

        original_render = CUTLASSGemmTemplate.render
        render_call_count = 0

        def counting_render(self, *args, **kwargs):
            nonlocal render_call_count
            render_call_count += 1
            return original_render(self, *args, **kwargs)

        with mock.patch.object(CUTLASSGemmTemplate, "render", counting_render):
            with config.patch(
                {
                    "max_autotune": True,
                    "max_autotune_gemm_backends": "CUTLASS",
                    "cuda.cutlass_max_profiling_configs": 2,
                    "fx_graph_cache": False,
                    "fx_graph_remote_cache": False,
                    "cuda.enable_caching_codegen": True,
                }
            ):
                # Get expected results
                expected = model(a, b, c, d)

                # Compile and run
                compiled_model = torch.compile(model)
                actual = compiled_model(a, b, c, d)

                # Verify results
                torch.testing.assert_close(actual, expected)

        num_matmuls = 2
        self.assertEqual(render_call_count, num_matmuls + num_matmuls * 2)

    @unittest.skipIf(not SM90OrLater, "need sm_90")
    @mock.patch.dict(os.environ, {"PATH": _get_path_without_sccache()})
    def test_multiple_mm_with_dynamic_shape(self):
        """
        Test multiple matrix multiplications where one has dynamic shapes.
        """

        class MultipleMMDynamicModel(torch.nn.Module):
            def __init__(self) -> None:
                super().__init__()
                self.c = torch.randn(64, 256).cuda().half()
                self.d = torch.randn(128, 256).cuda().half().t()

            def forward(self, a, b):
                # dynamic shape matmul
                mm1 = a @ b
                # static shape matmul
                mm2 = self.c @ self.d
                return mm1, mm2

        model = MultipleMMDynamicModel().cuda()

        # Create tensors with different shapes
        a = torch.randn(128, 64).cuda().half()
        b = torch.randn(32, 64).cuda().half().t()

        # Track render calls
        from torch._inductor.codegen.cuda.gemm_template import CUTLASSGemmTemplate

        original_render = CUTLASSGemmTemplate.render
        render_call_count = 0

        def counting_render(self, *args, **kwargs):
            nonlocal render_call_count
            render_call_count += 1
            return original_render(self, *args, **kwargs)

        with mock.patch.object(CUTLASSGemmTemplate, "render", counting_render):
            with config.patch(
                {
                    "max_autotune": True,
                    "max_autotune_gemm_backends": "CUTLASS",
                    "cuda.cutlass_max_profiling_configs": 2,
                    "fx_graph_cache": False,
                    "fx_graph_remote_cache": False,
                    "cuda.enable_caching_codegen": True,
                }
            ):
                # Get expected results
                expected = model(a, b)

                # Compile and run
                compiled_model = torch.compile(model, dynamic=True)
                actual = compiled_model(a, b)

                # Verify results
                torch.testing.assert_close(actual, expected)

        num_matmuls = 2
        self.assertEqual(render_call_count, num_matmuls + num_matmuls * 2)

    @unittest.skipIf(not SM90OrLater, "need sm_90")
    @mock.patch.dict(os.environ, {"PATH": _get_path_without_sccache()})
    def test_cutlass_backend_matmul_same_tensor(self):
        max_autotune_gemm_backends = "CUTLASS"

        M = 128
        A = torch.randn(M, M).cuda().half()

        with config.patch(
            {
                "max_autotune": True,
                "max_autotune_gemm_backends": max_autotune_gemm_backends,
                "cuda.cutlass_max_profiling_configs": 2,
            }
        ):
            compiled = torch.compile(torch.mm)

            torch.testing.assert_close(A @ A.t(), compiled(A, A.t()))

    @unittest.skipIf(not SM90OrLater, "need sm_90")
    @mock.patch.dict(os.environ, {"PATH": _get_path_without_sccache()})
    def test_cutlass_backend_matmul_nonzero_offset(self):
        max_autotune_gemm_backends = "CUTLASS"

        M = 129
        A = torch.randn(M, M - 1).cuda().half()

        with config.patch(
            {
                "max_autotune": True,
                "max_autotune_gemm_backends": max_autotune_gemm_backends,
                "cuda.cutlass_max_profiling_configs": 2,
            }
        ):
            compiled = torch.compile(torch.mm)
            torch.testing.assert_close(
                A[1:, :] @ A[1:, :].t(), compiled(A[1:, :], A[1:, :].t())
            )

    @unittest.skipIf(not SM90OrLater, "need sm_90")
    @mock.patch.dict(os.environ, {"PATH": _get_path_without_sccache()})
    def test_flexible_layout(self):
        class TestModel(torch.nn.Module):
            def forward(self, B):
                A = torch.zeros_like(B)
                return A @ B.t()

        M = 1024
        B = torch.randn(M, M).cuda().half()
        model = TestModel().cuda()

        with config.patch(
            {
                "max_autotune": True,
                "max_autotune_gemm_backends": "CUTLASS",
                "cuda.cutlass_max_profiling_configs": 1,
            }
        ):
            _ = torch.compile(model)(B)

    @unittest.skipIf(not SM90OrLater, "need sm_90")
    @mock.patch.dict(os.environ, {"PATH": _get_path_without_sccache()})
    @use_evt_config
    def test_evt_flexible_layout(self):
        class TestModel(torch.nn.Module):
            def forward(self, B):
                A = torch.zeros_like(B)
                return (A @ B.t()).relu()

        M = 1024
        B = torch.randn(M, M).cuda().half()
        model = TestModel().cuda().half()

        with config.patch(
            {
                "max_autotune": True,
                "max_autotune_gemm_backends": "CUTLASS",
                "cuda.cutlass_max_profiling_configs": 1,
            }
        ):
            _ = torch.compile(model)(B)

        self.assertEqual(
            torch._dynamo.utils.counters["inductor"]["cuda_epilogue_fusion_counter"], 1
        )

    @unittest.skipIf(not SM90OrLater, "need sm_90")
    @mock.patch.dict(os.environ, {"PATH": _get_path_without_sccache()})
    def test_filtered_ops_cache(self):
        class TestModel(torch.nn.Module):
            def forward(self, B):
                A = torch.zeros_like(B)
                for _ in range(100):
                    A = A @ B.t()
                return A

        M = 1024
        B = torch.randn(M, M).cuda().half()
        model = TestModel().cuda()

        start_time = time.time()
        with config.patch(
            {
                "max_autotune": True,
                "max_autotune_gemm_backends": "CUTLASS",
                "cuda.cutlass_max_profiling_configs": 1,
            }
        ):
            _ = torch.compile(model)(B)
        self.assertTrue(time.time() - start_time < 60)

    @unittest.skipIf(not SM90OrLater, "need sm_90")
    @mock.patch.dict(os.environ, {"PATH": _get_path_without_sccache()})
    @parametrize("use_aoti", (False, True))
    def test_compilation_time(self, use_aoti):
        M = 1024
        A = torch.randn(M, M).cuda().half()
        B = torch.randn(M, M).cuda().half().t()

        class MyModel(torch.nn.Module):
            def forward(self, a, b):
                return a @ b

        model = MyModel().cuda()
        expected = model(A, B)

        start_time = time.time()
        with config.patch(
            {
                "max_autotune": True,
                "max_autotune_gemm_backends": "CUTLASS",
                "cuda.cutlass_max_profiling_configs": 1,
            }
        ):
            if use_aoti:
                actual = AOTIRunnerUtil.run(
                    model,
                    (A, B),
                )
            else:
                actual = torch.compile(model, fullgraph=True)(A, B)

            torch.testing.assert_close(actual, expected)
        self.assertTrue(time.time() - start_time < 50)

    @unittest.skipIf(not SM90OrLater, "need sm_90")
    @use_evt_config
    @evt_all_ops
    @evt_all_shapes
    def test_evt_fusions_basic(self, op, shape):
        class TestModel(torch.nn.Module):
            def forward(self, a, b, extra_args):
                res = (a @ b).relu()  # add extra activation to not hit addmm path
                return op(res, *extra_args)

        self.run_evt_test(TestModel(), op, shape)

    @unittest.skipIf(not SM90OrLater, "need sm_90")
    @use_evt_config
    @evt_bin_ops
    def test_evt_broadcasting(self, op):
        class TestModel(torch.nn.Module):
            def forward(self, a, b, extra_args):
                acc = a @ b
                return acc, op(acc.relu(), *extra_args)

        M = 1024
        N = 512
        a = torch.ones(M, N).cuda().half()
        b = torch.ones(N, N).cuda().half().t()
        extra_args = gen_args(op, (M, N))
        model = TestModel().cuda()

        result = torch.compile(model)(a, b, extra_args)
        ref_result = model(a, b, extra_args)

        self.assertEqual(
            torch._dynamo.utils.counters["inductor"]["cuda_epilogue_fusion_counter"], 1
        )
        torch.testing.assert_close(result, ref_result)

    @unittest.skipIf(not SM90OrLater, "need sm_90")
    @use_evt_config
    @evt_un_ops
    def test_evt_activations(self, op):
        class TestModel(torch.nn.Module):
            def forward(self, a, b, extra_args):
                acc = a @ b
                return acc, op(acc, *extra_args)

        M = 1024
        N = 512
        a = torch.ones(M, N).cuda().half()
        b = torch.ones(N, N).cuda().half().t()
        extra_args = gen_args(op, (M, N))
        model = TestModel().cuda()

        result = torch.compile(model)(a, b, extra_args)
        ref_result = model(a, b, extra_args)

        self.assertEqual(
            torch._dynamo.utils.counters["inductor"]["cuda_epilogue_fusion_counter"], 1
        )
        torch.testing.assert_close(result, ref_result)

    @unittest.skipIf(not SM90OrLater, "need sm_90")
    @use_evt_config
    @evt_all_ops
    def test_evt_mixed_dtypes(self, op):
        M = 1024
        N = 256

        fp32_tensor = torch.ones(M, N).cuda().float()

        class TestModel(torch.nn.Module):
            def forward(self, a, b, extra_args):
                acc = a @ b
                out0 = op(acc.relu(), *extra_args)
                out1 = torch.add(out0, fp32_tensor)
                return out1

        model = TestModel().cuda()
        a = torch.ones(M, N).cuda().half()
        b = torch.ones(N, N).cuda().half().t()
        extra_args = gen_args(op, (M, N), dtype=torch.float16)

        # baseline is cutlass kernel + triton
        # matches expected casting behavior
        with config.patch({"cuda.cutlass_epilogue_fusion_enabled": False}):
            ref_result = torch.compile(model)(a, b, extra_args)

        self.assertEqual(
            torch._dynamo.utils.counters["inductor"]["cuda_epilogue_fusion_counter"], 0
        )

        torch._dynamo.reset()
        result = torch.compile(model)(a, b, extra_args)

        self.assertEqual(
            torch._dynamo.utils.counters["inductor"]["cuda_epilogue_fusion_counter"],
            1,
        )

        torch.testing.assert_close(result, ref_result)

    @unittest.skipIf(not SM90OrLater, "need sm_90")
    @use_evt_config
    @evt_all_ops
    def test_evt_multi_op(self, op):
        class TestModel(torch.nn.Module):
            def forward(self, a, b, extra_args):
                acc = a @ b
                return torch.add(op(acc.relu(), *extra_args).relu(), acc)

        self.run_evt_test(TestModel(), op, (1024, 512))

    @unittest.skipIf(not SM90OrLater, "need sm_90")
    @use_evt_config
    @evt_all_ops
    def test_evt_reuse_matmul_input(self, op):
        class TestModel(torch.nn.Module):
            def forward(self, a, b, extra_args):
                acc = a @ b
                return torch.add(op(acc.relu(), *extra_args).relu(), a)

        self.run_evt_test(TestModel(), op, (1024, 1024))  # shape needs to be square

    @unittest.skipIf(not SM90OrLater, "need sm_90")
    @use_evt_config
    @evt_all_ops
    @parametrize(
        "dynamic", (False, True)
    )  # To not drastically increase test time we only test dynamic on this test
    def test_evt_multi_output(self, op, dynamic):
        class TestModel(torch.nn.Module):
            def forward(self, a, b, extra_args):
                acc = a @ b
                z0 = acc.relu()
                z = op(z0, *extra_args)
                y = z + z0
                return z, y

        M = 1024
        N = 512
        shapes = [(512, 512)] if not dynamic else [(1024, 64), (128, 256)]
        for i, shape in enumerate(shapes):
            M, N = shape
            a = torch.ones(M, N).cuda().half()
            b = torch.ones(N, N).cuda().half().t()
            extra_args = gen_args(op, (M, N))
            model = TestModel().cuda()

            result = torch.compile(model)(a, b, extra_args)
            ref_result = model(a, b, extra_args)

            self.assertEqual(
                torch._dynamo.utils.counters["inductor"][
                    "cuda_epilogue_fusion_counter"
                ],
                2 * (i + 1),
            )
            torch.testing.assert_close(result, ref_result)

    @unittest.skipIf(not SM90OrLater, "need sm_90")
    @use_evt_config
    def test_evt_return_accumulator(self):
        op = torch.add

        class TestModel(torch.nn.Module):
            def forward(self, a, b, extra_args):
                acc = a @ b
                return acc, op(acc.relu(), *extra_args)

        M = 1024
        N = 512
        a = torch.ones(M, N).cuda().half()
        b = torch.ones(N, N).cuda().half().t()
        extra_args = gen_args(op, (M, N))
        model = TestModel().cuda()

        result = torch.compile(model)(a, b, extra_args)
        ref_result = model(a, b, extra_args)

        self.assertEqual(
            torch._dynamo.utils.counters["inductor"]["cuda_epilogue_fusion_counter"], 1
        )
        torch.testing.assert_close(result, ref_result)

    @mock.patch.dict(os.environ, {"PATH": _get_path_without_sccache()})
    @parametrize("arch", ("90", "100"))
    @parametrize("cuda_version", ("12.4", "12.8"))
    def test_gemm_operation_serialization(self, arch: str, cuda_version: str):
        """
        Testing serialization for GEMM operations generated by CUTLASS.
        This should cover GroupedGemmOperation as well.
        """
        full_ops = _gen_ops_cached(arch, cuda_version)
        ops = pytree.tree_flatten(full_ops)[0]

        # sanity check
        self.assertGreater(len(ops), 1000, "Too few ops generated")

        # test if configuration name is unique
        op_config_names = [op.configuration_name() for op in ops]
        self.assertEqual(len(op_config_names), len(set(op_config_names)))

        serializer = get_cutlass_operation_serializer()
        self.assertIsNotNone(serializer)

        serialized_ops = [serializer.serialize(op) for op in ops]
        deserialized_ops = [
            serializer.deserialize(serialized_op) for serialized_op in serialized_ops
        ]
        for op, deserialized_op in zip(ops, deserialized_ops):
            self.assertTrue(_check_if_instances_equal(op, deserialized_op))

    @unittest.skipIf(not PLATFORM_SUPPORTS_FP8, "FP8 is only supported on H100+")
    @unittest.skipIf(not SM90OrLater, "need sm_90")
    @fp8_config
    @parametrize("float8_dtype", (torch.float8_e4m3fn,))
    @parametrize(
        "shape",
        (
            (
                512,
                128,
                64,
            ),
        ),
    )
    @parametrize("has_bias", (False, True))
    @parametrize("use_fast_accum", (False, True))
    @parametrize("input_dtype", (torch.bfloat16, torch.float16))
    def test_fp8_rowwise_scaling(
        self,
        float8_dtype: torch.dtype,
        shape: tuple[int, int, int],
        has_bias: bool,
        use_fast_accum: bool,
        input_dtype: torch.dtype,
    ):
        # Only bf16 output type is supported for row-wise scaling, not fp32
        output_dtype: torch.dtype = torch.bfloat16
        device = "cuda"
        M, K, N = shape  # Matmul Y = X [M, K] x W [N, K]
        x = torch.randn(M, K, dtype=input_dtype, device=device)
        w = torch.randn(N, K, dtype=input_dtype, device=device)
        bias = None
        if has_bias:
            bias = torch.randn(N, device=device, dtype=input_dtype).to(torch.bfloat16)

        # quantize weight (prior to inference)
        w_fp8, w_inverse_scale = _quantize_rowwise(w, float8_dtype)
        w_t_fp8 = w_fp8.t()
        w_inverse_scale = w_inverse_scale.t()  # scale_b should be (1, N)

        # quantize input x
        x_fp8, x_inverse_scale = _quantize_rowwise(x, float8_dtype)

        def linear(x_fp8, x_inverse_scale, w_t_fp8, w_inverse_scale, bias):
            y = torch._scaled_mm(
                x_fp8,
                w_t_fp8,
                x_inverse_scale,
                w_inverse_scale,
                bias,
                out_dtype=output_dtype,
                use_fast_accum=use_fast_accum,
            )
            return y

        y_eager = linear(
            x_fp8,
            x_inverse_scale,
            w_t_fp8,
            w_inverse_scale,
            bias,
        )
        linear_compiled = torch.compile(linear, backend="inductor")
        y_compiled = linear_compiled(
            x_fp8,
            x_inverse_scale,
            w_t_fp8,
            w_inverse_scale,
            bias,
        )
        self.assertEqual(y_eager.dtype, output_dtype)
        self.assertEqual(y_compiled.dtype, output_dtype)
        torch.testing.assert_close(y_eager, y_compiled, rtol=1e-2, atol=0.05)

    @unittest.skipIf(not PLATFORM_SUPPORTS_FP8, "FP8 is only supported on H100+")
    @unittest.skipIf(not SM90OrLater, "need sm_90")
    @fp8_config
    @parametrize("float8_dtype", (torch.float8_e4m3fn,))
    @parametrize(
        "shape",
        (
            (
                512,
                1024,
            ),
        ),
    )
    @parametrize("use_fast_accum", (True,))
    @parametrize("use_aoti", (False, True))
    @parametrize("dynamic", (False, True))
    def test_fp8_rowwise_scaling_multiple_linear(
        self,
        float8_dtype: torch.dtype,
        shape: tuple[int, int],
        use_fast_accum: bool,
        use_aoti: bool = False,
        dynamic: bool = False,
    ):
        """
        This test is meant to simulate a more realistic scenario.
        """
        if dynamic and use_aoti:
            self.skipTest("Accuracy issues when both AOTI and dynamic are enabled")
        # Only bf16 output type is supported for row-wise scaling, not fp32
        output_dtype: torch.dtype = torch.bfloat16
        device = "cuda"
        M, N = shape  # Matmul Y = X [M, K] x W [N, K]
        x = torch.randn(M, N, dtype=output_dtype, device=device)
        w1 = torch.randn(N, N, dtype=output_dtype, device=device)
        w2 = torch.randn(N, N, dtype=output_dtype, device=device)

        class TestModule(torch.nn.Module):
            def __init__(self, w1, w2, float8_dtype):
                super().__init__()
                w1_fp8, self.w1_inverse_scale = _quantize_rowwise(w1, float8_dtype)
                w2_fp8, self.w2_inverse_scale = _quantize_rowwise(w2, float8_dtype)

                self.w1_t_fp8 = w1_fp8.t()
                self.w2_t_fp8 = w2_fp8.t()

                self.float8_dtype = float8_dtype

            def forward(self, x):
                x_fp8, x_inverse_scale = _quantize_rowwise(x, self.float8_dtype)
                y1 = torch._scaled_mm(
                    x_fp8,
                    self.w1_t_fp8,
                    x_inverse_scale.view(-1, 1),
                    self.w1_inverse_scale.view(1, -1),
                    out_dtype=output_dtype,
                    use_fast_accum=use_fast_accum,
                )

                y1_fp8, y1_inverse_scale = _quantize_rowwise(y1, self.float8_dtype)
                y2 = torch._scaled_mm(
                    y1_fp8,
                    self.w2_t_fp8,
                    y1_inverse_scale.view(-1, 1),
                    self.w2_inverse_scale.view(1, -1),
                    out_dtype=output_dtype,
                    use_fast_accum=use_fast_accum,
                )
                return y2

        model = TestModule(w1, w2, float8_dtype).cuda()

        dynamic_shapes = (
            {
                "x": {0: Dim.DYNAMIC, 1: Dim.DYNAMIC},
            }
            if dynamic
            else None
        )

        expected = model(x)

        if use_aoti:
            actual = AOTIRunnerUtil.run(
                model,
                (x,),
                dynamic_shapes=dynamic_shapes,
            )
        else:
            compiled_model = torch.compile(model, fullgraph=True, dynamic=dynamic)
            actual = compiled_model(x)

        torch.testing.assert_close(expected, actual, rtol=1e-2, atol=0.05)

    @unittest.skipIf(not PLATFORM_SUPPORTS_FP8, "FP8 is only supported on H100+")
    @unittest.skipIf(not SM90OrLater, "need sm_90")
    @fp8_config
    @parametrize("float8_dtype", (torch.float8_e4m3fn,))
    @parametrize(
        "shape",
        (
            (
                512,
                128,
                64,
            ),
        ),
    )
    @parametrize("has_bias", (False, True))
    @parametrize("use_fast_accum", (False,))
    @parametrize("input_dtype", (torch.bfloat16, torch.float16))
    def test_fp8_tensorwise_scaling(
        self,
        float8_dtype: torch.dtype,
        shape: tuple[int, int, int],
        has_bias: bool,
        use_fast_accum: bool,
        input_dtype: torch.dtype,
    ):
        device = "cuda"
        M, K, N = shape  # Matmul Y = X [M, K] x W [N, K]
        output_dtype = input_dtype
        # input and output dtypes of _scaled_mm do not need to be the same, but
        # typically in a model they are
        x = torch.randn(M, K, dtype=input_dtype, device=device)
        w = torch.randn(N, K, dtype=input_dtype, device=device)
        bias = None
        if has_bias:
            bias = torch.randn(N, device=device, dtype=input_dtype)

        # quantize weight (prior to inference)
        w_fp8, w_inverse_scale = _quantize_tensorwise(w, float8_dtype)
        w_t_fp8 = w_fp8.t()

        # quantize input x
        x_fp8, x_inverse_scale = _quantize_tensorwise(x, float8_dtype)

        def linear(x_fp8, x_inverse_scale, w_t_fp8, w_inverse_scale, bias):
            y = torch._scaled_mm(
                x_fp8,
                w_t_fp8,
                x_inverse_scale,
                w_inverse_scale,
                bias,
                out_dtype=output_dtype,
                use_fast_accum=use_fast_accum,
            )
            return y

        y_eager = linear(
            x_fp8,
            x_inverse_scale,
            w_t_fp8,
            w_inverse_scale,
            bias,
        )
        linear_compiled = torch.compile(linear, backend="inductor", mode="max-autotune")
        y_compiled = linear_compiled(
            x_fp8,
            x_inverse_scale,
            w_t_fp8,
            w_inverse_scale,
            bias,
        )
        self.assertEqual(y_eager.dtype, output_dtype)
        self.assertEqual(y_compiled.dtype, output_dtype)
        # depending on the kernel config (BLOCK_M size, etc) selected during Inductor
        # autotuning for the compiled case, the results can be different because of
        # the way blocks of results are accumulated (float addition not associative), so
        # setting a small absolute tolerance in these tests
        torch.testing.assert_close(y_eager, y_compiled, rtol=1e-2, atol=0.05)

    @unittest.skipIf(not SM90OrLater, "need sm_90")
    def test_config_number_post_filtering(self) -> None:
        """
        Test if cutlass backend produces the same number of configs after filtering
        regardless of layout and dtype.
        """
        layouts = ["rr", "rc", "cr", "cc"]
        dtypes = [torch.float16, torch.bfloat16]

        config_counts = {}

        for layout in layouts:
            for dtype in dtypes:
                a = torch.randn(128, 128, dtype=dtype).cuda()
                b = torch.randn(128, 128, dtype=dtype).cuda()
                if layout[0] == "c":
                    a = a.t()
                if layout[1] == "c":
                    b = b.t()

                with config.patch(
                    {
                        "max_autotune": True,
                        "max_autotune_gemm_backends": "CUTLASS",
                        # needed for log searching
                        "force_disable_caches": True,
                        "cuda.cutlass_max_profiling_swizzle_options": [2],
                    }
                ):
                    with mock.patch(
                        "torch._inductor.kernel.mm.autotune_select_algorithm",
                        wraps=select_no_algorithm,
                    ) as sa:
                        with self.assertRaisesRegex(
                            BackendCompilerFailed, r".*NoValidChoicesError.*"
                        ):
                            _ = torch.compile(torch.mm, dynamic=False)(a, b)
                        args, _ = sa.call_args
                        _, choices, _, __ = args

                        config_counts[(layout, dtype)] = len(choices)

        # Check that all config counts are equal
        all_counts = list(config_counts.values())
        self.assertTrue(
            len(set(all_counts)) == 1,
            f"Config counts should be equal across all layout/dtype combinations. "
            f"Got counts: {config_counts}",
        )


if __name__ == "__main__":
    from torch._inductor.utils import is_big_gpu

    # Set env to make it work in CI.
    if HAS_CUDA_AND_TRITON and HAS_CPU and is_big_gpu():
        run_tests()<|MERGE_RESOLUTION|>--- conflicted
+++ resolved
@@ -8,9 +8,10 @@
 import time
 import unittest
 import unittest.mock as mock
+from collections.abc import Callable
 from enum import Enum
 from pathlib import Path
-from typing import Callable, Optional
+from typing import Optional
 
 from torch._dynamo.exc import BackendCompilerFailed
 from torch._inductor.codegen.cuda.serialization import get_cutlass_operation_serializer
@@ -84,7 +85,7 @@
     Utility function to check if two instances of a class are equal.
     """
     # cutlass uses list and tuple inconsistently
-    if isinstance(op1, (list, tuple)):
+    if isinstance(op1, (list | tuple)):
         return tuple(op1) == tuple(op2)
 
     if type(op1) != type(op2):
@@ -254,14 +255,7 @@
 
         self.assertTrue(try_import_cutlass())
 
-<<<<<<< HEAD
-        if config.is_fbcode():
-            import python_cutlass
-        else:
-            import cutlass_cppgen as python_cutlass  # noqa: F401
-=======
         import cutlass_cppgen  # type: ignore[import-not-found]  # noqa: F401
->>>>>>> 801e282f
         import cutlass_library  # noqa: F401
 
     def test_cutlass_key(self):
@@ -1394,61 +1388,6 @@
                     f"M={M}, N={N}, K={K}",
                 )
 
-    @unittest.skipIf(not SM90OrLater, "need sm_90")
-    @mock.patch.dict(os.environ, {"PATH": _get_path_without_sccache()})
-    @parametrize("presets", ("", "0", "0,999"))
-    def test_cutlass_presets(
-        self,
-        presets: str,
-    ):
-        """
-        Test if some configs can be generated with presets.
-        """
-
-        M, N, K = (128, 128, 16)
-        A = torch.randn(M, K).cuda().half()
-        B = torch.randn(N, K).cuda().half().t()
-
-        with (
-            fresh_cache(),
-            config.patch(
-                {
-                    "max_autotune": True,
-                    "max_autotune_gemm_backends": "CUTLASS",
-                    "cuda.cutlass_max_profiling_configs": 2,
-                    "cuda.cutlass_presets": presets,
-                }
-            ),
-            mock.patch(
-                "torch._inductor.kernel.mm.autotune_select_algorithm",
-                wraps=select_no_algorithm,
-            ) as sa,
-        ):
-            with self.assertRaisesRegex(InductorError, r".*NoValidChoicesError.*"):
-                torch.compile(torch.mm)(A, B)
-
-            self.assertTrue(
-                sa.called,
-                f"autotune_select_algorithm was not called with shape M={M}, N={N}, K={K}",
-            )
-            args, _ = sa.call_args
-            op_name, choices, _, __ = args
-            assert op_name == "mm"
-            cuda_template_count = 0
-            for choice in choices:
-                if isinstance(choice, CUDATemplateCaller):
-                    choice_info = choice.info_dict()
-                    op_conf_name = choice_info.get("op_conf_name", "")
-                    assert isinstance(op_conf_name, str)
-                    cuda_template_count += 1
-
-            self.assertGreater(
-                cuda_template_count,
-                0,
-                "No CUDATemplateCaller choices found for matmul with shape "
-                f"M={M}, N={N}, K={K}",
-            )
-
     @unittest.skipIf(not SM80OrLater, "need sm_80")
     @mock.patch.dict(os.environ, {"PATH": _get_path_without_sccache()})
     def test_get_max_alignment(self):
@@ -2154,7 +2093,7 @@
         deserialized_ops = [
             serializer.deserialize(serialized_op) for serialized_op in serialized_ops
         ]
-        for op, deserialized_op in zip(ops, deserialized_ops):
+        for op, deserialized_op in zip(ops, deserialized_ops, strict=False):
             self.assertTrue(_check_if_instances_equal(op, deserialized_op))
 
     @unittest.skipIf(not PLATFORM_SUPPORTS_FP8, "FP8 is only supported on H100+")
