--- conflicted
+++ resolved
@@ -9,13 +9,11 @@
 from typing import Optional
 
 import torch
-<<<<<<< HEAD
+
+
 from torch.quantization.scaled_mm import scaled_mm, ScalingType, SwizzleType
-=======
-
-
->>>>>>> e31eb513
 from torch.testing._internal.common_cuda import (
+    IS_SM90,
     SM89OrLater,
     SM90OrLater,
     _get_torch_cuda_version,
@@ -23,13 +21,9 @@
     PLATFORM_SUPPORTS_FP8_GROUPED_GEMM,
     PLATFORM_SUPPORTS_MX_GEMM,
     PLATFORM_SUPPORTS_MXFP8_GROUPED_GEMM,
-<<<<<<< HEAD
     SM100OrLater,
     SM89OrLater,
     SM90OrLater,
-=======
-    IS_SM90,
->>>>>>> e31eb513
     with_tf32_off,
 )
 from torch.testing._internal.common_device_type import (
