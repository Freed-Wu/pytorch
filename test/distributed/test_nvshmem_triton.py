--- conflicted
+++ resolved
@@ -363,11 +363,7 @@
                 inp,
                 numel,
                 peer,
-<<<<<<< HEAD
                 nbi=nbi,
-                extern_libs=nvshmem_lib,
-=======
->>>>>>> b8219561
             )
         if rank == 1:
             torch.testing.assert_close(
@@ -408,11 +404,7 @@
             inp,
             numel,
             peer,
-<<<<<<< HEAD
             nbi=False,
-            extern_libs=nvshmem_lib,
-=======
->>>>>>> b8219561
         )
 
         expected_value = peer
