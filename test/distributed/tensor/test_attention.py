# Copyright (c) Meta Platforms, Inc. and affiliates
# Owner(s): ["oncall: distributed"]
import functools
import itertools
import random
import unittest
<<<<<<< HEAD
from typing import Callable, ClassVar, Union
=======
from typing import Optional, Union
>>>>>>> 5b7d6d1c

import torch
import torch.distributed as dist
import torch.nn.functional as F
from torch import Tensor
from torch.distributed.device_mesh import init_device_mesh
from torch.distributed.tensor import DeviceMesh
from torch.distributed.tensor.debug import CommDebugMode
from torch.distributed.tensor.experimental._attention import (
    _CausalBehavior,
<<<<<<< HEAD
    _ContextParallel,
=======
    _context_parallel_buffers,
>>>>>>> 5b7d6d1c
    _cp_options,
    _DispatchMode,
    _is_causal_behavior,
    _RotateMethod,
    context_parallel,
    context_parallel_unshard,
    set_rotate_method,
)
<<<<<<< HEAD
from torch.distributed.tensor.parallel import parallelize_module
=======
from torch.distributed.tensor.experimental._load_balancer import (
    _HeadTailLoadBalancer,
    _LoadBalancer,
    _PerDocumentHeadTailLoadBalancer,
)
>>>>>>> 5b7d6d1c
from torch.nn.attention import sdpa_kernel, SDPBackend
from torch.nn.attention.flex_attention import (
    _mask_mod_signature,
    AuxOutput,
    AuxRequest,
    create_block_mask,
    flex_attention,
)
from torch.testing._internal.common_cuda import (
    PLATFORM_SUPPORTS_CUDNN_ATTENTION,
    PLATFORM_SUPPORTS_FLASH_ATTENTION,
    PLATFORM_SUPPORTS_FUSED_ATTENTION,
    PLATFORM_SUPPORTS_MEM_EFF_ATTENTION,
)
from torch.testing._internal.common_distributed import skip_if_lt_x_gpu
from torch.testing._internal.common_utils import run_tests, skipIfRocm
from torch.testing._internal.distributed._tensor.common_dtensor import (
    DTensorTestBase,
    with_comms,
)


c10d_functional = torch.ops.c10d_functional
backends = []
if PLATFORM_SUPPORTS_FLASH_ATTENTION:
    backends.append(SDPBackend.FLASH_ATTENTION)
if PLATFORM_SUPPORTS_MEM_EFF_ATTENTION:
    backends.append(SDPBackend.EFFICIENT_ATTENTION)
if PLATFORM_SUPPORTS_CUDNN_ATTENTION:
    backends.append(SDPBackend.CUDNN_ATTENTION)

rotater_enum_to_str = {
    _RotateMethod.ALL_GATHER: "allgather",
    _RotateMethod.ALL_TO_ALL: "alltoall",
}  # mapping from _RotateMethod enum to string


class SDPAWrapper(torch.nn.Module):
    def __init__(self, compiled: bool, backend: SDPBackend) -> None:
        super().__init__()
        if compiled:
            self.sdpa = torch.compile(
                F.scaled_dot_product_attention,
                fullgraph=True,
                backend="aot_eager",
            )
        else:
            self.sdpa = F.scaled_dot_product_attention
        self.backend = backend

    def forward(self, *args: object, **kwargs: object) -> torch.Tensor:
        with sdpa_kernel(self.backend):
            return self.sdpa(*args, **kwargs)


class RingAttentionTest(DTensorTestBase):
    @property
    def world_size(self) -> int:
        return torch.cuda.device_count()

    @property
    def destroy_pg_upon_exit(self) -> bool:
        return False

    @skip_if_lt_x_gpu(2)
    @skipIfRocm  # Missing _c10d_functional_autograd::all_to_all_single
    @unittest.skipIf(
        not PLATFORM_SUPPORTS_FUSED_ATTENTION,
        "Does not support flash nor efficient attention",
    )
    @with_comms
    def test_ring_attention_sdpa(self) -> None:
        self.run_subtests(
            {
                "is_causal": [True, False],
                "compiled": [True, False],
                "backend": backends,
                "load_balance": [True, False],
                "rotater": [_RotateMethod.ALL_TO_ALL, _RotateMethod.ALL_GATHER],
                "test_forward_only": [True, False],
                "dispatch_mode": [
                    _DispatchMode.MONKEY_PATCH,
                    _DispatchMode.MODULE_WRAPPER,
                ],
            },
            self._test_ring_attention_sdpa,
        )

    def _ring_attention_sdpa(
        self,
        cp_q: torch.Tensor,
        cp_k: torch.Tensor,
        cp_v: torch.Tensor,
        *,
        fn_eval: Callable,
        mesh: DeviceMesh,
        seq_dim: int,
        is_causal: bool,
        compiled: bool,
        backend: SDPBackend,
        rotater: _RotateMethod,
        test_forward_only: bool,
        dispatch_mode: _DispatchMode,
    ) -> tuple[torch.Tensor, torch.Tensor, torch.Tensor, torch.Tensor]:
        if dispatch_mode == _DispatchMode.MODULE_WRAPPER:
            cp_plan = _ContextParallel(
                seq_dim=seq_dim,
                attention_type=_ContextParallel.AttentionType.SDPA,
            )
            attention = SDPAWrapper(compiled=compiled, backend=backend)
            attention = parallelize_module(attention, mesh, cp_plan)

        # Theoretically, context_parallel() should not be used to shard
        # parameters because when require_grad is True, resize_ is not
        # allowed. But requires_grad of cp_q, cp_k, and cp_v are False
        # now. So we can just use context_parallel() to shard q, k, v.
        # In reality, context_parallel() should only be used to shard
        # the model inputs (batch).
        with context_parallel(
            mesh, buffers=(cp_q, cp_k, cp_v), buffer_seq_dims=(seq_dim,) * 3
        ):
            # NOTE: This demonstrates that monkey patching is not fully reliable.
            # If we use SDPAWrapper directly, the monkey patching dispatch mode
            # does not function correctly. To ensure proper behavior,
            # F.scaled_dot_product_attention must be referenced within the
            # context_parallel() scope.
            if dispatch_mode == _DispatchMode.MONKEY_PATCH:
                attention = F.scaled_dot_product_attention
                if compiled:
                    attention = torch.compile(
                        attention, fullgraph=True, backend="aot_eager"
                    )

            for target in [cp_q, cp_k, cp_v]:
                target.requires_grad = True

            with CommDebugMode() as comm_mode:
                with sdpa_kernel(backend):
                    cp_out = fn_eval(
                        attention,
                        cp_q,
                        cp_k,
                        cp_v,
                        is_causal=is_causal,
                    )

                if not compiled and rotater == _RotateMethod.ALL_TO_ALL:
                    # Compiler and CommDebugMode do not work well together.
                    expect_all2all_count = (
                        self.world_size - 1
                        if test_forward_only
                        else self.world_size * 3 - 2
                    )
                    self.assertDictEqual(
                        comm_mode.get_comm_counts(),
                        {c10d_functional.all_to_all_single: expect_all2all_count},
                    )
            cp_dq, cp_dk, cp_dv = cp_q.grad, cp_k.grad, cp_v.grad
            for target in [cp_q, cp_k, cp_v]:
                target.requires_grad = False

        return cp_out, cp_dq, cp_dk, cp_dv

    def _test_ring_attention_sdpa(
        self,
        is_causal: bool,
        compiled: bool,
        backend: SDPBackend,
        load_balance: bool,
        rotater: _RotateMethod,
        test_forward_only: bool,
        dispatch_mode: _DispatchMode,
    ) -> None:
        torch.distributed.tensor.experimental._attention._dispatch_mode = dispatch_mode

        def fn_eval(fn, *args, **kwargs):
            if test_forward_only:
                with torch.no_grad():
                    return fn(*args, **kwargs)
            else:
                out = fn(*args, **kwargs)
                out.sum().backward()
                return out

        if load_balance and not is_causal:
            return

        set_rotate_method(rotater_enum_to_str[rotater])
        self.assertEqual(_cp_options.rotate_method, rotater)
        device_mesh = DeviceMesh(self.device_type, torch.arange(0, self.world_size))
        dtype = torch.bfloat16
        bs = 8
        seq_length = 1024
        seq_dim = 2
        dim = 32
        nheads = 8
        torch.manual_seed(10)
        dtype = (
            torch.bfloat16
            if backend == SDPBackend.FLASH_ATTENTION
            or backend == SDPBackend.CUDNN_ATTENTION
            else torch.float32
        )

        _cp_options.enable_load_balance = load_balance

        q, k, v = [
            torch.rand(
                (bs, nheads, seq_length * self.world_size, dim),
                device=self.device_type,
                dtype=dtype,
                requires_grad=True,
            )
            for _ in range(3)
        ]

        # Ensure all ranks have the same initialization data.
        with torch.no_grad():
            dist.broadcast(q, src=0)
            dist.broadcast(k, src=0)
            dist.broadcast(v, src=0)

        with sdpa_kernel(backend):
            out = fn_eval(F.scaled_dot_product_attention, q, k, v, is_causal=is_causal)

        cp_q, cp_k, cp_v = [target.detach().clone() for target in [q, k, v]]
        cp_out, cp_dq, cp_dk, cp_dv = self._ring_attention_sdpa(
            cp_q,
            cp_k,
            cp_v,
            fn_eval=fn_eval,
            mesh=device_mesh,
            seq_dim=seq_dim,
            is_causal=is_causal,
            compiled=compiled,
            backend=backend,
            rotater=rotater,
            test_forward_only=test_forward_only,
            dispatch_mode=dispatch_mode,
        )

        # Due to numerical error, we need to choose different atol for different
        # attention kernels
        (cp_out,) = context_parallel_unshard(device_mesh, [cp_out], [seq_dim])
        atol = (
            1e-08
            if backend == SDPBackend.EFFICIENT_ATTENTION
            else 1e-3 * self.world_size
        )
        self.assertTrue(torch.allclose(out, cp_out, atol=atol))

        if test_forward_only:
            return

        cp_dq, cp_dk, cp_dv = context_parallel_unshard(
            device_mesh,
            [cp_dq, cp_dk, cp_dv],
            [seq_dim] * 3,
        )
        atol = (
            2e-06
            if backend == SDPBackend.EFFICIENT_ATTENTION
            else 8e-3 * self.world_size
        )
        self.assertTrue(torch.allclose(q.grad, cp_dq, atol=atol))
        self.assertTrue(torch.allclose(k.grad, cp_dk, atol=atol))
        self.assertTrue(torch.allclose(v.grad, cp_dv, atol=atol))

    def test_is_causal_behavior(self) -> None:
        _cp_options.enable_load_balance = False
        self.assertEqual(
            _is_causal_behavior(rank=0, world_size=4, i=0, is_causal=False),
            _CausalBehavior.NOT_IS_CAUSAL,
        )

        ranks = [
            [_CausalBehavior.IS_CAUSAL, _CausalBehavior.SKIP],
            [_CausalBehavior.IS_CAUSAL, _CausalBehavior.NOT_IS_CAUSAL],
        ]
        for rank, iters in enumerate(ranks):
            for i, behavior in enumerate(iters):
                self.assertEqual(
                    _is_causal_behavior(rank=rank, world_size=2, i=i, is_causal=True),
                    behavior,
                )

        _cp_options.enable_load_balance = True
        ranks = [
            [_CausalBehavior.IS_CAUSAL, _CausalBehavior.NOT_IS_CAUSAL],
            [_CausalBehavior.IS_CAUSAL, _CausalBehavior.NOT_IS_CAUSAL],
        ]
        for rank, iters in enumerate(ranks):
            for i, behavior in enumerate(iters):
                self.assertEqual(
                    _is_causal_behavior(rank=rank, world_size=2, i=i, is_causal=True),
                    behavior,
                )


# Compile the flex_attention function
compiled_flex_attention = torch.compile(flex_attention, dynamic=False, fullgraph=True)
compiled_create_block_mask = torch.compile(
    create_block_mask, dynamic=False, fullgraph=True
)


def causal_mask(b, h, q_idx, kv_idx):
    return q_idx >= kv_idx


# copied from https://github.com/meta-pytorch/attention-gym/blob/main/attn_gym/masks/document_mask.py
def generate_random_lengths(total_length, num_documents) -> list[int]:
    # Initialize all lengths to 1 to ensure each document has at least one token
    lengths = [1] * num_documents
    remaining_length = total_length - num_documents

    # Randomly distribute the remaining length
    for _ in range(remaining_length):
        index = random.randint(0, num_documents - 1)
        lengths[index] += 1

    return lengths


def generate_random_lengths_in_chunks(
    total_length, num_documents, chunk_size
) -> list[int]:
    # Generate a list of random document lengths so that each document contains
    # some number of chunks of size `chunk_size`. This means each document's length
    # must be a multiple of `chunk_size`. Besides, the lengths of all the documents
    # sum up to `total_length`.
    num_chunks = total_length // chunk_size
    assert total_length % chunk_size == 0 and num_chunks >= num_documents

    num_chunks_per_document = [1] * num_documents
    remaining_chunks = num_chunks - num_documents
    # Randomly distribute the remaining chunks
    for _ in range(remaining_chunks):
        index = random.randint(0, num_documents - 1)  # document_id
        num_chunks_per_document[index] += 1

    return [num_chunks * chunk_size for num_chunks in num_chunks_per_document]


def length_to_offsets(
    lengths: list[list[int]], device: Union[str, torch.device]
) -> Tensor:
    """Converts a list of lengths to a list of offsets.

    Args:
        lengths: A list of lengths.

    """
    offsets = [[0] + lengths_in_batch for lengths_in_batch in lengths]
    offsets = torch.tensor(offsets, device=device, dtype=torch.int32)
    offsets = torch.cumsum(offsets, dim=-1)
    return offsets


def _offsets_to_doc_ids_tensor(offsets):
    doc_ids = []
    device = offsets.device
    for batch_idx in range(offsets.size(0)):
        counts = offsets[batch_idx][1:] - offsets[batch_idx][:-1]
        doc_id = torch.repeat_interleave(
            torch.arange(len(counts), device=device, dtype=torch.int32), counts
        )
        doc_ids.append(doc_id)

    return torch.stack(doc_ids)


def generate_doc_mask_mod(
    mask_mod: _mask_mod_signature, offsets: Tensor
) -> _mask_mod_signature:
    """Generates mask mods that apply to inputs to flex attention in the sequence stacked
    format.

    Args:
        mask_mod: The mask mod to apply to the documents
        offsets: This tensor should be of shape(num_documents + 1)
            this should contain the cumulative counts of document tokens.
            e.g. if you have 3 documents of length 2, 4, 3 then
            offsets = [0, 2, 6, 9]

    Note:
        What is the sequence stacked format? When assembling batches of inputs, we
        take multiple sequences and stack them together to form 1 large sequence. We then
        use masking to ensure that the attention scores are only applied to tokens within
        the same document.
    """
    document_id = _offsets_to_doc_ids_tensor(offsets)

    def doc_mask_mod(b, h, q_idx, kv_idx):
        same_doc = document_id[b][q_idx] == document_id[b][kv_idx]
        q_logical = q_idx - offsets[b, document_id[b, q_idx]]
        kv_logical = kv_idx - offsets[b, document_id[b, kv_idx]]
        inner_mask = mask_mod(b, h, q_logical, kv_logical)
        return same_doc & inner_mask

    return doc_mask_mod


class FlexAttentionWrapper(torch.nn.Module):
    _flex_attn: ClassVar[Callable] = torch.compile(flex_attention)

    def __init__(self) -> None:
        super().__init__()

    def forward(
        self, *args: object, **kwargs: object
    ) -> [
        torch.Tensor | tuple[torch.Tensor, torch.Tensor],
        tuple[torch.Tensor, AuxOutput],
    ]:
        return FlexAttentionWrapper._flex_attn(*args, **kwargs)


class CPFlexAttentionTest(DTensorTestBase):
    @property
    def world_size(self) -> int:
        return 2

    def _test_cp_flex_attention(
        self,
<<<<<<< HEAD
        qkv_size,
        B=1,
        mask_func=causal_mask,
        atol=1e-6,
        rtol=1e-2,
    ) -> None:
        torch.distributed.tensor.experimental._attention._dispatch_mode = (
            _DispatchMode.MODULE_WRAPPER
        )

        torch.cuda.manual_seed(10)
=======
        *,
        qkv_size: int,
        B: int = 1,
        mask_func: _mask_mod_signature = causal_mask,
        lb: Optional[_LoadBalancer] = None,
        atol: float = 1e-4,
        rtol: float = 1,
    ) -> None:
        torch.cuda.manual_seed(1234)

>>>>>>> 5b7d6d1c
        dtype = torch.float32
        bs = B if B > 1 else 8
        dim = 32
        nheads = 8
<<<<<<< HEAD
        seq_dim = 2

        q, k, v = [
=======

        qkv = [
>>>>>>> 5b7d6d1c
            torch.rand(
                (bs, nheads, qkv_size, dim),
                device=self.device_type,
                dtype=dtype,
                requires_grad=True,
            )
            for _ in range(3)
        ]

        block_mask = compiled_create_block_mask(
            mask_func,
            B=B,
            H=1,
            Q_LEN=qkv_size,
            KV_LEN=qkv_size,
            device=self.device_type,
        )

        expect_out, expect_aux = compiled_flex_attention(
            *qkv, block_mask=block_mask, return_aux=AuxRequest(lse=True)
        )
        expect_out.sum().backward()

        # Prepare the required global vars for CP+Flex:
        device_mesh = init_device_mesh(
            device_type=self.device_type,
            mesh_shape=(self.world_size,),
            mesh_dim_names=("cp",),
        )

<<<<<<< HEAD
        # NOTE: we do not test load balance here
        _cp_options.enable_load_balance = False

        # prepare input buffer
        cp_q, cp_k, cp_v = [target.detach().clone() for target in [q, k, v]]

=======
>>>>>>> 5b7d6d1c
        # create block_mask for CP
        from torch.distributed.tensor.experimental._attention import (
            _create_cp_block_mask,
        )

        if not lb and _cp_options.enable_load_balance:
            # NOTE: when parallelizing `flex_attention`, we require not-None
            # `load_balancer` object be explicitly passed APIs `_context_parallel_shard`
            # and `context_parallel_unshard` if load-balancing is needed.
            lb = _HeadTailLoadBalancer(qkv_size, self.world_size, self.device_type)

        # if load-balance is enabled, reorder input tensor and produce the index tensor
        # NOTE: call create_block_mask() within TorchFunctionMode would cause error in create_fw_bw_graph
        cp_block_mask = _create_cp_block_mask(
            mask_func,
            B=B,
            H=1,
            Q_LEN=qkv_size,
            KV_LEN=qkv_size,
            device_mesh=device_mesh,
            load_balancer=lb,
        )

        flex_attention_wrapper_module = FlexAttentionWrapper()
        cp_plan = _ContextParallel(
            seq_dim=seq_dim,
            attention_type=_ContextParallel.AttentionType.FLEX,
        )
        parallelize_module(
            flex_attention_wrapper_module,
            device_mesh,
            cp_plan,
        )

        cp_qkv = _context_parallel_buffers(
            device_mesh,
<<<<<<< HEAD
            buffers=[cp_q, cp_k, cp_v],
            buffer_seq_dims=[seq_dim] * 3,
        ):
            for target in [cp_q, cp_k, cp_v]:
                target.requires_grad = True

            cp_out, cp_aux = flex_attention_wrapper_module(
                cp_q,
                cp_k,
                cp_v,
=======
            buffers=[t.detach().clone() for t in qkv],
            buffer_seq_dims=[shard_dim] * 3,
            load_balancer=lb,
        )
        for t in cp_qkv:
            t.requires_grad = True

        # TODO: remove this once https://github.com/pytorch/pytorch/pull/164500 is merged
        torch.distributed.tensor.experimental._attention._dispatch_mode = (
            _DispatchMode.TORCH_FUNCTION
        )
        with context_parallel(
            device_mesh, buffers=[torch.empty(self.world_size * 2)], buffer_seq_dims=[0]
        ):
            cp_out, cp_aux = compiled_flex_attention(
                *cp_qkv,
>>>>>>> 5b7d6d1c
                block_mask=cp_block_mask,
                return_aux=AuxRequest(lse=True),
            )

            # backward run
            cp_out.sum().backward()

<<<<<<< HEAD
            for target in [cp_q, cp_k, cp_v]:
                target.requires_grad = False

        # unshard the output
        cp_out, cp_lse = context_parallel_unshard(
            device_mesh, [cp_out, cp_aux.lse], [seq_dim, seq_dim]
=======
        # unshard the output
        cp_out, cp_lse = context_parallel_unshard(
            device_mesh,
            buffers=[cp_out, cp_aux.lse],
            seq_dims=[2, 2],
            load_balancer=lb,
>>>>>>> 5b7d6d1c
        )
        torch.testing.assert_close(cp_out, expect_out, atol=atol, rtol=rtol)
        torch.testing.assert_close(cp_lse, expect_aux.lse, atol=atol, rtol=rtol)

        # unshard the gradient
        cp_qkv_grad = context_parallel_unshard(
            device_mesh,
<<<<<<< HEAD
            [cp_q.grad, cp_k.grad, cp_v.grad],
            [seq_dim] * 3,
=======
            buffers=[t.grad for t in cp_qkv],
            seq_dims=[2, 2, 2],
            load_balancer=lb,
>>>>>>> 5b7d6d1c
        )

        qkv_grad = [t.grad for t in qkv]
        for grad, cp_grad in zip(qkv_grad, cp_qkv_grad):
            torch.testing.assert_close(grad, cp_grad, atol=atol, rtol=rtol)

    @skip_if_lt_x_gpu(2)
    @with_comms
    @unittest.skipIf(
        not PLATFORM_SUPPORTS_FLASH_ATTENTION, "Does not support flash attention"
    )
    def test_cp_flex_attention_causal_mask(self) -> None:
        restore_enable_load_balance = _cp_options.enable_load_balance

        for enable_load_balance in [
            False,  # test w/o load-balancing
            True,  # test w/ the default load-balancing
        ]:
            _cp_options.enable_load_balance = enable_load_balance

<<<<<<< HEAD
        # NOTE: Context Parallel should not be used for small attentions (block_size < 128)
        with self.assertRaisesRegex(
            NotImplementedError, "Q_LEN 128 is not divisible by CP mesh world size"
        ):
=======
>>>>>>> 5b7d6d1c
            self.run_subtests(
                {
                    "qkv_size": [
                        (256 if enable_load_balance else 128) * self.world_size,
                        2048,
                    ],
                },
                self._test_cp_flex_attention,
            )

            # NOTE: Context Parallel should not be used for small attentions (block_size < 128)
            with self.assertRaisesRegex(AssertionError, "Tensor-likes are not close"):
                self.run_subtests(
                    {"qkv_size": [64 * self.world_size]},
                    self._test_cp_flex_attention,
                )

        _cp_options.enable_load_balance = restore_enable_load_balance

    # TODO: merge with the above test
    @skip_if_lt_x_gpu(2)
    @with_comms
    @unittest.skipIf(
        not PLATFORM_SUPPORTS_FLASH_ATTENTION, "Does not support flash attention"
    )
    def test_cp_flex_attention_document_mask(self) -> None:
        restore_enable_load_balance = _cp_options.enable_load_balance

        random.seed(10)

        # parameters for testing
        doc_count = 28
        enable_load_balance_list = [True, False]
        batch_size_list = [2, 4, 8]
        max_seq_len_list = [
            256 * self.world_size,
            2048,
            # 128 * self.world_size  # NOTE: Mismatched elements: 8 / 131072 (0.0%),
        ]

        # NOTE: Each (enable_load_balance, batch_size, seq_len) tuple introduces 2
        # create_block_mask compilations: 1 for single-rank flex_attention and 1 for
        # CP flex_attention. In order to avoid the "exceeds_recompile_limit" error,
        # we need to increase the cache_size_limit to 12 which is the total number
        # of compilations in our test case.
        torch._dynamo.config.cache_size_limit = (
            2
            * len(enable_load_balance_list)
            * len(batch_size_list)
            * len(max_seq_len_list)
        )

        # TODO: change this for-loop to run_subtests
        # Use a for-loop instead of run_subtests because we need to intialize the mask
        # for each subtest. This can be baked into self._test_cp_flex_attention as
        # a str argument denoting mask type.
        for enable_load_balance, batch_size, max_seq_len in itertools.product(
            enable_load_balance_list, batch_size_list, max_seq_len_list
        ):
            _cp_options.enable_load_balance = enable_load_balance

            # initialize document mask
            lengths = [
                (
                    generate_random_lengths_in_chunks(
                        max_seq_len, doc_count, chunk_size=2 * self.world_size
                    )
                    if enable_load_balance
                    else generate_random_lengths(max_seq_len, doc_count)
                )
                for _ in range(batch_size)
            ]
            offsets = length_to_offsets(lengths, self.device_type)
            document_causal_mask = generate_doc_mask_mod(causal_mask, offsets)

            # generate load balancer
            load_balancer = (
                _PerDocumentHeadTailLoadBalancer(
                    lengths, self.world_size, torch.device(self.device_type)
                )
                if enable_load_balance
                else None
            )

            # construct testing function
            test_func = functools.partial(
                self._test_cp_flex_attention,
                qkv_size=max_seq_len,
                B=batch_size,
                lb=load_balancer,
                mask_func=document_causal_mask,
                atol=1e-6,
            )

            test_func()

        _cp_options.enable_load_balance = restore_enable_load_balance


if __name__ == "__main__":
    run_tests()<|MERGE_RESOLUTION|>--- conflicted
+++ resolved
@@ -4,11 +4,7 @@
 import itertools
 import random
 import unittest
-<<<<<<< HEAD
-from typing import Callable, ClassVar, Union
-=======
-from typing import Optional, Union
->>>>>>> 5b7d6d1c
+from typing import Callable, ClassVar, Optional, Union
 
 import torch
 import torch.distributed as dist
@@ -19,11 +15,8 @@
 from torch.distributed.tensor.debug import CommDebugMode
 from torch.distributed.tensor.experimental._attention import (
     _CausalBehavior,
-<<<<<<< HEAD
+    _context_parallel_buffers,
     _ContextParallel,
-=======
-    _context_parallel_buffers,
->>>>>>> 5b7d6d1c
     _cp_options,
     _DispatchMode,
     _is_causal_behavior,
@@ -32,15 +25,12 @@
     context_parallel_unshard,
     set_rotate_method,
 )
-<<<<<<< HEAD
-from torch.distributed.tensor.parallel import parallelize_module
-=======
 from torch.distributed.tensor.experimental._load_balancer import (
     _HeadTailLoadBalancer,
     _LoadBalancer,
     _PerDocumentHeadTailLoadBalancer,
 )
->>>>>>> 5b7d6d1c
+from torch.distributed.tensor.parallel import parallelize_module
 from torch.nn.attention import sdpa_kernel, SDPBackend
 from torch.nn.attention.flex_attention import (
     _mask_mod_signature,
@@ -450,9 +440,7 @@
     def __init__(self) -> None:
         super().__init__()
 
-    def forward(
-        self, *args: object, **kwargs: object
-    ) -> [
+    def forward(self, *args: object, **kwargs: object) -> [
         torch.Tensor | tuple[torch.Tensor, torch.Tensor],
         tuple[torch.Tensor, AuxOutput],
     ]:
@@ -466,42 +454,31 @@
 
     def _test_cp_flex_attention(
         self,
-<<<<<<< HEAD
-        qkv_size,
-        B=1,
-        mask_func=causal_mask,
-        atol=1e-6,
-        rtol=1e-2,
-    ) -> None:
-        torch.distributed.tensor.experimental._attention._dispatch_mode = (
-            _DispatchMode.MODULE_WRAPPER
-        )
-
-        torch.cuda.manual_seed(10)
-=======
         *,
         qkv_size: int,
         B: int = 1,
         mask_func: _mask_mod_signature = causal_mask,
         lb: Optional[_LoadBalancer] = None,
-        atol: float = 1e-4,
-        rtol: float = 1,
+        atol: float = 1e-6,
+        rtol: float = 1e-2,
     ) -> None:
+        # TODO: Reverify atol and rtol after
+        # https://github.com/pytorch/pytorch/pull/163185 is landed. The accuracy
+        # issue happens on the gradients.
+        torch.use_deterministic_algorithms(True)
         torch.cuda.manual_seed(1234)
 
->>>>>>> 5b7d6d1c
+        torch.distributed.tensor.experimental._attention._dispatch_mode = (
+            _DispatchMode.MODULE_WRAPPER
+        )
+
         dtype = torch.float32
         bs = B if B > 1 else 8
         dim = 32
         nheads = 8
-<<<<<<< HEAD
         seq_dim = 2
 
-        q, k, v = [
-=======
-
         qkv = [
->>>>>>> 5b7d6d1c
             torch.rand(
                 (bs, nheads, qkv_size, dim),
                 device=self.device_type,
@@ -532,15 +509,6 @@
             mesh_dim_names=("cp",),
         )
 
-<<<<<<< HEAD
-        # NOTE: we do not test load balance here
-        _cp_options.enable_load_balance = False
-
-        # prepare input buffer
-        cp_q, cp_k, cp_v = [target.detach().clone() for target in [q, k, v]]
-
-=======
->>>>>>> 5b7d6d1c
         # create block_mask for CP
         from torch.distributed.tensor.experimental._attention import (
             _create_cp_block_mask,
@@ -552,8 +520,6 @@
             # and `context_parallel_unshard` if load-balancing is needed.
             lb = _HeadTailLoadBalancer(qkv_size, self.world_size, self.device_type)
 
-        # if load-balance is enabled, reorder input tensor and produce the index tensor
-        # NOTE: call create_block_mask() within TorchFunctionMode would cause error in create_fw_bw_graph
         cp_block_mask = _create_cp_block_mask(
             mask_func,
             B=B,
@@ -577,57 +543,28 @@
 
         cp_qkv = _context_parallel_buffers(
             device_mesh,
-<<<<<<< HEAD
-            buffers=[cp_q, cp_k, cp_v],
+            buffers=[t.detach().clone() for t in qkv],
             buffer_seq_dims=[seq_dim] * 3,
-        ):
-            for target in [cp_q, cp_k, cp_v]:
-                target.requires_grad = True
-
-            cp_out, cp_aux = flex_attention_wrapper_module(
-                cp_q,
-                cp_k,
-                cp_v,
-=======
-            buffers=[t.detach().clone() for t in qkv],
-            buffer_seq_dims=[shard_dim] * 3,
             load_balancer=lb,
         )
         for t in cp_qkv:
             t.requires_grad = True
 
-        # TODO: remove this once https://github.com/pytorch/pytorch/pull/164500 is merged
-        torch.distributed.tensor.experimental._attention._dispatch_mode = (
-            _DispatchMode.TORCH_FUNCTION
-        )
-        with context_parallel(
-            device_mesh, buffers=[torch.empty(self.world_size * 2)], buffer_seq_dims=[0]
-        ):
-            cp_out, cp_aux = compiled_flex_attention(
-                *cp_qkv,
->>>>>>> 5b7d6d1c
-                block_mask=cp_block_mask,
-                return_aux=AuxRequest(lse=True),
-            )
-
-            # backward run
-            cp_out.sum().backward()
-
-<<<<<<< HEAD
-            for target in [cp_q, cp_k, cp_v]:
-                target.requires_grad = False
-
-        # unshard the output
-        cp_out, cp_lse = context_parallel_unshard(
-            device_mesh, [cp_out, cp_aux.lse], [seq_dim, seq_dim]
-=======
+        cp_out, cp_aux = flex_attention_wrapper_module(
+            *cp_qkv,
+            block_mask=cp_block_mask,
+            return_aux=AuxRequest(lse=True),
+        )
+
+        # backward run
+        cp_out.sum().backward()
+
         # unshard the output
         cp_out, cp_lse = context_parallel_unshard(
             device_mesh,
             buffers=[cp_out, cp_aux.lse],
-            seq_dims=[2, 2],
+            seq_dims=[seq_dim] * 2,
             load_balancer=lb,
->>>>>>> 5b7d6d1c
         )
         torch.testing.assert_close(cp_out, expect_out, atol=atol, rtol=rtol)
         torch.testing.assert_close(cp_lse, expect_aux.lse, atol=atol, rtol=rtol)
@@ -635,14 +572,9 @@
         # unshard the gradient
         cp_qkv_grad = context_parallel_unshard(
             device_mesh,
-<<<<<<< HEAD
-            [cp_q.grad, cp_k.grad, cp_v.grad],
-            [seq_dim] * 3,
-=======
             buffers=[t.grad for t in cp_qkv],
-            seq_dims=[2, 2, 2],
+            seq_dims=[seq_dim] * 3,
             load_balancer=lb,
->>>>>>> 5b7d6d1c
         )
 
         qkv_grad = [t.grad for t in qkv]
@@ -662,14 +594,6 @@
             True,  # test w/ the default load-balancing
         ]:
             _cp_options.enable_load_balance = enable_load_balance
-
-<<<<<<< HEAD
-        # NOTE: Context Parallel should not be used for small attentions (block_size < 128)
-        with self.assertRaisesRegex(
-            NotImplementedError, "Q_LEN 128 is not divisible by CP mesh world size"
-        ):
-=======
->>>>>>> 5b7d6d1c
             self.run_subtests(
                 {
                     "qkv_size": [
@@ -680,14 +604,16 @@
                 self._test_cp_flex_attention,
             )
 
-            # NOTE: Context Parallel should not be used for small attentions (block_size < 128)
-            with self.assertRaisesRegex(AssertionError, "Tensor-likes are not close"):
-                self.run_subtests(
-                    {"qkv_size": [64 * self.world_size]},
-                    self._test_cp_flex_attention,
-                )
-
         _cp_options.enable_load_balance = restore_enable_load_balance
+
+        # NOTE: Context Parallel should not be used for small attentions (block_size < 128)
+        with self.assertRaisesRegex(
+            NotImplementedError, "Q_LEN 128 is not divisible by CP mesh world size"
+        ):
+            self.run_subtests(
+                {"qkv_size": [64 * self.world_size]},
+                self._test_cp_flex_attention,
+            )
 
     # TODO: merge with the above test
     @skip_if_lt_x_gpu(2)
