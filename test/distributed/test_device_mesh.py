# Copyright (c) Meta Platforms, Inc. and affiliates
# Owner(s): ["oncall: distributed"]
import os
from typing import Optional

import torch
import torch.distributed as dist
import torch.distributed._functional_collectives as funcol
from torch._C._distributed_c10d import Backend as C10dBackend
from torch._subclasses.fake_tensor import FakeTensorMode
from torch.distributed._mesh_layout import _Layout
from torch.distributed.device_mesh import _mesh_resources, DeviceMesh, init_device_mesh
from torch.distributed.distributed_c10d import (
    _get_default_group,
    _world,
    get_global_rank,
    get_world_size,
    init_process_group,
    is_initialized,
    new_group,
    ProcessGroup,
)
from torch.distributed.tensor import DTensor
from torch.distributed.tensor._collective_utils import (
    mesh_broadcast,
    mesh_scatter,
    unpad_tensor,
)
from torch.distributed.tensor.placement_types import _Partial, Shard
from torch.testing._internal.common_distributed import skip_if_lt_x_gpu
from torch.testing._internal.common_utils import run_tests, TestCase
from torch.testing._internal.distributed._tensor.common_dtensor import (
    DTensorTestBase,
    with_comms,
)
from torch.testing._internal.distributed.fake_pg import FakeProcessGroup, FakeStore
from torch.utils._typing_utils import not_none


def _set_env_var(addr="localhost", port="25364", world_size=1, rank=0, local_rank=-1):
    os.environ["MASTER_ADDR"] = addr
    os.environ["MASTER_PORT"] = port
    os.environ["WORLD_SIZE"] = f"{world_size}"
    os.environ["RANK"] = f"{rank}"
    if local_rank != -1:
        os.environ["LOCAL_RANK"] = f"{local_rank}"


class DeviceMeshTestGlooBackend(DTensorTestBase):
    @property
    def backend(self):
        return "gloo"

    @with_comms
    def test_device_mesh_reuse_default_group(self):
        mesh = init_device_mesh(self.device_type, (self.world_size,))
        mesh_group = mesh.get_group()
        default_group = _get_default_group()
        if torch.cuda.is_available():
            self.assertNotEqual(mesh_group, default_group)
            self.assertEqual(get_world_size(mesh_group), get_world_size(default_group))
        else:
            self.assertEqual(mesh_group, default_group)


def get_mesh_pg_names(mesh: DeviceMesh, idx: Optional[int] = None) -> list[str]:
    idx = idx or len(mesh._layouts)
    root_mesh = _mesh_resources.get_root_mesh(mesh)
    layouts_to_groups_map = _mesh_resources.layouts_to_groups.get(root_mesh, {})
    return [layouts_to_groups_map[l] for l in mesh._layouts[:idx]]


class DeviceMeshSetDeviceTest(DTensorTestBase):
    @property
    def world_size(self):
        return 4

    @skip_if_lt_x_gpu(4)
    def test_manual_set_device(self):
        mesh_tensor = torch.arange(4).reshape(2, 2)
        self.assertTrue(not is_initialized())

        # Set the device on each process before DeviceMesh constructor,
        # and device to be different than the default world rank
        torch.cuda.set_device((self.rank + 2) % self.world_size)
        _set_env_var(world_size=self.world_size, rank=self.rank)
        DeviceMesh(self.device_type, mesh_tensor)
        self.assertTrue(is_initialized())

        # check that the device is set to the correct device
        # and respect the previous set_device calls
        self.assertEqual(torch.cuda.current_device(), (self.rank + 2) % self.world_size)
        self.destroy_pg()

    @skip_if_lt_x_gpu(4)
    def test_auto_set_device_from_local_rank(self):
        mesh_tensor = torch.arange(4).reshape(2, 2)
        self.assertTrue(not is_initialized())
        # set the local rank to be different than the default world rank,
        # DeviceMesh should respect LOCAL_RANK env var if it's set
        local_rank = (self.rank + 1) % self.world_size

        _set_env_var(
            world_size=self.world_size,
            rank=self.rank,
            local_rank=local_rank,
        )
        DeviceMesh(self.device_type, mesh_tensor)
        self.assertTrue(is_initialized())

        # check that the device is set to the correct device
        # and respect the LOCAL_RANK env var
        self.assertEqual(torch.cuda.current_device(), local_rank)
        self.destroy_pg()

    @skip_if_lt_x_gpu(4)
    def test_auto_set_device_from_heuristic(self):
        mesh_tensor = torch.arange(4).reshape(2, 2)
        self.assertTrue(not is_initialized())

        _set_env_var(
            world_size=self.world_size,
            rank=self.rank,
        )
        with self.assertWarnsRegex(
            UserWarning, "It seems like you did not set/select the default device"
        ):
            DeviceMesh(self.device_type, mesh_tensor)
        self.assertTrue(is_initialized())

        # check that the device is set to the correct device
        self.assertEqual(torch.cuda.current_device(), self.rank)
        self.destroy_pg()


class DeviceMeshTest(DTensorTestBase):
    @property
    def world_size(self):
        return 4

    @skip_if_lt_x_gpu(4)
    def test_init_process_group(self):
        mesh_tensor = torch.arange(4).reshape(2, 2)
        self.assertTrue(not is_initialized())
        _set_env_var(world_size=self.world_size, rank=self.rank)
        DeviceMesh(self.device_type, mesh_tensor)
        self.assertTrue(is_initialized())
        self.destroy_pg(self.rank)

    @with_comms
    @skip_if_lt_x_gpu(4)
    def test_assert_invalid_mesh_tensor(self):
        mesh = torch.arange(self.world_size).to(self.rank)
        with self.assertRaises(ValueError):
            DeviceMesh(self.device_type, mesh)

    @with_comms()
    def test_2d_mesh_non_eager_init_subgroup(self):
        mesh_shape = (2, self.world_size // 2)
        mesh_2d = init_device_mesh(self.device_type, mesh_shape)

        self.assertEqual(mesh_2d.get_group(0).bound_device_id, None)
        self.assertEqual(mesh_2d.get_group(1).bound_device_id, None)

    # TODO: need to refactor the other tests in this file to test both
    # eager_init=True and eager_init=False scenarios.
    @with_comms(eager_init=True)
    def test_2d_mesh_eager_init_subgroup(self):
        mesh_shape = (2, self.world_size // 2)
        mesh_2d = init_device_mesh(self.device_type, mesh_shape)

        # when eager init is used, the subgroup is created from nccl comm split and
        # there would be bound_device_id immediately assigned for the subgroup.
        if self.backend == "nccl":
            curr_device = torch.cuda.current_device()
            self.assertEqual(mesh_2d.get_group(0).bound_device_id.index, curr_device)
            self.assertEqual(mesh_2d.get_group(1).bound_device_id.index, curr_device)

    @with_comms()
    def test_get_group_and_get_all_groups(self):
        mesh_shape = (2, self.world_size // 2)
        mesh_2d = init_device_mesh(
            self.device_type, mesh_shape, mesh_dim_names=("dp", "tp")
        )

        tp_mesh = mesh_2d["tp"]
        dp_mesh = mesh_2d["dp"]

        self.assertEqual(mesh_2d.get_group(0), mesh_2d.get_group("dp"))
        self.assertEqual(mesh_2d.get_group(1), mesh_2d.get_group("tp"))

        self.assertEqual(mesh_2d.get_group("dp"), dp_mesh.get_group())
        self.assertEqual(mesh_2d.get_group("tp"), tp_mesh.get_group())

        groups = mesh_2d.get_all_groups()
        self.assertEqual(len(groups), 2)
        self.assertTrue(tp_mesh.get_group() in groups)
        self.assertTrue(dp_mesh.get_group() in groups)

    @with_comms
    def test_get_local_rank_raises_exception(self):
        mesh_shape = (2, self.world_size // 2)
        mesh_2d = init_device_mesh(
            self.device_type, mesh_shape, mesh_dim_names=("dp", "tp")
        )

        with self.assertRaisesRegex(
            RuntimeError,
            "Optional kwarg `mesh_dim` needs to be specified when device_mesh.ndim > 1.",
        ):
            mesh_2d.get_local_rank()

    @with_comms
    def test_get_local_rank(self):
        mesh_shape = (2, self.world_size // 2)
        mesh_2d = init_device_mesh(
            self.device_type, mesh_shape, mesh_dim_names=("dp", "tp")
        )
        self.assertEqual(mesh_2d.get_local_rank("dp"), mesh_2d.get_local_rank(0))
        self.assertEqual(mesh_2d.get_local_rank("tp"), mesh_2d.get_local_rank(1))

        dp_mesh = mesh_2d["dp"]
        tp_mesh = mesh_2d["tp"]
        self.assertEqual(dp_mesh.get_local_rank(), mesh_2d.get_local_rank("dp"))
        self.assertEqual(tp_mesh.get_local_rank(), mesh_2d.get_local_rank("tp"))

        # Verify flattened mesh local rank correctness.
        flattened_mesh = mesh_2d["dp", "tp"]._flatten()
        self.assertEqual(flattened_mesh.get_local_rank(), self.rank)

    @with_comms
    def test_device_mesh_2d(self):
        mesh_tensor = torch.arange(4).reshape(2, 2)
        # construct a cuda device mesh
        mesh = DeviceMesh(self.device_type, mesh_tensor)

        # check all dim groups
        dim_to_subgroups = mesh.get_all_groups()

        expected_ranks_by_dim = [[[0, 2], [1, 3]], [[0, 1], [2, 3]]]
        for dim, dim_group in enumerate(dim_to_subgroups):
            self.assertTrue(dim < 2)
            dim_ranks = expected_ranks_by_dim[dim]

            dim_group_size = get_world_size(dim_group)
            self.assertIsInstance(dim_group, ProcessGroup)
            self.assertEqual(dim_group_size, 2)
            global_ranks = [
                get_global_rank(dim_group, i) for i in range(dim_group_size)
            ]
            current_rank_expected_group_ranks = (
                dim_ranks[0] if self.rank in dim_ranks[0] else dim_ranks[1]
            )
            self.assertEqual(global_ranks, current_rank_expected_group_ranks)

    @with_comms
    def test_device_mesh_init_backend(self):
        mesh = DeviceMesh(self.device_type, [1], _init_backend=False)

        with self.assertRaisesRegex(RuntimeError, "process groups not initialized!"):
            mesh.get_group()

        # coordinates should always been populated when init_backend is False, as whenever
        # we call init_backend we should make sure the default pg already created
        mesh.get_coordinate()

    def test_fake_pg_device_mesh(self):
        fake_store = FakeStore()
        init_process_group("fake", store=fake_store, rank=0, world_size=self.world_size)
        device_type = "cuda" if torch.cuda.is_available() else "cpu"
        mesh = DeviceMesh(device_type, torch.arange(self.world_size))

        local_tensor = torch.randn(2, 8)
        global_tensor = funcol.all_gather_tensor(
            local_tensor, gather_dim=0, group=(mesh, 0)
        ).wait()
        self.assertEqual(global_tensor.shape, (self.world_size * 2, 8))

    @with_comms
    def test_from_group_with_global_pg(self):
        # Simple test: check `from_group` from a mesh pg vs. directly
        # initializing via `init_device_mesh`
        ref_global_mesh = init_device_mesh(self.device_type, (self.world_size,))
        mesh_pg = ref_global_mesh.get_group()
        global_mesh = DeviceMesh.from_group(mesh_pg, self.device_type)
        self.assertEqual(ref_global_mesh, global_mesh)
        self.assertEqual(
            get_mesh_pg_names(ref_global_mesh), get_mesh_pg_names(global_mesh)
        )
        self.assertEqual(
            ref_global_mesh._coordinate_on_dim, global_mesh._coordinate_on_dim
        )
        # Check when `mesh` is passed as well
        global_mesh = DeviceMesh.from_group(
            mesh_pg, self.device_type, mesh=torch.arange(self.world_size)
        )
        self.assertEqual(ref_global_mesh, global_mesh)
        self.assertEqual(
            get_mesh_pg_names(ref_global_mesh), get_mesh_pg_names(global_mesh)
        )
        self.assertEqual(
            ref_global_mesh._coordinate_on_dim, global_mesh._coordinate_on_dim
        )

    @with_comms
    def test_from_group_with_invalid_mesh(self):
        global_pg = _get_default_group()
        global_pg_size = global_pg.size()
        assert global_pg_size == 4, "Test assumes global world size of 4"
        invalid_mesh = [[0, 1], [2, 3]]  # 2D mesh when we need 1D
        regex = r"Invalid mesh \[\[0, 1\], \[2, 3\]\] for ProcessGroup with ranks \[0, 1, 2, 3\]"
        with self.assertRaisesRegex(ValueError, regex):
            DeviceMesh.from_group(
                global_pg, "cuda", invalid_mesh, mesh_dim_names=("dim0", "dim1")
            )

        device_mesh = init_device_mesh(self.device_type, (2, 2))
        groups = device_mesh.get_all_groups()
        invalid_mesh = (0, 1, 2, 3)  # 1D mesh when we need 2D
        regex = r"Expects mesh with ndim equal to number of ProcessGroups but got mesh \[0, 1, 2, 3\] and 2 ProcessGroups"
        with self.assertRaisesRegex(ValueError, regex):
            DeviceMesh.from_group(
                groups, self.device_type, invalid_mesh, mesh_dim_names=("dim0", "dim1")
            )

    def test_raises_invalid_device_type(self):
        with self.assertRaisesRegex(
            RuntimeError,
            "Device type with index is not supported",
        ):
            # test init_device_mesh with an invalid device type that contains a GPU index
            mesh_shape = (2, self.world_size // 2)
            init_device_mesh(
                "cuda:0", mesh_shape=mesh_shape, mesh_dim_names=("dp", "tp")
            )

    @with_comms
    def test_set_mesh_dim_group_options(self):
        device_type = "cuda" if torch.cuda.is_available() else "cpu"
        _mesh_resources._set_mesh_dim_group_options(1, "fake", None)

        mesh_tensor = torch.arange(4).reshape(2, 2)
        mesh = DeviceMesh(device_type, mesh_tensor)
        # Fake pg only have BackendType as BackendType::CUSTOM.
        self.assertEqual(mesh.get_group(1)._get_backend_name(), "custom")


class DeviceMeshTestNDim(DTensorTestBase):
    @property
    def world_size(self):
        return 8

    @with_comms
    def test_device_mesh_nd(self):
        # construct a cuda device mesh
        mesh_tensor = torch.arange(8).reshape(2, 2, 2)
        mesh = DeviceMesh(self.device_type, mesh_tensor)

        # check all dim groups
        dim_to_subgroups = mesh.get_all_groups()

        for dim, dim_group in enumerate(dim_to_subgroups):
            self.assertTrue(dim < mesh_tensor.ndim)
            dim_ranks = mesh_tensor.swapdims(-1, dim).reshape(-1, 2)

            dim_group_size = get_world_size(dim_group)
            self.assertIsInstance(dim_group, ProcessGroup)
            self.assertEqual(dim_group_size, 2)
            global_ranks = [
                get_global_rank(dim_group, i) for i in range(dim_group_size)
            ]
            for ranks in dim_ranks:
                if self.rank in ranks:
                    self.assertEqual(global_ranks, ranks.tolist())

    @with_comms
    def test_device_mesh_hash(self):
        mesh_tensor_2d = torch.arange(8).reshape(4, 2)
        mesh = DeviceMesh(self.device_type, mesh_tensor_2d)
        mesh2 = DeviceMesh(self.device_type, mesh_tensor_2d)
        self.assertEqual(hash(mesh), hash(mesh2))
        mesh_tensor_3d = torch.arange(8).reshape(2, 2, 2)
        mesh3 = DeviceMesh(self.device_type, mesh_tensor_3d)
        self.assertNotEqual(hash(mesh), hash(mesh3))
        self.assertNotEqual(hash(mesh2), hash(mesh3))

    @with_comms
    def test_get_local_rank_3d(self):
        """
        If we have a 3D mesh and we want to apply dp, pp, tp to it,
        mesh_dim_names = ["dp", "pp", "tp"], and the mesh tensor would be:
        mesh_3d_tensor = [
            [
                [0, 1],
                [2, 3],
            ],
            [
                [4, 5],
                [6, 7],
            ]

        ]
        """
        mesh_shape = (2, 2, 2)
        mesh_3d = init_device_mesh(
            self.device_type, mesh_shape, mesh_dim_names=("dp", "pp", "tp")
        )

        # tp_rank_0: [0, 2, 4, 6], tp_rank_1: [1, 3, 5, 7]
        tp_rank = mesh_3d.get_local_rank("tp")
        expected_tp_rank = self.rank % 2
        self.assertEqual(tp_rank, expected_tp_rank)

        # pp_rank_0: [0, 1, 4, 5], pp_rank_1: [2, 3, 6, 7]
        pp_rank = mesh_3d.get_local_rank("pp")
        expected_pp_rank = 0 if self.rank % 4 <= 1 else 1
        self.assertEqual(pp_rank, expected_pp_rank)

        # dp_rank_0: [0, 1, 2, 3], dp_rank_1: [4, 5, 6, 7]
        dp_rank = mesh_3d.get_local_rank("dp")
        expected_dp_rank = self.rank // 4
        self.assertEqual(dp_rank, expected_dp_rank)

    @with_comms
    def test_device_mesh_parent_child_hash(self):
        mesh_2d = init_device_mesh(
            self.device_type, (2, self.world_size // 2), mesh_dim_names=("DP", "TP")
        )

        mesh_group_1 = torch.arange(0, self.world_size // 2)
        mesh_group_2 = torch.arange(self.world_size // 2, self.world_size)
        ep_mesh_1 = DeviceMesh(self.device_type, mesh_group_1)
        ep_mesh_2 = DeviceMesh(self.device_type, mesh_group_2)
        ep_mesh = ep_mesh_1 if self.rank < self.world_size // 2 else ep_mesh_2
        # ep_mesh is considered different from mesh_2d["TP"]
        self.assertEqual(mesh_2d["TP"]._layouts, ep_mesh._layouts)
        self.assertEqual(mesh_2d["TP"].mesh.shape, ep_mesh.mesh.shape)
        self.assertEqual(mesh_2d["TP"].device_type, ep_mesh.device_type)
        self.assertNotEqual(mesh_2d["TP"].mesh_dim_names, ep_mesh.mesh_dim_names)
        self.assertEqual(mesh_2d["TP"]._thread_id, ep_mesh._thread_id)
        self.assertNotEqual(hash(mesh_2d["TP"]), hash(ep_mesh))
        self.assertNotEqual(mesh_2d["TP"], ep_mesh)

        another_mesh_1 = DeviceMesh(self.device_type, mesh_group_1)
        another_mesh_2 = DeviceMesh(self.device_type, mesh_group_2)
        another_mesh = (
            another_mesh_1 if self.rank < self.world_size // 2 else another_mesh_2
        )
        # another_mesh is considered the same as ep_mesh
        self.assertEqual(ep_mesh._layouts, another_mesh._layouts)
        self.assertEqual(ep_mesh.mesh.shape, another_mesh.mesh.shape)
        self.assertEqual(ep_mesh.device_type, another_mesh.device_type)
        self.assertEqual(ep_mesh.mesh_dim_names, another_mesh.mesh_dim_names)
        self.assertEqual(ep_mesh._thread_id, another_mesh._thread_id)
        self.assertEqual(hash(ep_mesh), hash(another_mesh))
        self.assertEqual(ep_mesh, another_mesh)

    @with_comms
    def test_from_group_with_mesh_shape_3d(self):
        """Tests ``from_group`` when passing ``mesh_shape`` as 3D."""
        # Consider the following 3D scenario and we need to create the 2D HSDP mesh from it.
        # - (2, 2, 2) ("dp_replicate", "dp_shard", "tp") mesh
        mesh_shape = (2, 2, 2)
        mesh_dim_names = ("dp_replicate", "dp_shard", "tp")
        ref_mesh = init_device_mesh(
            self.device_type, mesh_shape, mesh_dim_names=mesh_dim_names
        )

        dp_shard_group = ref_mesh["dp_shard"].get_group()
        dp_replicate_group = ref_mesh["dp_replicate"].get_group()

        dp_mesh = DeviceMesh.from_group(
            [dp_replicate_group, dp_shard_group],
            self.device_type,
            mesh=ref_mesh.mesh[:, :, ref_mesh.get_local_rank(mesh_dim="tp")],
            mesh_dim_names=("dp_replicate", "dp_shard"),
        )

        ref_mesh_dp_dim_group_names = get_mesh_pg_names(ref_mesh, 2)
        self.assertEqual(ref_mesh_dp_dim_group_names, get_mesh_pg_names(dp_mesh, 2))
        # Cannot check directly for mesh equality since parent meshes are not
        # the same since the ref's parent mesh is 3D
        self.assertEqual(dp_mesh["dp_replicate"].mesh, ref_mesh["dp_replicate"].mesh)
        self.assertEqual(
            get_mesh_pg_names(dp_mesh["dp_replicate"]),
            get_mesh_pg_names(ref_mesh["dp_replicate"]),
        )
        self.assertEqual(dp_mesh["dp_shard"].mesh, ref_mesh["dp_shard"].mesh)
        self.assertEqual(
            get_mesh_pg_names(dp_mesh["dp_shard"]),
            get_mesh_pg_names(ref_mesh["dp_shard"]),
        )

    @with_comms()
    def test_from_group_with_mesh_shape_2d(self):
        """Tests ``from_group`` when passing ``mesh_shape`` as 2D."""
        # Consider the following scenario where the process group has been created,
        # but we need to create the 2D HSDP mesh from it later in the program.
        mesh_shape = (2, 4)
        mesh_dim_names = ("dp_replicate", "dp_shard")
        ref_mesh = init_device_mesh(
            self.device_type, mesh_shape, mesh_dim_names=mesh_dim_names
        )

        # Create shard groups (e.g. (0, 1, 2, 3), (4, 5, 6, 7))
        # and assign the correct shard group to each rank
        shard_rank_lists = (
            list(range(0, self.world_size // 2)),
            list(range(self.world_size // 2, self.world_size)),
        )
        shard_groups = (
            new_group(shard_rank_lists[0]),
            new_group(shard_rank_lists[1]),
        )
        current_shard_group = (
            shard_groups[0] if self.rank in shard_rank_lists[0] else shard_groups[1]
        )

        # Create replicate groups (for example, (0, 4), (1, 5), (2, 6), (3, 7))
        # and assign the correct replicate group to each rank
        current_replicate_group = None
        shard_factor = len(shard_rank_lists[0])
        for i in range(self.world_size // 2):
            replicate_group_ranks = list(range(i, self.world_size, shard_factor))
            replicate_group = new_group(replicate_group_ranks)
            if self.rank in replicate_group_ranks:
                current_replicate_group = replicate_group

        dp_mesh = DeviceMesh.from_group(
            [not_none(current_replicate_group), current_shard_group],
            self.device_type,
            mesh=ref_mesh.mesh,
            mesh_dim_names=("dp_replicate", "dp_shard"),
        )

        for mesh_dim_group, ref_mesh_dim_group in zip(
            dp_mesh.get_all_groups(), ref_mesh.get_all_groups()
        ):
            mesh_dim_group_ranks = dist.get_process_group_ranks(mesh_dim_group)
            ref_mesh_dim_group_ranks = dist.get_process_group_ranks(ref_mesh_dim_group)
            self.assertEqual(mesh_dim_group_ranks, ref_mesh_dim_group_ranks)
        # check both the 2d mesh and the submeshes are exactly the same.
        self.assertEqual(dp_mesh, ref_mesh)
        self.assertEqual(dp_mesh["dp_replicate"], ref_mesh["dp_replicate"])
        self.assertEqual(dp_mesh["dp_shard"], ref_mesh["dp_shard"])


class InitDeviceMeshTest(DTensorTestBase):
    @property
    def world_size(self):
        return 8

    @with_comms
    def test_init_device_mesh(self):
        mesh_shape = (2, 4)
        mesh_dim_names = ("DP", "TP")
        ref_mesh = DeviceMesh(
            self.device_type,
            torch.arange(8).view(mesh_shape),
            mesh_dim_names=mesh_dim_names,
        )

        # test init_device_mesh with mesh_dim_names
        mesh_2d = init_device_mesh(
            self.device_type, mesh_shape, mesh_dim_names=mesh_dim_names
        )
        self.assertEqual(mesh_2d, ref_mesh)
        self.assertEqual(mesh_2d.mesh_dim_names, mesh_dim_names)

    @with_comms
    def test_raises_duplicate_mesh_dim_names(self):
        with self.assertRaisesRegex(
            RuntimeError,
            "Each mesh_dim_name must be unique.",
        ):
            init_device_mesh(
                self.device_type,
                (2, 4),
                mesh_dim_names=["dp", "dp"],
            )

    @with_comms
    def test_raises_mesh_shape_mesh_dim_names_mismatch(self):
        with self.assertRaisesRegex(
            RuntimeError,
            "mesh_shape and mesh_dim_names should have same length!",
        ):
            init_device_mesh(
                self.device_type,
                (8,),
                mesh_dim_names=["dp", "tp"],
            )

    def _test_backend_override_argument_dict_with_idx_and_backend(self):
        opts = FakeProcessGroup.Options()
        opts.fake_option = 42

        mesh = init_device_mesh(
            self.device_type,
            (2, 2, 2),
            mesh_dim_names=("dp", "tp", "cp"),
            backend_override={0: "fake", 2: ("fake", opts)},
        )

        def get_opts(mesh: DeviceMesh, dim_idx: int) -> C10dBackend.Options:
            return (
                mesh.get_group(dim_idx)
                ._get_backend(torch.device(f"{self.device_type}:{self.rank}"))
                .options
            )

        # Fake pg only have BackendType as BackendType::CUSTOM.
        self.assertEqual(mesh.get_group(0)._get_backend_name(), "custom")
        self.assertNotEqual(mesh.get_group(1)._get_backend_name(), "custom")
        self.assertEqual(mesh.get_group(2)._get_backend_name(), "custom")

        self.assertIsNone(get_opts(mesh, 0))
        self.assertEqual(get_opts(mesh, 2).fake_option, 42)

        dp_tp_mesh = mesh["dp", "tp"]._flatten()
        dp_cp_mesh = mesh["dp", "cp"]._flatten(backend_override="fake")
        tp_cp_mesh = mesh["tp", "cp"]._flatten(backend_override=("fake", opts))

        self.assertNotEqual(dp_tp_mesh.get_group(0)._get_backend_name(), "custom")
        self.assertEqual(dp_cp_mesh.get_group(0)._get_backend_name(), "custom")
        self.assertEqual(tp_cp_mesh.get_group(0)._get_backend_name(), "custom")

        self.assertIsNone(get_opts(dp_cp_mesh, 0))
        self.assertEqual(get_opts(tp_cp_mesh, 0).fake_option, 42)

    @with_comms
    def test_backend_override_argument_dict_with_idx_and_backend_lazy(self):
        self._test_backend_override_argument_dict_with_idx_and_backend()

    @with_comms(eager_init=True)
    def test_backend_override_argument_dict_with_idx_and_backend_eager(self):
        self._test_backend_override_argument_dict_with_idx_and_backend()

    @with_comms(backend="fake")
    def test_backend_override_argument_dict_with_name_and_options(self):
        opts = FakeProcessGroup.Options()
        opts.fake_option = 42

        mesh = init_device_mesh(
            self.device_type,
            (2, 2, 2),
            mesh_dim_names=("dp", "tp", "cp"),
            backend_override={"tp": opts},
        )

        def get_opts(mesh: DeviceMesh, dim_idx: int) -> C10dBackend.Options:
            return (
                mesh.get_group(dim_idx)
                ._get_backend(torch.device(f"{self.device_type}:{self.rank}"))
                .options
            )

        self.assertIsNone(get_opts(mesh, 0))
        self.assertEqual(get_opts(mesh, 1).fake_option, 42)
        self.assertIsNone(get_opts(mesh, 2))

        dp_tp_mesh = mesh["dp", "tp"]._flatten()
        dp_cp_mesh = mesh["dp", "cp"]._flatten(backend_override=opts)

        self.assertIsNone(get_opts(dp_tp_mesh, 0))
        self.assertEqual(get_opts(dp_cp_mesh, 0).fake_option, 42)

    @with_comms
    def test_backend_override_argument_errors(self):
        with self.assertRaisesRegex(
            RuntimeError,
            "Found redundant dim index 0 and name dp in backend_override",
        ):
            init_device_mesh(
                self.device_type,
                (2, 4),
                mesh_dim_names=("dp", "tp"),
                backend_override={"dp": "foo", 0: "bar"},
            )

        with self.assertRaisesRegex(
            RuntimeError,
            r"Found invalid keys in backend_override: got \['cp'\]",
        ):
            init_device_mesh(
                self.device_type,
                (2, 4),
                mesh_dim_names=("dp", "tp"),
                backend_override={"cp": "foo"},
            )

        with self.assertRaisesRegex(
            RuntimeError,
            r"Found invalid keys in backend_override: got \[42\]",
        ):
            init_device_mesh(
                self.device_type,
                (2, 4),
                mesh_dim_names=("dp", "tp"),
                backend_override={42: "bar"},
            )


class TestDeviceMeshGetItem(DTensorTestBase):
    @property
    def world_size(self):
        return 8

    @with_comms
    def test_raises_no_mesh_dim_found(self):
        with self.assertRaisesRegex(
            RuntimeError, "Cannot slice a DeviceMesh without mesh_dim_names!"
        ):
            mesh = init_device_mesh(self.device_type, (2, 4))
            mesh["DP"]

    @with_comms
    def test_raises_invalid_mesh_dim_name(self):
        child_mesh_dim_name = ("PP",)
        with self.assertRaisesRegex(KeyError, "Invalid mesh_dim_name"):
            mesh_dim_names = ("DP", "TP")
            mesh = init_device_mesh(
                self.device_type, (2, 4), mesh_dim_names=mesh_dim_names
            )
            mesh[child_mesh_dim_name]

    @with_comms
    def test_get_item_2d(self):
        mesh_shape = (2, 4)
        mesh_dim_names = ("DP", "TP")
        mesh_2d = init_device_mesh(
            self.device_type, mesh_shape, mesh_dim_names=mesh_dim_names
        )

        pg_ranks_by_dim_name = {}
        for mesh_dim_name in mesh_dim_names:
            mesh_dim = mesh_dim_names.index(mesh_dim_name)
            pg_ranks_by_dim_name[mesh_dim_name] = mesh_2d.mesh.swapdims(
                -1, mesh_dim
            ).reshape(-1, mesh_2d.mesh.size(mesh_dim))

        tp_mesh = mesh_2d["TP"]
        tp_group_idx = self.rank // 4
        self.assertEqual(tp_mesh.mesh, pg_ranks_by_dim_name["TP"][tp_group_idx])

        dp_group_idx = self.rank % 4
        self.assertEqual(mesh_2d["DP"].mesh, pg_ranks_by_dim_name["DP"][dp_group_idx])

    @with_comms
    def test_get_item_1d(self):
        mesh = init_device_mesh(self.device_type, (8,), mesh_dim_names=("dp",))
        # Make sure slicing out 1D mesh from a 1D mesh works.
        dp_mesh = mesh["dp"]
        self.assertEqual(dp_mesh, mesh)

        with self.assertRaisesRegex(KeyError, "Invalid mesh_dim_name"):
            dp_mesh = mesh["dim0"]

    @with_comms
    def test_get_item_3d(self):
        mesh_shape = (2, 2, 2)
        mesh_dim_names = ("Replicate", "Shard", "TP")
        mesh_3d = init_device_mesh(
            self.device_type, mesh_shape, mesh_dim_names=mesh_dim_names
        )

        tp_group = [[0, 1], [2, 3], [4, 5], [6, 7]]
        tp_group_idx = int(self.rank / 2)
        self.assertEqual(mesh_3d["TP"].mesh.tolist(), tp_group[tp_group_idx])

        shard_group = [[0, 2], [1, 3], [4, 6], [5, 7]]
        shard_group_idx = self.rank % 2 + self.rank // 4 * 2
        self.assertEqual(mesh_3d["Shard"].mesh.tolist(), shard_group[shard_group_idx])

        replicate_group = [[0, 4], [1, 5], [2, 6], [3, 7]]
        replicate_group_idx = self.rank % 4
        self.assertEqual(
            mesh_3d["Replicate"].mesh.tolist(), replicate_group[replicate_group_idx]
        )

        # We support both UX for nD slicing.
        # mesh_3d[["Replicate", "Shard"]] or mesh_3d["Replicate", "Shard"]
        hsdp_mesh_1 = mesh_3d[["Replicate", "Shard"]]
        hsdp_mesh_2 = mesh_3d["Replicate", "Shard"]
        hsdp_group = [[[0, 2], [4, 6]], [[1, 3], [5, 7]]]
        hsdp_group_idx = self.rank % 2
        self.assertEqual(hsdp_mesh_1.mesh.tolist(), hsdp_group[hsdp_group_idx])
        self.assertEqual(hsdp_mesh_2.mesh.tolist(), hsdp_group[hsdp_group_idx])
        self.assertEqual(hsdp_mesh_1, hsdp_mesh_2)

        # Test slicing out 1D mesh from a sub-2D mesh.
        shard_mesh = hsdp_mesh_2["Shard"]
        self.assertEqual(shard_mesh.mesh.tolist(), shard_group[shard_group_idx])

    @with_comms
    def test_cache_and_reuse_submesh_slice_result(self):
        mesh = init_device_mesh(self.device_type, (2, 4), mesh_dim_names=("dp", "tp"))

        ref_pg_count = _world.group_count

        # When we call the "dp" slice second time, it should not create any new pg.
        # As we are just using the cached result so the pg count should be the same.
        self.assertEqual(ref_pg_count, _world.group_count)

        # When we call the "tp" slice, it should not create a new pg, as the "tp" slice would
        # just reuse the parent mesh pg.
        mesh["tp"]
        self.assertEqual(_world.group_count, ref_pg_count)

    @with_comms
    def test_get_item_3d_noncontiguous_slicing(self):
        mesh_shape = (2, 2, 2)
        mesh_dim_names = ("dp", "pp", "cp")
        mesh_3d = init_device_mesh(
            self.device_type, mesh_shape, mesh_dim_names=mesh_dim_names
        )

        # Slice order simply decides which mesh_dim sits on which mesh_dim.
        # For dp_cp_mesh, cp mesh is the innermost dimension.
        dp_cp_mesh = mesh_3d["dp", "cp"]
        expected_mesh_tensor = (
            torch.tensor([[0, 1], [4, 5]], dtype=torch.int)
            if self.rank in (0, 1, 4, 5)
            else torch.tensor([[2, 3], [6, 7]], dtype=torch.int)
        )
        dp_local_rank = dp_cp_mesh.get_local_rank("dp")
        self.assertEqual(dp_cp_mesh.mesh, expected_mesh_tensor)
        cp_mesh = mesh_3d["cp"]
        # Check on the current dp_local_rank, whether the cp mesh tensor is the same.
        self.assertEqual(dp_cp_mesh.mesh[dp_local_rank], cp_mesh.mesh)

        # Support transpose slicing.
        cp_dp_mesh = mesh_3d["cp", "dp"]
        expected_mesh_tensor = (
            torch.tensor([[0, 4], [1, 5]], dtype=torch.int)
            if self.rank in (0, 1, 4, 5)
            else torch.tensor([[2, 6], [3, 7]], dtype=torch.int)
        )
        self.assertEqual(cp_dp_mesh.mesh, expected_mesh_tensor)

    @with_comms
    def test_flatten_mesh_3d(self):
        mesh_shape = (2, 2, 2)
        mesh_dim_names = ("dp", "cp", "tp")
        mesh_3d = init_device_mesh(
            self.device_type, mesh_shape, mesh_dim_names=mesh_dim_names
        )

        # Test flatten contiguous dims
        dp_cp_mesh = mesh_3d["dp", "cp"]
        flattened_dp_cp_mesh = dp_cp_mesh._flatten()
        self.assertEqual(dp_cp_mesh.mesh.flatten(), flattened_dp_cp_mesh.mesh)
        self.assertEqual(flattened_dp_cp_mesh.mesh_dim_names[0], "dp_cp")
        root_mesh = _mesh_resources.get_root_mesh(dp_cp_mesh)
        self.assertEqual(root_mesh, mesh_3d)
        self.assertEqual(
            flattened_dp_cp_mesh._layouts[0].layout_to_global_ranks(8),
            [[0, 2, 4, 6], [1, 3, 5, 7]],
        )

        ref_pg_count = _world.group_count
        # Calling flatten again should not create a new pg.
        flattened_dp_cp_mesh_2 = dp_cp_mesh._flatten()
        self.assertEqual(flattened_dp_cp_mesh, flattened_dp_cp_mesh_2)
        self.assertEqual(ref_pg_count, _world.group_count)

        # Test flatten non-contiguous dims
        dp_tp_mesh = mesh_3d["dp", "tp"]
        flattened_dp_tp_mesh = dp_tp_mesh._flatten()
        self.assertEqual(dp_tp_mesh.mesh.flatten(), flattened_dp_tp_mesh.mesh)
        self.assertEqual(flattened_dp_tp_mesh.mesh_dim_names[0], "dp_tp")
        root_mesh = _mesh_resources.get_root_mesh(dp_tp_mesh)
        self.assertEqual(root_mesh, mesh_3d)
        self.assertEqual(
            flattened_dp_tp_mesh._layouts[0].layout_to_global_ranks(8),
            [[0, 1, 4, 5], [2, 3, 6, 7]],
        )

        # Test flatten with a flattened mesh_dim_name
        cp_tp_mesh = mesh_3d["cp", "tp"]
        cp_tp_mesh._flatten("dummy")
        self.assertEqual(mesh_3d["dummy"].mesh_dim_names[0], "dummy")

        # Test flatten into an existing mesh_dim_name inside the mesh
        with self.assertRaisesRegex(
            ValueError,
            "Mesh_dim_name dp has already mapped to layout",
        ):
            mesh_3d._flatten("dp")
        with self.assertRaisesRegex(
            ValueError,
            "Mesh_dim_name dp_tp has already mapped to layout",
        ):
            mesh_3d["cp", "tp"]._flatten("dp_tp")

    @with_comms(eager_init=True)
    def test_flatten_mesh_4d(self):
        mesh_shape = (2, 2, 2, 1)
        mesh_dim_names = ("dp_replicate", "dp_shard", "cp", "tp")
        mesh_4d = init_device_mesh(
            self.device_type, mesh_shape, mesh_dim_names=mesh_dim_names
        )

        # flatten HSDP and CP into one mesh
        dp_cp_mesh = mesh_4d[mesh_dim_names[:3]]._flatten("dp_cp")
        # check flattened mesh integrity
        self.assertEqual(mesh_4d["dp_cp"].mesh.flatten(), dp_cp_mesh.mesh)
        # check flattened mesh dim names is correct
        self.assertEqual(dp_cp_mesh.mesh_dim_names, ("dp_cp",))
        # check flattened mesh dependency
        self.assertEqual(_mesh_resources.get_root_mesh(dp_cp_mesh), mesh_4d)

    @with_comms
    def test_reconstruct_mesh_with_flatten_dim(self):
        mesh_3d = init_device_mesh(
            self.device_type, (2, 2, 2), mesh_dim_names=("replicate", "shard", "cp")
        )
        shard_cp_mesh = mesh_3d["shard", "cp"]._flatten()
        hsdp_mesh = mesh_3d["replicate", "shard_cp"]
        expected_mesh_tensor = torch.tensor(
            [[0, 1, 2, 3], [4, 5, 6, 7]], dtype=torch.int
        )
        self.assertEqual(hsdp_mesh.mesh, expected_mesh_tensor)
        self.assertEqual(shard_cp_mesh.get_group(), mesh_3d["shard_cp"].get_group())
        self.assertEqual(
            shard_cp_mesh.get_group(), mesh_3d.get_group(mesh_dim="shard_cp")
        )

        mesh_3d = init_device_mesh(
            self.device_type, (2, 2, 2), mesh_dim_names=("dp", "cp", "tp")
        )
        dp_cp_mesh = mesh_3d["dp", "cp"]._flatten()
        spmd_mesh = mesh_3d["dp_cp", "tp"]
        expected_mesh_tensor = torch.tensor(
            [[0, 1], [2, 3], [4, 5], [6, 7]], dtype=torch.int
        )
        self.assertEqual(spmd_mesh.mesh, expected_mesh_tensor)
        self.assertEqual(dp_cp_mesh.get_group(), mesh_3d["dp_cp"].get_group())
        self.assertEqual(dp_cp_mesh.get_group(), mesh_3d.get_group(mesh_dim="dp_cp"))


class TestMeshEnv(DTensorTestBase):
    @property
    def world_size(self):
        return 8

    @with_comms
    def test_get_root_mesh(self):
        mesh_3d = init_device_mesh(
            self.device_type, (2, 2, 2), mesh_dim_names=("dp", "cp", "tp")
        )

        dp_cp_mesh = mesh_3d["dp", "cp"]
        dp_tp_mesh = mesh_3d["dp", "tp"]
        cp_tp_mesh = mesh_3d["cp", "tp"]
        dp_mesh = mesh_3d["dp"]
        cp_mesh = mesh_3d["cp"]
        tp_mesh = mesh_3d["tp"]
        self.assertEqual(_mesh_resources.get_root_mesh(dp_cp_mesh), mesh_3d)
        self.assertEqual(_mesh_resources.get_root_mesh(dp_tp_mesh), mesh_3d)
        self.assertEqual(_mesh_resources.get_root_mesh(cp_tp_mesh), mesh_3d)
        self.assertEqual(_mesh_resources.get_root_mesh(dp_mesh), mesh_3d)
        self.assertEqual(_mesh_resources.get_root_mesh(cp_mesh), mesh_3d)
        self.assertEqual(_mesh_resources.get_root_mesh(tp_mesh), mesh_3d)

    @with_comms
    def test_get_root_mesh_dim_exist(self):
        mesh_shape = (2, self.world_size // 2)
        mesh_dim_names = ("DP", "TP")
        mesh_2d = init_device_mesh(
            self.device_type, mesh_shape, mesh_dim_names=mesh_dim_names
        )

        self.assertEqual(_mesh_resources.get_root_mesh_dim(mesh_2d["DP"]), 0)
        self.assertEqual(_mesh_resources.get_root_mesh_dim(mesh_2d["TP"]), 1)

    @with_comms
    def test_get_root_mesh_dim_not_exist(self):
        mesh_shape = (self.world_size,)
        mesh = init_device_mesh(self.device_type, mesh_shape)

        self.assertEqual(_mesh_resources.get_root_mesh_dim(mesh), None)

    @with_comms
    def test_get_mesh_dim_by_name(self):
        mesh_shape = (2, self.world_size // 2)
        mesh_dim_names = ("DP", "TP")
        mesh_2d = init_device_mesh(
            self.device_type, mesh_shape, mesh_dim_names=mesh_dim_names
        )

        self.assertEqual(_mesh_resources.get_mesh_dim_by_name(mesh_2d, "DP"), 0)
        self.assertEqual(_mesh_resources.get_mesh_dim_by_name(mesh_2d, "TP"), 1)

    @with_comms
    def test_get_all_submeshes(self):
        mesh_2d = init_device_mesh(
            self.device_type, (2, 4), mesh_dim_names=("replicate", "shard")
        )
        all_submeshes = _mesh_resources._get_all_submeshes(mesh_2d, "replicate")
        self.assertEqual(len(all_submeshes), 4)
        self.assertEqual(
            all(submesh.mesh.numel() == 2 for submesh in all_submeshes), True
        )

    @with_comms
    def test_mesh_slice_fake_tensor_mode(self):
        mesh_shape = (2, self.world_size // 2)
        mesh_dim_names = ("DP", "TP")
        mesh_2d = init_device_mesh(
            self.device_type, mesh_shape, mesh_dim_names=mesh_dim_names
        )

        with FakeTensorMode():
            mesh_2d["DP"]
            mesh_2d["TP"]
            mesh_2d["DP", "TP"]


class DeviceMeshCollectiveTest(DTensorTestBase):
    @property
    def world_size(self):
        return 8

    @with_comms
    def test_broadcast_1d(self):
        mesh = DeviceMesh(self.device_type, torch.arange(self.world_size))
        local_tensor = torch.ones(3, 3, device=self.device_type) * self.rank
        mesh_broadcast(local_tensor, mesh, mesh_dim=0)
        self.assertEqual(local_tensor, torch.zeros(3, 3))

    @with_comms
    def test_scatter_1d(self):
        mesh = DeviceMesh(self.device_type, torch.arange(self.world_size))
        scatter_tensor_shape = [3, 3, 3]
        for scatter_dim in range(len(scatter_tensor_shape)):
            shard_placement = Shard(scatter_dim)
            scatter_tensor_shape[scatter_dim] *= self.world_size
            # make the random seed same across rank
            torch.manual_seed(0)
            global_tensor = torch.randn(scatter_tensor_shape, device=self.device_type)
            splitted_list, _ = shard_placement._split_tensor(
                global_tensor, mesh.size(), with_padding=True, contiguous=True
            )
            recv_tensor = torch.empty_like(splitted_list[mesh.get_rank()])
            # scatter on dim > 0 would generate non-contiguous tensor, verify that works
            mesh_scatter(recv_tensor, splitted_list, mesh, mesh_dim=0)
            self.assertEqual(recv_tensor, splitted_list[mesh.get_rank()])

    @with_comms
    def test_scatter_uneven(self):
        device_mesh = DeviceMesh(self.device_type, list(range(self.world_size)))
        my_rank = device_mesh.get_rank()
        tensor_to_split = torch.randn(
            device_mesh.size() + 3, device_mesh.size() + 1, device=self.device_type
        )

        for shard_dim in range(tensor_to_split.ndim):
            shard_placement = Shard(shard_dim)

            tensor_to_scatter = tensor_to_split.clone()
            tensor_splitted_list = list(
                torch.chunk(tensor_to_split, self.world_size, dim=shard_dim)
            )
            for _ in range(self.world_size - len(tensor_splitted_list)):
                tensor_splitted_list.append(torch.tensor([], device=self.device_type))

            padded_tensor_list, pad_sizes = shard_placement._split_tensor(
                tensor_to_scatter,
                device_mesh.size(),
                with_padding=True,
                contiguous=True,
            )

            scattered_tensor = torch.empty_like(padded_tensor_list[my_rank])
            mesh_scatter(scattered_tensor, padded_tensor_list, device_mesh, mesh_dim=0)

            if pad_sizes[my_rank] != 0:
                scattered_tensor = unpad_tensor(
                    scattered_tensor, shard_dim, pad_sizes[my_rank]
                )

            if scattered_tensor.numel() == 0:
                # We need to check numel() instead of size if a tensor is ([]) after unpadding,
                # since the size could be ([0, 8]) after unpadding.
                self.assertEqual(
                    scattered_tensor.numel(), tensor_splitted_list[my_rank].numel()
                )
            else:
                self.assertEqual(
                    scattered_tensor.size(), tensor_splitted_list[my_rank].size()
                )
                self.assertEqual(scattered_tensor, tensor_splitted_list[my_rank])

    @with_comms
    def test_all_gather_uneven(self):
        device_mesh = DeviceMesh(self.device_type, list(range(self.world_size)))
        my_rank = device_mesh.get_rank()
        tensor_to_split = torch.ones(
            device_mesh.size() + 3,
            device_mesh.size() + 1,
            device=self.device_type,
        )

        for shard_dim in range(tensor_to_split.ndim):
            shard_placement = Shard(shard_dim)
            tensor_padded_list, pad_sizes = shard_placement._split_tensor(
                tensor_to_split,
                device_mesh.size(),
                with_padding=True,
                contiguous=True,
            )
            local_tensor = tensor_padded_list[my_rank]
            big_tensor = funcol.all_gather_tensor(
                local_tensor, gather_dim=shard_dim, group=(device_mesh, 0)
            )
            big_tensor_chunks = list(
                torch.chunk(big_tensor, device_mesh.size(), dim=shard_dim)
            )
            unpadded_list = [
                (
                    unpad_tensor(big_tensor, shard_dim, pad_sizes[i])
                    if pad_sizes[i] > 0
                    else big_tensor
                )
                for i, big_tensor in enumerate(big_tensor_chunks)
            ]
            all_gathered_tensor = torch.cat(unpadded_list, dim=shard_dim)

            self.assertEqual(all_gathered_tensor.size(), tensor_to_split.size())
            self.assertEqual(all_gathered_tensor, tensor_to_split)

    @with_comms
    def test_reduce_scatter_contiguous(self):
        device_mesh = DeviceMesh(self.device_type, list(range(self.world_size)))
        my_rank = device_mesh.get_rank()

        # Init the tensor
        step = self.world_size * 2
        total_elem = step**2
        tensor = torch.arange(0, total_elem).view(step, -1).to(device=self.device_type)
        tensor = tensor * (my_rank + 1)

        # Get non-contiguous tensor by slicing
        tensor_to_reduce = tensor[::2, :2]
        tensor_contiguous = tensor_to_reduce.clone().contiguous()

        # Partial to Shard to trigger reduce_scatter
        tensor_to_reduce = DTensor.from_local(
            tensor_to_reduce, device_mesh, [_Partial()]
        )
        tensor_contiguous = DTensor.from_local(
            tensor_contiguous, device_mesh, [_Partial()]
        )
        new_tensor = tensor_to_reduce.redistribute(device_mesh, [Shard(0)])
        new_tensor_contiguous = tensor_contiguous.redistribute(device_mesh, [Shard(0)])

        # The output for contiguous and non-contiguous tensors of the same value
        # should return the same reducescatter value.
        new_tensor_local = new_tensor._local_tensor
        new_tensor_contiguous_local = new_tensor_contiguous._local_tensor
        self.assertEqual(new_tensor_local, new_tensor_contiguous_local)
        self.assertEqual(list(new_tensor_local.size()), [1, 2])

        # Check the reduce numerical value
        sum_base = (1 + self.world_size) * self.world_size / 2
        first_elem = my_rank * sum_base * step * 2
        expected_tensor = torch.tensor(
            [[first_elem, first_elem + sum_base]],
            dtype=new_tensor_local.dtype,
            device=self.device_type,
        )
        self.assertEqual(new_tensor_local, expected_tensor)

    @with_comms
    def test_reduce_scatter_uneven(self):
        device_mesh = DeviceMesh(self.device_type, list(range(self.world_size)))
        my_rank = device_mesh.get_rank()
        tensor_to_split = (
            torch.ones(
                device_mesh.size() + 3,
                device_mesh.size() + 1,
                device=self.device_type,
            )
            * self.rank
        )

        for shard_dim in range(tensor_to_split.ndim):
            shard_placement = Shard(shard_dim)
            tensor_to_scatter = tensor_to_split.clone()

            tensor_splitted_list = list(
                torch.chunk(tensor_to_split, self.world_size, dim=shard_dim)
            )
            for _ in range(self.world_size - len(tensor_splitted_list)):
                tensor_splitted_list.append(torch.tensor([], device=self.device_type))

            padded_tensor_list, pad_sizes = shard_placement._split_tensor(
                tensor_to_scatter,
                device_mesh.size(),
                with_padding=True,
                contiguous=True,
            )

            tensor_to_reduce = torch.cat(padded_tensor_list, shard_dim)

            res_num = ((0 + self.world_size - 1) * self.world_size) / 2

            scattered_tensor = funcol.reduce_scatter_tensor(
                tensor_to_reduce,
                reduceOp="sum",
                scatter_dim=shard_dim,
                group=(device_mesh, 0),
            )

            # unpad scattered_tensor
            if pad_sizes[my_rank] > 0:
                scattered_tensor = unpad_tensor(
                    scattered_tensor, shard_dim, pad_sizes[my_rank]
                )

            if scattered_tensor.numel() == 0:
                # We need to check numel() instead of size if a tensor is ([]) after unpadding,
                # since the size could be ([0, 8]) after unpadding.
                self.assertEqual(
                    scattered_tensor.numel(), tensor_splitted_list[my_rank].numel()
                )
            else:
                self.assertEqual(
                    scattered_tensor.size(), tensor_splitted_list[my_rank].size()
                )
                self.assertEqual(
                    scattered_tensor,
                    torch.ones_like(tensor_splitted_list[my_rank]) * res_num,
                )

    @with_comms
    def test_broadcast_nd(self):
        mesh_tensor = torch.arange(8).reshape(2, 2, 2)
        mesh = DeviceMesh(self.device_type, mesh_tensor)
        local_tensor = torch.ones(3, 3, device=self.device_type) * self.rank

        # check all dim groups
        dim_to_subgroups = mesh.get_all_groups()
        for dim, dim_group in enumerate(dim_to_subgroups):
            dim_group_size = get_world_size(dim_group)
            global_ranks = [
                get_global_rank(dim_group, i) for i in range(dim_group_size)
            ]
            cloned_local_tensor = local_tensor.clone()
            mesh_broadcast(cloned_local_tensor, mesh, mesh_dim=dim)
            res_num = global_ranks[0]
            self.assertEqual(cloned_local_tensor, torch.ones(3, 3) * res_num)

    @with_comms
    def test_scatter_nd(self):
        mesh_tensor = torch.arange(8).reshape(2, 2, 2)
        mesh = DeviceMesh(self.device_type, mesh_tensor)

        # check all dim groups
        dim_to_subgroups = mesh.get_all_groups()
        for dim, dim_group in enumerate(dim_to_subgroups):
            dim_group_size = get_world_size(dim_group)
            global_ranks = [
                get_global_rank(dim_group, i) for i in range(dim_group_size)
            ]
            scattered_tensors = [
                torch.ones(3, 3, device=self.device_type) * global_rank
                for global_rank in global_ranks
            ]
            received_tensor = torch.empty_like(
                scattered_tensors[mesh.get_coordinate()[dim]]
            )
            mesh_scatter(received_tensor, scattered_tensors, mesh, mesh_dim=dim)
            self.assertEqual(received_tensor, torch.ones(3, 3) * self.rank)


class CuTeLayoutTest(TestCase):
    def test_coalesce(self):
        # ((3,2),(2,1)) -> (6,1)
        l = _Layout((3, 2), (2, 1))
        l = l.coalesce()
<<<<<<< HEAD
        self.assertEqual(l.sizes_and_strides, ((6, 1),))
=======
        self.assertEqual(list(l.sizes_and_strides), [(6, 1)])
>>>>>>> f29b89a6

        # ((2,12),(3,4),(4,1)) -> (24,1)
        l = _Layout((2, 3, 4), (12, 4, 1))
        l = l.coalesce()
        self.assertEqual(list(l.sizes_and_strides), [(24, 1)])

    def test_coalesce_non_coalescible(self):
        # ((3,4),(2,1)) stays as-is (4 ≠ 2*1)
        l = _Layout((3, 2), (4, 1))
        l = l.coalesce()
        self.assertEqual(list(l.sizes_and_strides), [(3, 4), (2, 1)])

    def test_complement_n_group_layout(self):
        # complement((4,2), 8) = (2,1); together form (8,1)
        pg_layout = _Layout(
            (4,),
            (2,),
        )
        outer = pg_layout.complement(world_size=8)
        self.assertEqual(list(outer.sizes_and_strides), [(2, 1)])
        self.assertEqual(
            pg_layout.local_ranks(),
            [0, 2, 4, 6],
        )
        groups = [[o + i for i in pg_layout.local_ranks()] for o in outer.local_ranks()]
        self.assertEqual(
            groups,
            [
                [0, 2, 4, 6],
                [1, 3, 5, 7],
            ],
        )
        self.assertEqual(
            pg_layout.global_ranks(8),
            [
                [0, 2, 4, 6],
                [1, 3, 5, 7],
            ],
        )
        # complement((4,2), 16) = ((2,8), (2,1)); together form (16,1)
        outer = pg_layout.complement(world_size=16)
        self.assertEqual(list(outer.sizes_and_strides), [(2, 8), (2, 1)])
        self.assertEqual(
            outer.local_ranks(),
            [0, 1, 8, 9],
        )
        self.assertEqual(
            pg_layout.global_ranks(16),
            [
                [0, 2, 4, 6],
                [1, 3, 5, 7],
                [8, 10, 12, 14],
                [9, 11, 13, 15],
            ],
        )

        # Complement ((2,4), (2,1)) under world_size=16 → complement ((2,8), (2,2))
        pg_layout = _Layout((2, 2), (4, 1))
        self.assertEqual(
            pg_layout.local_ranks(),
            [0, 1, 4, 5],
        )
        outer = pg_layout.complement(world_size=16)
        self.assertEqual(list(outer.sizes_and_strides), [(2, 8), (2, 2)])
        self.assertEqual(
            outer.local_ranks(),
            [0, 2, 8, 10],
        )
        self.assertEqual(
            pg_layout.global_ranks(16),
            [
                [0, 1, 4, 5],
                [2, 3, 6, 7],
                [8, 9, 12, 13],
                [10, 11, 14, 15],
            ],
        )

        # Test layout_to_global_ranks and layout_to_group_ranks
        pg_layout = _Layout((2, 2), (4, 2))
        self.assertEqual(
            pg_layout.local_ranks(),
            [0, 2, 4, 6],
        )
        self.assertEqual(
            pg_layout.global_ranks(16),
            [
                [0, 2, 4, 6],
                [1, 3, 5, 7],
                [8, 10, 12, 14],
                [9, 11, 13, 15],
            ],
        )
        outer = pg_layout.complement(world_size=16)
        self.assertEqual(list(outer.sizes_and_strides), [(2, 8), (2, 1)])
        # Test when stride is not monotonically decreasing, the complement layout
        # is same as the one sorted its stride.
        pg_layout_r = _Layout((2, 2), (2, 4))
        outer = pg_layout_r.complement(world_size=16)
        self.assertEqual(list(outer.sizes_and_strides), [(2, 8), (2, 1)])
        self.assertEqual(
            pg_layout_r.global_ranks(16),
            [
                [0, 4, 2, 6],
                [1, 5, 3, 7],
                [8, 12, 10, 14],
                [9, 13, 11, 15],
            ],
        )

        # Test just local_ranks and global_ranks.
        pg_layout = _Layout((4,), (2,))
        self.assertEqual(
            pg_layout.local_ranks(),
            [0, 2, 4, 6],
        )
        self.assertEqual(
            pg_layout.global_ranks(16),
            [
                [0, 2, 4, 6],
                [1, 3, 5, 7],
                [8, 10, 12, 14],
                [9, 11, 13, 15],
            ],
        )

    def test_composition(self):
        # self = ((4,2), (2,1)), l = (2,1)  → self o l = (2,2)
        orig_l = _Layout((4, 2), (2, 1))
        right_l = _Layout((2,), (1,))
        composed_list = orig_l.composition(right_l)
        self.assertEqual(len(composed_list), 1)
        self.assertEqual(list(composed_list[0].sizes_and_strides), [(2, 2)])
        self.assertEqual(
            composed_list[0].global_ranks(8),
            [
                [0, 2],
                [1, 3],
                [4, 6],
                [5, 7],
            ],
        )

        # self = ((4,2), (2,1)), l = ((2,2), (2,1))  → self o l = ((2,4), (2,2))
        right_l = _Layout((2, 2), (2, 1))
        composed_list = orig_l.composition(right_l)
        self.assertEqual(len(composed_list), 2)
        self.assertEqual(list(composed_list[0].sizes_and_strides), [(2, 4)])
        self.assertEqual(
            composed_list[0].global_ranks(8),
            [
                [0, 4],
                [1, 5],
                [2, 6],
                [3, 7],
            ],
        )

        # Error case.
        with self.assertRaisesRegex(
            AssertionError,
            "Layouts do not meet stride divisibility condition",
        ):
            right_l = _Layout((2,), (3,))
            composed_list = orig_l.composition(right_l)

        with self.assertRaisesRegex(
            AssertionError,
            "Layouts do not meet shape divisibility condition",
        ):
            right_l = _Layout((3,), (2,))
            composed_list = orig_l.composition(right_l)


if __name__ == "__main__":
    run_tests()<|MERGE_RESOLUTION|>--- conflicted
+++ resolved
@@ -1280,11 +1280,7 @@
         # ((3,2),(2,1)) -> (6,1)
         l = _Layout((3, 2), (2, 1))
         l = l.coalesce()
-<<<<<<< HEAD
-        self.assertEqual(l.sizes_and_strides, ((6, 1),))
-=======
         self.assertEqual(list(l.sizes_and_strides), [(6, 1)])
->>>>>>> f29b89a6
 
         # ((2,12),(3,4),(4,1)) -> (24,1)
         l = _Layout((2, 3, 4), (12, 4, 1))
