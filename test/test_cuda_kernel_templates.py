--- conflicted
+++ resolved
@@ -137,7 +137,6 @@
 
     def test_cutlass_style_gemm(self):
         """Test CUTLASS-style GEMM kernel compilation."""
-<<<<<<< HEAD
         from torch.cuda._compile_kernel_with_templates import _compile_kernel_with_templates
         
         # Simple GEMM template without CUTLASS headers
@@ -173,12 +172,6 @@
             wrapper_signature="float const* A, float const* B, float* C, int M, int N, int K, float alpha, float beta",
             wrapper_body="    gemm_kernel<float>(A, B, C, M, N, K, alpha, beta);"
         )
-=======
-        from torch.cuda._compile_kernel_with_templates import compile_cutlass_gemm
-
-        # Compile CUTLASS GEMM kernel
-        gemm_kernel = compile_cutlass_gemm(m=64, n=64, k=32, element_type="float")
->>>>>>> f20c4bae
 
         # Create test matrices
         M, N, K = 64, 64, 32
