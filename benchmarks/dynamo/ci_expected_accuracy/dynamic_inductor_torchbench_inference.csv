--- conflicted
+++ resolved
@@ -178,11 +178,7 @@
 
 
 
-<<<<<<< HEAD
-hf_T5_generate,pass,5
-=======
 hf_T5_generate,pass,11
->>>>>>> eaa5d9d3
 
 
 
