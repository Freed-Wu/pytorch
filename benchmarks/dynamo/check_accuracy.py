--- conflicted
+++ resolved
@@ -39,19 +39,9 @@
                 "detectron2_fcos_r_50_fpn",
                 "doctr_det_predictor",
                 "doctr_reco_predictor",
-<<<<<<< HEAD
                 "dpn107",
                 "fbnetv3_b",
                 "levit_128",
-=======
-                "hf_BigBird",
-                "hf_Longformer",
-                "hf_Reformer",
-                "hf_Roberta_base",
-                "hf_T5",
-                "hf_T5_base",
-                "hf_T5_generate",
->>>>>>> 83458197
                 "llava",
                 "microbench_unbacked_tolist_sum",
                 "mnasnet1_0",
@@ -68,16 +58,7 @@
                 "squeezenet1_1",
                 "stable_diffusion_text_encoder",
                 "stable_diffusion_unet",
-<<<<<<< HEAD
                 "swsl_resnext101_32x16d",
-=======
-                "timm_efficientdet",
-                "timm_efficientnet",
-                "timm_nfnet",
-                "timm_regnet",
-                "timm_resnest",
-                "timm_vovnet",
->>>>>>> 83458197
                 "torchrec_dlrm",
                 "vgg16",
                 # LLM
