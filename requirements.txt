--- conflicted
+++ resolved
@@ -4,7 +4,6 @@
 setuptools>=62.3.0
 wheel
 astunparse
-<<<<<<< HEAD
 cmake>=3.27
 ninja
 numpy
@@ -15,10 +14,6 @@
 
 # Install / Development extra requirements
 build[uv]  # for building sdist and wheel
-=======
-build[uv]  # for building sdist and wheel
-cmake>=3.27
->>>>>>> 1b58e7ad
 expecttest>=0.3.0
 filelock
 fsspec
@@ -28,14 +23,6 @@
 networkx
 optree>=0.13.0
 psutil
-<<<<<<< HEAD
-sympy>=1.13.3
-=======
-pyyaml
-requests
-# setuptools develop deprecated on 80.0
-setuptools>=62.3.0,<80.0
 sympy>=1.13.3
 types-dataclasses
-typing-extensions>=4.13.2
->>>>>>> 1b58e7ad
+typing-extensions>=4.13.2