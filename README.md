--- conflicted
+++ resolved
@@ -189,16 +189,23 @@
 $ call "C:\Program Files\Microsoft Visual Studio\<VERSION>\Community\VC\Auxiliary\Build\vcvarsall.bat" x64
 ```
 
+A conda environment is not required.  You can also do a PyTorch build in a
+standard virtual environment, e.g., created with tools like `uv`, provided
+your system has installed all the necessary dependencies unavailable as pip
+packages (e.g., CUDA, MKL.)
+
 ##### NVIDIA CUDA Support
 If you want to compile with CUDA support, [select a supported version of CUDA from our support matrix](https://pytorch.org/get-started/locally/), then install the following:
 - [NVIDIA CUDA](https://developer.nvidia.com/cuda-downloads)
 - [NVIDIA cuDNN](https://developer.nvidia.com/cudnn) v8.5 or above
 - [Compiler](https://gist.github.com/ax3l/9489132) compatible with CUDA
 
-Note: You could refer to the [cuDNN Support Matrix](https://docs.nvidia.com/deeplearning/cudnn/backend/latest/reference/support-matrix.html) for cuDNN versions with the various supported CUDA, CUDA driver and NVIDIA hardware
+Note: You could refer to the [cuDNN Support Matrix](https://docs.nvidia.com/deeplearning/cudnn/backend/latest/reference/support-matrix.html) for cuDNN versions with the various supported CUDA, CUDA driver, and NVIDIA hardware.
 
 If you want to disable CUDA support, export the environment variable `USE_CUDA=0`.
-Other potentially useful environment variables may be found in `setup.py`.
+Other potentially useful environment variables may be found in `setup.py`.  If
+CUDA is installed in a non-standard location, set PATH so that the nvcc you
+want to use can be found (e.g., `export PATH=/usr/local/cuda-12.8/bin:$PATH`).
 
 If you are building for NVIDIA's Jetson platforms (Jetson Nano, TX1, TX2, AGX Xavier), Instructions to install PyTorch for Jetson Nano are [available here](https://devtalk.nvidia.com/default/topic/1049071/jetson-nano/pytorch-for-jetson-nano/)
 
@@ -221,6 +228,7 @@
 Other potentially useful environment variables may be found in `setup.py`.
 
 #### Get the PyTorch Source
+
 ```bash
 git clone https://github.com/pytorch/pytorch
 cd pytorch
@@ -268,28 +276,31 @@
 pip install mkl-static mkl-include
 # Add these packages if torch.distributed is needed.
 # Distributed package support on Windows is a prototype feature and is subject to changes.
-conda install -c conda-forge libuv=1.39
+conda install -c conda-forge libuv
 ```
 
 #### Install PyTorch
+
 **On Linux**
 
 If you're compiling for AMD ROCm then first run this command:
+
 ```bash
 # Only run this if you're compiling for ROCm
 python tools/amd_build/build_amd.py
 ```
 
 Install PyTorch
+
 ```bash
 export CMAKE_PREFIX_PATH="${CONDA_PREFIX:-'$(dirname $(which conda))/../'}:${CMAKE_PREFIX_PATH}"
-python setup.py develop
+python -m pip install --no-build-isolation -v -e .
 ```
 
 **On macOS**
 
 ```bash
-python3 setup.py develop
+python -m pip install --no-build-isolation -v -e .
 ```
 
 **On Windows**
@@ -301,7 +312,7 @@
 In this mode PyTorch computations will run on your CPU, not your GPU.
 
 ```cmd
-python setup.py develop
+python -m pip install --no-build-isolation -v -e .
 ```
 
 Note on OpenMP: The desired OpenMP implementation is Intel OpenMP (iomp). In order to link against iomp, you'll need to manually download the library and set up the building environment by tweaking `CMAKE_INCLUDE_PATH` and `LIB`. The instruction [here](https://github.com/pytorch/pytorch/blob/main/docs/source/notes/windows.rst#building-from-source) is an example for setting up both MKL and Intel OpenMP. Without these configurations for CMake, Microsoft Visual C OpenMP runtime (vcomp) will be used.
@@ -321,7 +332,6 @@
 [Magma](https://developer.nvidia.com/magma), [oneDNN, a.k.a. MKLDNN or DNNL](https://github.com/oneapi-src/oneDNN), and [Sccache](https://github.com/mozilla/sccache) are often needed. Please refer to the [installation-helper](https://github.com/pytorch/pytorch/tree/main/.ci/pytorch/win-test-helpers/installation-helpers) to install them.
 
 You can refer to the [build_pytorch.bat](https://github.com/pytorch/pytorch/blob/main/.ci/pytorch/win-test-helpers/build_pytorch.bat) script for some other environment variables configurations
-
 
 ```cmd
 cmd
@@ -342,8 +352,7 @@
 :: [Optional] If you want to override the CUDA host compiler
 set CUDAHOSTCXX=C:\Program Files (x86)\Microsoft Visual Studio\2019\Community\VC\Tools\MSVC\14.27.29110\bin\HostX64\x64\cl.exe
 
-python setup.py develop
-
+python -m pip install --no-build-isolation -v -e .
 ```
 
 **Intel GPU builds**
@@ -365,7 +374,7 @@
     set "CMAKE_PREFIX_PATH=%CONDA_PREFIX%\Library"
 )
 
-python setup.py develop
+python -m pip install --no-build-isolation -v -e .
 ```
 
 ##### Adjust Build Options (Optional)
@@ -375,16 +384,18 @@
 with such a step.
 
 On Linux
+
 ```bash
 export CMAKE_PREFIX_PATH="${CONDA_PREFIX:-'$(dirname $(which conda))/../'}:${CMAKE_PREFIX_PATH}"
-python setup.py build --cmake-only
+CMAKE_ONLY=1 python setup.py build
 ccmake build  # or cmake-gui build
 ```
 
 On macOS
+
 ```bash
 export CMAKE_PREFIX_PATH="${CONDA_PREFIX:-'$(dirname $(which conda))/../'}:${CMAKE_PREFIX_PATH}"
-MACOSX_DEPLOYMENT_TARGET=10.9 CC=clang CXX=clang++ python setup.py build --cmake-only
+MACOSX_DEPLOYMENT_TARGET=10.9 CC=clang CXX=clang++ CMAKE_ONLY=1 python setup.py build
 ccmake build  # or cmake-gui build
 ```
 
@@ -507,7 +518,7 @@
 
 ## Getting Started
 
-Three-pointers to get you started:
+Three pointers to get you started:
 - [Tutorials: get you started with understanding and using PyTorch](https://pytorch.org/tutorials/)
 - [Examples: easy to understand PyTorch code across all domains](https://github.com/pytorch/examples)
 - [The API Reference](https://pytorch.org/docs/)
@@ -549,13 +560,8 @@
 
 PyTorch is a community-driven project with several skillful engineers and researchers contributing to it.
 
-<<<<<<< HEAD
-PyTorch is currently maintained by [Soumith Chintala](http://soumith.ch), [Gregory Chanan](https://github.com/gchanan), [Dmytro Dzhulgakov](https://github.com/dzhulgakov), [Edward Yang](https://github.com/ezyang), and [Nikita Shulga](https://github.com/malfet) with major contributions coming from hundreds of talented individuals in various forms and means.
-A non-exhaustive but growing list needs to mention: [Trevor Killeen](https://github.com/killeent), [Sasank Chilamkurthy](https://github.com/chsasank), [Sergey Zagoruyko](https://github.com/szagoruyko), [Adam Lerer](https://github.com/adamlerer), [Francisco Massa](https://github.com/fmassa), [Alykhan Tejani](https://github.com/alykhantejani), [Luca Antiga](https://github.com/lantiga), [Alban Desmaison](https://github.com/albanD), [Andreas Koepf](https://github.com/andreaskoepf), [James Bradbury](https://github.com/jekbradbury), [Zeming Lin](https://github.com/ebetica), [Yuandong Tian](https://github.com/yuandong-tian), [Guillaume Lample](https://github.com/glample), [Marat Dukhan](https://github.com/Maratyszcza), [Natalia Gimelshein](https://github.com/ngimel), [Christian Sarofeen](https://github.com/csarofeen), [Martin Raison](https://github.com/martinraison), [Edward Yang](https://github.com/ezyang), [Zachary Devito](https://github.com/zdevito).
-=======
 PyTorch is currently maintained by [Soumith Chintala](http://soumith.ch), [Gregory Chanan](https://github.com/gchanan), [Dmytro Dzhulgakov](https://github.com/dzhulgakov), [Edward Yang](https://github.com/ezyang), [Alban Desmaison](https://github.com/albanD), [Piotr Bialecki](https://github.com/ptrblck) and [Nikita Shulga](https://github.com/malfet) with major contributions coming from hundreds of talented individuals in various forms and means.
 A non-exhaustive but growing list needs to mention: [Trevor Killeen](https://github.com/killeent), [Sasank Chilamkurthy](https://github.com/chsasank), [Sergey Zagoruyko](https://github.com/szagoruyko), [Adam Lerer](https://github.com/adamlerer), [Francisco Massa](https://github.com/fmassa), [Alykhan Tejani](https://github.com/alykhantejani), [Luca Antiga](https://github.com/lantiga), [Alban Desmaison](https://github.com/albanD), [Andreas Koepf](https://github.com/andreaskoepf), [James Bradbury](https://github.com/jekbradbury), [Zeming Lin](https://github.com/ebetica), [Yuandong Tian](https://github.com/yuandong-tian), [Guillaume Lample](https://github.com/glample), [Marat Dukhan](https://github.com/Maratyszcza), [Natalia Gimelshein](https://github.com/ngimel), [Christian Sarofeen](https://github.com/csarofeen), [Martin Raison](https://github.com/martinraison), [Edward Yang](https://github.com/ezyang), [Zachary Devito](https://github.com/zdevito). <!-- codespell:ignore -->
->>>>>>> eaa5d9d3
 
 Note: This project is unrelated to [hughperkins/pytorch](https://github.com/hughperkins/pytorch) with the same name. Hugh is a valuable contributor to the Torch community and has helped with many things Torch and PyTorch.
 
