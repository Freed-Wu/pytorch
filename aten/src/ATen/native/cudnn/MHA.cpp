--- conflicted
+++ resolved
@@ -127,6 +127,7 @@
 #include <ATen/cudnn/Types.h>
 #include <ATen/cudnn/Utils.h>
 #include <ATen/native/cudnn/MHA.h>
+#include <ATen/native/transformers/sdp_utils.h>
 
 #include <ATen/cuda/Exceptions.h>
 
@@ -354,90 +355,6 @@
   return strides;
 }
 
-<<<<<<< HEAD
-void alloc_with_matching_layout(
-    const Tensor& q,
-    Tensor& output,
-    const std::vector<int64_t>& shape) {
-  TORCH_INTERNAL_ASSERT(
-      shape.size() == q.sizes().size(),
-      "cuDNN SDPA alloc_with_matching_layout got requested shape ndim != q ndim");
-
-  if (std::equal(q.sizes().begin(), q.sizes().end(), shape.begin())) {
-    output = at::empty_like(q);
-    return;
-  }
-
-  // get the "fill order," which is just an argsort on the strides
-  std::vector<int> fill_order(shape.size());
-  std::iota(fill_order.begin(), fill_order.end(), 0);
-  const auto q_strides = q.strides();
-  std::stable_sort(
-      fill_order.begin(), fill_order.end(), [&q_strides](int idx1, int idx2) {
-        return q_strides[idx1] < q_strides[idx2];
-      });
-  std::vector<int64_t> ordered_strides(shape.size());
-  int64_t current_stride = 1;
-  for (const int dim_idx : fill_order) {
-    ordered_strides[dim_idx] = current_stride;
-    current_stride *= shape[dim_idx];
-  }
-  output = at::empty(at::IntArrayRef(shape), q.options())
-               .as_strided(
-                   at::IntArrayRef(shape), at::IntArrayRef(ordered_strides), 0);
-}
-
-void permute_to_matching_layout(const Tensor& output, Tensor& grad_output) {
-  const int dims = output.sizes().size();
-  std::vector<int64_t> outer_to_inner(dims);
-  std::iota(outer_to_inner.begin(), outer_to_inner.end(), 0);
-  const auto o_strides = output.strides();
-  std::stable_sort(
-      outer_to_inner.begin(),
-      outer_to_inner.end(),
-      [&o_strides](int idx1, int idx2) {
-        return o_strides[idx1] > o_strides[idx2];
-      });
-  std::vector<int64_t> inverse(dims);
-  for (int d = 0; d < dims; d++) {
-    inverse[d] = std::find(outer_to_inner.begin(), outer_to_inner.end(), d) -
-        outer_to_inner.begin();
-  }
-  grad_output = grad_output.permute(at::IntArrayRef(outer_to_inner))
-                    .contiguous()
-                    .permute(at::IntArrayRef(inverse));
-}
-
-bool same_strides(const Tensor& t1, const Tensor& t2) {
-  std::vector<int> t1_strides_no_ones;
-  std::vector<int> t2_strides_no_ones;
-  const auto t1strides = t1.strides();
-  const auto t2strides = t2.strides();
-  const int dim = t1strides.size();
-  if (dim != (int)t2strides.size()) {
-    return false;
-  }
-  const auto t1sizes = t1.sizes();
-  const auto t2sizes = t2.sizes();
-
-  // we are going through strides backward here, but if both are backward it's
-  // comparable
-  for (int i = 0; i < dim; i++) {
-    if (t1sizes[i] > 1) {
-      t1_strides_no_ones.push_back(t1strides[i]);
-    }
-    if (t2sizes[i] > 1) {
-      t2_strides_no_ones.push_back(t2strides[i]);
-    }
-  }
-  return std::equal(
-      t1_strides_no_ones.begin(),
-      t1_strides_no_ones.end(),
-      t2_strides_no_ones.begin(),
-      t2_strides_no_ones.end());
-}
-=======
->>>>>>> eaa5d9d3
 } // namespace
 
 auto build_graph(
