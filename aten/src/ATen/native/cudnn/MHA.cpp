--- conflicted
+++ resolved
@@ -775,13 +775,8 @@
   if (attn_bias.has_value()) {
     TORCH_CHECK(
         false,
-<<<<<<< HEAD
         "attn_bias not yet supported with cuDNN Attention and NestedTensor");
-    bias =
-=======
-        "attn_bias not yet supportd with cuDNN Attention and NestedTensor");
     scaled_dot_product_flash_attention_options.set_bias(
->>>>>>> 12d7cc5c
         mha_graph->tensor(fe::graph::Tensor_attributes()
                               .set_uid(BIAS)
                               .set_name("bias")
@@ -1205,13 +1200,8 @@
   if (attn_bias.has_value()) {
     TORCH_CHECK(
         false,
-<<<<<<< HEAD
         "attn_bias not yet supported with cuDNN Attention and NestedTensor");
-    bias =
-=======
-        "attn_bias not yet supportd with cuDNN Attention and NestedTensor");
     sdpa_backward_options.set_bias(
->>>>>>> 12d7cc5c
         mha_graph->tensor(fe::graph::Tensor_attributes()
                               .set_uid(BIAS)
                               .set_name("bias")
