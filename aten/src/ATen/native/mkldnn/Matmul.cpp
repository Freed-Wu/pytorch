--- conflicted
+++ resolved
@@ -157,11 +157,7 @@
   bool bf32_usable = std::is_same_v<scalar_t, float> && use_mkldnn_bf32_matmul();
   bool tf32_usable = std::is_same_v<scalar_t, float> && use_mkldnn_tf32_matmul();
   if ( !(bf16_usable || fp16_usable || bf32_usable || tf32_usable) ||
-<<<<<<< HEAD
-      (n <= 8 || m <= 8 || k >= 1024) || (alpha == 0.0f)) {
-=======
       ((m >= 16 && k >= 16) || (k <= 8 && n * m < 16384) || (m <= 8 && n <= 1024)) || (alpha == 0.0f)) {
->>>>>>> 07379d24
     return false;
   }
 
