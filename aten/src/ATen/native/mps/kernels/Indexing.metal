--- conflicted
+++ resolved
@@ -9,166 +9,204 @@
   constant int64_t* indexArray;
 };
 
-template <typename T, typename OffsetsT>
+uint3 index_get_offsets(
+    constant int64_t* sizes,
+    constant int64_t* output_strides,
+    constant int64_t* input_strides,
+    constant int64_t* indices_strides,
+    uint ndim,
+    uint thread_index) {
+  uint pos[max_ndim];
+  pos_from_thread_index(thread_index, pos, sizes, ndim);
+  const auto output_offs = offset_from_coord(pos, output_strides, ndim);
+  const auto input_offs = offset_from_coord(pos, input_strides, ndim);
+  const auto indices_offs =
+      offset_from_coord(pos, indices_strides, ndim) / sizeof(int64_t);
+  return uint3(output_offs, input_offs, indices_offs);
+}
+
+template <typename OffsetT>
+OffsetT index_apply_indices(
+    uint2 offs,
+    constant IndexAB* indices,
+    constant int64_t* sizes,
+    constant int64_t* strides,
+    uint num_indices) {
+  OffsetT rc = offs.x;
+  for (uint i = 0; i < num_indices; i++) {
+    auto idx = indices[i].indexArray[offs.y];
+    if (idx < 0) {
+      idx += sizes[i];
+    }
+    rc += idx * strides[i];
+  }
+  return rc;
+}
+
+template <typename T, typename OffsetT = ulong>
 kernel void index_select(
-    constant IndexAB* indexAB [[buffer(0)]],
-    constant void* indexSizes [[buffer(1)]],
-    constant void* indexStrides [[buffer(2)]],
-    constant OffsetsT* offsets [[buffer(3)]],
-    constant void* inputData [[buffer(4)]],
-    device void* outputData [[buffer(5)]],
-    constant uint32_t& num_indices [[buffer(6)]],
-    uint thread_index [[thread_position_in_grid]]) {
-  constant int64_t* index_sizes = (constant int64_t*)indexSizes;
-  constant int64_t* index_strides = (constant int64_t*)indexStrides;
-  int64_t offset = 0;
-  for (uint32_t i = 0; i < num_indices; i++) {
-    constant int64_t* indexArray = indexAB[i].indexArray;
-    int64_t index = indexArray[offsets[thread_index].z / sizeof(int64_t)];
-    if (index < 0) {
-      index += index_sizes[i];
-    }
-    offset += index * index_strides[i];
-  }
-  device T* out =
-      (device T*)((device char*)outputData + offsets[thread_index].x);
-  constant T* in = (constant T*)((constant char*)inputData +
-                                 offsets[thread_index].y + offset);
-  *out = *in;
-}
-
-template <typename T, typename OffsetsT>
-void index_put_impl(
-    constant IndexAB* indexAB,
+    device T* output,
+    constant T* input,
+    constant IndexAB* indices,
+    constant int64_t* sizes,
+    constant int64_t* output_strides,
+    constant int64_t* input_strides,
+    constant int64_t* indices_strides,
     constant int64_t* index_sizes,
     constant int64_t* index_strides,
-    constant OffsetsT* offsets,
-    constant void* inputData,
-    device void* outputData,
-    constant uint32_t& num_indices,
+    constant uint4& ndim_nindices_numel,
+    uint thread_index [[thread_position_in_grid]]) {
+  const auto ndim = ndim_nindices_numel.x;
+  const auto num_indices = ndim_nindices_numel.y;
+  const auto offs = index_get_offsets(
+      sizes,
+      output_strides,
+      input_strides,
+      indices_strides,
+      ndim,
+      thread_index);
+  auto input_offs = index_apply_indices<OffsetT>(
+      offs.yz, indices, index_sizes, index_strides, num_indices);
+  output[offs.x / sizeof(T)] = input[input_offs / sizeof(T)];
+}
+
+template <typename T, typename OffsetT = ulong>
+inline void index_put_impl(
+    device T* output,
+    constant T* input,
+    constant IndexAB* indices,
+    constant int64_t* sizes,
+    constant int64_t* output_strides,
+    constant int64_t* input_strides,
+    constant int64_t* indices_strides,
+    constant int64_t* index_sizes,
+    constant int64_t* index_strides,
+    constant uint4& ndim_nindices_numel,
     uint thread_index) {
-  int64_t offset = 0;
-  for (uint32_t i = 0; i < num_indices; i++) {
-    constant int64_t* indexArray = indexAB[i].indexArray;
-    int64_t index = indexArray[offsets[thread_index].z / sizeof(int64_t)];
-
-    if (index < 0) {
-      index += index_sizes[i];
-    }
-    offset += index * index_strides[i];
-  }
-  device T* out =
-      (device T*)((device char*)outputData + offsets[thread_index].x + offset);
-  constant T* in =
-      (constant T*)((constant char*)inputData + offsets[thread_index].y);
-  *out = *in;
-}
-
-template <typename T, typename OffsetsT>
+  const auto ndim = ndim_nindices_numel.x;
+  const auto num_indices = ndim_nindices_numel.y;
+  const auto offs = index_get_offsets(
+      sizes,
+      output_strides,
+      input_strides,
+      indices_strides,
+      ndim,
+      thread_index);
+  auto output_offs = index_apply_indices<OffsetT>(
+      offs.xz, indices, index_sizes, index_strides, num_indices);
+  output[output_offs / sizeof(T)] = input[offs.y / sizeof(T)];
+}
+
+template <typename T, typename OffsetT = ulong>
+kernel void index_put(
+    device T* output,
+    constant T* input,
+    constant IndexAB* indices,
+    constant int64_t* sizes,
+    constant int64_t* output_strides,
+    constant int64_t* input_strides,
+    constant int64_t* indices_strides,
+    constant int64_t* index_sizes,
+    constant int64_t* index_strides,
+    constant uint4& ndim_nindices_numel,
+    uint thread_index [[thread_position_in_grid]]) {
+  index_put_impl(
+      output,
+      input,
+      indices,
+      sizes,
+      output_strides,
+      input_strides,
+      indices_strides,
+      index_sizes,
+      index_strides,
+      ndim_nindices_numel,
+      thread_index);
+}
+
+template <typename T, typename OffsetT = ulong>
 kernel void index_put_serial(
-    constant IndexAB* indexAB [[buffer(0)]],
-    constant void* indexSizes [[buffer(1)]],
-    constant void* indexStrides [[buffer(2)]],
-    constant OffsetsT* offsets [[buffer(3)]],
-    constant void* inputData [[buffer(4)]],
-    device void* outputData [[buffer(5)]],
-    constant uint32_t& num_indices [[buffer(6)]],
-    constant uint* numIters [[buffer(7)]]) {
-  constant int64_t* index_sizes = (constant int64_t*)indexSizes;
-  constant int64_t* index_strides = (constant int64_t*)indexStrides;
-
-  for (uint iter_i = 0; iter_i < *numIters; iter_i++) {
-    index_put_impl<T>(
-        indexAB,
+    device T* output,
+    constant T* input,
+    constant IndexAB* indices,
+    constant int64_t* sizes,
+    constant int64_t* output_strides,
+    constant int64_t* input_strides,
+    constant int64_t* indices_strides,
+    constant int64_t* index_sizes,
+    constant int64_t* index_strides,
+    constant uint4& ndim_nindices_numel,
+    uint thread_index [[thread_position_in_grid]]) {
+  (void)thread_index; // Suppress unused vairable varning
+  for (uint idx = 0; idx < ndim_nindices_numel.z; ++idx) {
+    index_put_impl(
+        output,
+        input,
+        indices,
+        sizes,
+        output_strides,
+        input_strides,
+        indices_strides,
         index_sizes,
         index_strides,
-        offsets,
-        inputData,
-        outputData,
-        num_indices,
-        iter_i);
-  }
-}
-
-template <typename T, typename OffsetsT>
-kernel void index_put(
-    constant IndexAB* indexAB [[buffer(0)]],
-    constant void* indexSizes [[buffer(1)]],
-    constant void* indexStrides [[buffer(2)]],
-    constant OffsetsT* offsets [[buffer(3)]],
-    constant void* inputData [[buffer(4)]],
-    device void* outputData [[buffer(5)]],
-    constant uint32_t& num_indices [[buffer(6)]],
-    uint thread_index [[thread_position_in_grid]]) {
-  constant int64_t* index_sizes = (constant int64_t*)indexSizes;
-  constant int64_t* index_strides = (constant int64_t*)indexStrides;
-  index_put_impl<T>(
-      indexAB,
-      index_sizes,
-      index_strides,
-      offsets,
-      inputData,
-      outputData,
-      num_indices,
+        ndim_nindices_numel,
+        idx);
+  }
+}
+
+template <typename T, typename OffsetT = ulong>
+kernel void index_put_accumulate(
+    device T* output,
+    constant T* input,
+    constant IndexAB* indices,
+    constant int64_t* sizes,
+    constant int64_t* output_strides,
+    constant int64_t* input_strides,
+    constant int64_t* indices_strides,
+    constant int64_t* index_sizes,
+    constant int64_t* index_strides,
+    constant uint4& ndim_nindices_numel,
+    uint thread_index [[thread_position_in_grid]]) {
+  const auto ndim = ndim_nindices_numel.x;
+  const auto num_indices = ndim_nindices_numel.y;
+  const auto offs = index_get_offsets(
+      sizes,
+      output_strides,
+      input_strides,
+      indices_strides,
+      ndim,
       thread_index);
-}
-
-#define REGISTER_INDEX_OP(                                     \
-    DTYPE_SIZE, IDX_SIZE, DTYPE, INDEX_OP_TYPE, IDX_DTYPE)     \
-  template [[host_name("index_" #INDEX_OP_TYPE "_" #DTYPE_SIZE \
-                       "_" #IDX_SIZE)]] kernel void            \
-      index_##INDEX_OP_TYPE<DTYPE, IDX_DTYPE>(                 \
-          constant IndexAB * indexAB [[buffer(0)]],            \
-          constant void* indexSizes [[buffer(1)]],             \
-          constant void* indexStrides [[buffer(2)]],           \
-          constant IDX_DTYPE* offsets [[buffer(3)]],           \
-          constant void* inputData [[buffer(4)]],              \
-          device void* outputData [[buffer(5)]],               \
-          constant uint32_t& num_indices [[buffer(6)]],        \
+  auto output_offs = index_apply_indices<OffsetT>(
+      offs.xz, indices, index_sizes, index_strides, num_indices);
+  AtomicType<T>::atomic_add(
+      reinterpret_cast<device AtomicType_t<T>*>(output),
+      output_offs / sizeof(T),
+      input[offs.y / sizeof(T)]);
+}
+
+#define REGISTER_INDEX_OP(OP_NAME, SUFFIX, DTYPE)                   \
+  template [[host_name("index_" #OP_NAME "_" #SUFFIX)]] kernel void \
+      index_##OP_NAME<DTYPE>(                                       \
+          device DTYPE * output,                                    \
+          constant DTYPE * input,                                   \
+          constant IndexAB * indices,                               \
+          constant int64_t* sizes,                                  \
+          constant int64_t* output_strides,                         \
+          constant int64_t* input_strides,                          \
+          constant int64_t* indices_strides,                        \
+          constant int64_t* index_sizes,                            \
+          constant int64_t* index_strides,                          \
+          constant uint4& ndim_nindices_numel,                      \
           uint thread_index [[thread_position_in_grid]])
 
-#define REGISTER_INDEX_OP_ALL_DTYPES(INDEX_OP_TYPE)              \
-  REGISTER_INDEX_OP(8bit, idx32, char, INDEX_OP_TYPE, uint3);    \
-  REGISTER_INDEX_OP(8bit, idx64, char, INDEX_OP_TYPE, ulong3);   \
-  REGISTER_INDEX_OP(16bit, idx32, short, INDEX_OP_TYPE, uint3);  \
-  REGISTER_INDEX_OP(16bit, idx64, short, INDEX_OP_TYPE, ulong3); \
-  REGISTER_INDEX_OP(32bit, idx32, int, INDEX_OP_TYPE, uint3);    \
-  REGISTER_INDEX_OP(32bit, idx64, int, INDEX_OP_TYPE, ulong3);   \
-  REGISTER_INDEX_OP(64bit, idx32, long, INDEX_OP_TYPE, uint3);   \
-  REGISTER_INDEX_OP(64bit, idx64, long, INDEX_OP_TYPE, ulong3);
+#define REGISTER_INDEX_OP_ALL_DTYPES(OP_NAME) \
+  REGISTER_INDEX_OP(OP_NAME, 8bit, char);     \
+  REGISTER_INDEX_OP(OP_NAME, 16bit, short);   \
+  REGISTER_INDEX_OP(OP_NAME, 32bit, int);     \
+  REGISTER_INDEX_OP(OP_NAME, 64bit, long)
 
 REGISTER_INDEX_OP_ALL_DTYPES(select);
 REGISTER_INDEX_OP_ALL_DTYPES(put);
-<<<<<<< HEAD
-
-#define REGISTER_SINGLE_THREADED_INDEX_OP(                     \
-    DTYPE_SIZE, IDX_SIZE, DTYPE, INDEX_OP_TYPE, IDX_DTYPE)     \
-  template [[host_name("index_" #INDEX_OP_TYPE "_" #DTYPE_SIZE \
-                       "_" #IDX_SIZE)]] kernel void            \
-      index_##INDEX_OP_TYPE<DTYPE, IDX_DTYPE>(                 \
-          constant IndexAB * indexAB [[buffer(0)]],            \
-          constant void* indexSizes [[buffer(1)]],             \
-          constant void* indexStrides [[buffer(2)]],           \
-          constant IDX_DTYPE* offsets [[buffer(3)]],           \
-          constant void* inputData [[buffer(4)]],              \
-          device void* outputData [[buffer(5)]],               \
-          constant uint32_t& num_indices [[buffer(6)]],        \
-          constant uint* numIters [[buffer(7)]])
-
-#define REGISTER_SINGLE_THREADED_INDEX_OP_ALL_DTYPES(INDEX_OP_TYPE)            \
-  REGISTER_SINGLE_THREADED_INDEX_OP(8bit, idx32, char, INDEX_OP_TYPE, uint3);  \
-  REGISTER_SINGLE_THREADED_INDEX_OP(8bit, idx64, char, INDEX_OP_TYPE, ulong3); \
-  REGISTER_SINGLE_THREADED_INDEX_OP(                                           \
-      16bit, idx32, short, INDEX_OP_TYPE, uint3);                              \
-  REGISTER_SINGLE_THREADED_INDEX_OP(                                           \
-      16bit, idx64, short, INDEX_OP_TYPE, ulong3);                             \
-  REGISTER_SINGLE_THREADED_INDEX_OP(32bit, idx32, int, INDEX_OP_TYPE, uint3);  \
-  REGISTER_SINGLE_THREADED_INDEX_OP(32bit, idx64, int, INDEX_OP_TYPE, ulong3); \
-  REGISTER_SINGLE_THREADED_INDEX_OP(64bit, idx32, long, INDEX_OP_TYPE, uint3); \
-  REGISTER_SINGLE_THREADED_INDEX_OP(64bit, idx64, long, INDEX_OP_TYPE, ulong3);
-
-REGISTER_SINGLE_THREADED_INDEX_OP_ALL_DTYPES(put_serial);
-=======
 REGISTER_INDEX_OP_ALL_DTYPES(put_serial);
 
 REGISTER_INDEX_OP(put_accumulate, float, float);
@@ -182,7 +220,6 @@
 REGISTER_INDEX_OP(put_accumulate, bool, bool);
 REGISTER_INDEX_OP(put_accumulate, float2, float2);
 REGISTER_INDEX_OP(put_accumulate, half2, half2);
->>>>>>> eaa5d9d3
 
 template <typename StridesT, typename DataT>
 kernel void kernel_index_offsets(
@@ -216,60 +253,6 @@
     constant uint* iter_shape [[buffer(2)]],
     constant uint& num_dimensions [[buffer(3)]],
     uint thread_index [[thread_position_in_grid]]);
-
-template <typename T, typename OffsetsT>
-kernel void index_put_accumulate(
-    constant IndexAB* indexAB [[buffer(0)]],
-    constant void* indexSizes [[buffer(1)]],
-    constant void* indexStrides [[buffer(2)]],
-    constant OffsetsT* offsets [[buffer(3)]],
-    constant void* inputData [[buffer(4)]],
-    device void* outputData [[buffer(5)]],
-    constant uint32_t& num_indices [[buffer(6)]],
-    uint thread_index [[thread_position_in_grid]]) {
-  constant int64_t* index_sizes = (constant int64_t*)indexSizes;
-  constant int64_t* index_strides = (constant int64_t*)indexStrides;
-  int64_t offset = offsets[thread_index].x;
-  for (uint32_t i = 0; i < num_indices; i++) {
-    constant int64_t* indexArray = indexAB[i].indexArray;
-    int64_t index = indexArray[offsets[thread_index].z / sizeof(int64_t)];
-    if (index < 0) {
-      index += index_sizes[i];
-    }
-    offset += index * index_strides[i];
-  }
-  const auto in =
-      *(constant T*)((constant char*)inputData + offsets[thread_index].y);
-  AtomicType<T>::atomic_add(
-      reinterpret_cast<device AtomicType_t<T>*>(outputData),
-      offset / sizeof(T),
-      in);
-}
-
-#define REGISTER_INDEX_PUT_ACCUMULATE(DTS, DTYPE, IDXS, IDX_DTYPE) \
-  template [[host_name("index_put_accumulate_" #DTS "_" #DTYPE     \
-                       "_" #IDXS)]] kernel void                    \
-  index_put_accumulate<DTYPE, IDX_DTYPE>(                          \
-      constant IndexAB * indexAB [[buffer(0)]],                    \
-      constant void* indexSizes [[buffer(1)]],                     \
-      constant void* indexStrides [[buffer(2)]],                   \
-      constant IDX_DTYPE* offsets [[buffer(3)]],                   \
-      constant void* inputData [[buffer(4)]],                      \
-      device void* outputData [[buffer(5)]],                       \
-      constant uint32_t& num_indices [[buffer(6)]],                \
-      uint thread_index [[thread_position_in_grid]])
-
-REGISTER_INDEX_PUT_ACCUMULATE(32bit, float, idx32, uint3);
-REGISTER_INDEX_PUT_ACCUMULATE(32bit, float, idx64, ulong3);
-REGISTER_INDEX_PUT_ACCUMULATE(32bit, int, idx32, uint3);
-REGISTER_INDEX_PUT_ACCUMULATE(32bit, int, idx64, ulong3);
-REGISTER_INDEX_PUT_ACCUMULATE(16bit, half, idx32, uint3);
-REGISTER_INDEX_PUT_ACCUMULATE(16bit, half, idx64, ulong3);
-
-#if __METAL_VERSION__ >= 310
-REGISTER_INDEX_PUT_ACCUMULATE(16bit, bfloat, idx32, uint3);
-REGISTER_INDEX_PUT_ACCUMULATE(16bit, bfloat, idx64, ulong3);
-#endif
 
 template <typename T>
 kernel void masked_fill_scalar_dense(
@@ -471,10 +454,8 @@
 INSTANTIATE_INDEX_COPY(uchar, int);
 INSTANTIATE_INDEX_COPY(uchar, long);
 
-#if __METAL_VERSION__ >= 310
 INSTANTIATE_INDEX_COPY(bfloat, int);
 INSTANTIATE_INDEX_COPY(bfloat, long);
-#endif
 INSTANTIATE_INDEX_COPY(float2, int);
 INSTANTIATE_INDEX_COPY(float2, long);
 INSTANTIATE_INDEX_COPY(half2, int);
