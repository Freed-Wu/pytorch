#include <ATen/Config.h>

#include <ATen/Context.h>

#include <c10/core/CPUAllocator.h>
#include <c10/util/Logging.h>

#include <algorithm>
#include <array>
#include <cctype>
#include <stdexcept>
#include <string>

#include <ATen/cpu/FlushDenormal.h>

#ifdef USE_FBGEMM
C10_DIAGNOSTIC_PUSH_AND_IGNORED_IF_DEFINED("-Wextra-semi")
#include <fbgemm/Fbgemm.h>
C10_DIAGNOSTIC_POP()
#endif // USE_FBGEMM
#if defined(__aarch64__) && !defined(C10_MOBILE)
#include <cpuinfo.h>
#endif
namespace at {

namespace {

/*
  These const variables defined the fp32 precisions for different backend
  We have "generic", "cuda", "mkldnn" backend now and we can choose fp32
  prevision from "ieee", "tf32", "bf16" and "none". The "ieee" precision means
  IEEE standard floating point format, "tf32" and "bf16" means we are allowed to
  use "tf32" or "bf16" as internal computation data types for fp32 computations.
  And "none" means it is override-able by parent's node

  generic->mkldnn->matmul
                ->conv
                ->rnn
         ->cuda ->matmul
                ->conv
                ->rnn
*/
const std::map<std::string, std::vector<std::string>> _fp32_precisions = {
    {"generic", {{"ieee", "tf32", "bf16", "none"}}},
    {"mkldnn", {{"ieee", "tf32", "bf16", "none"}}},
    {"cuda", {{"ieee", "tf32", "none"}}}};

// Check whether the backend and op are legal
void check_fp32_prec_backend_and_op(
    const std::string& backend,
    const std::string& op) {
  static std::vector<std::string> backends = {"generic", "mkldnn", "cuda"};
  static std::vector<std::string> operators = {"conv", "matmul", "rnn", "all"};
  TORCH_CHECK(
      std::find(backends.begin(), backends.end(), backend) != backends.end(),
      "Invalid backend: ",
      backend);
  TORCH_CHECK(
      std::find(operators.begin(), operators.end(), op) != operators.end(),
      "Invalid operator: ",
      op);
  if (backend == "generic") {
    TORCH_CHECK(op == "all", "Invalid operation for generic backend: ", op);
  }
  }

  // Return whether the precision is supported by backends
  bool validate_fp32_prec(
      const std::string& backend,
      const std::string& precision) {
    auto iterp = _fp32_precisions.find(backend);
    TORCH_CHECK(iterp != _fp32_precisions.end());
    auto precisions = iterp->second;
    bool valid = std::find(precisions.begin(), precisions.end(), precision) !=
        precisions.end();
    return valid;
  }

  C10_ALWAYS_INLINE void warn_deprecated_fp32_precision_api(){
    TORCH_WARN_ONCE(
      "Please use the new API settings to control TF32 behavior, such as torch.backends.cudnn.conv.fp32_precision = 'tf32' "
      "or torch.backends.cuda.matmul.fp32_precision = 'ieee'. Old settings, e.g, torch.backends.cuda.matmul.allow_tf32 = True, "
      "torch.backends.cudnn.allow_tf32 = True, allowTF32CuDNN() and allowTF32CuBLAS() will be deprecated after Pytorch 2.9. Please see "
      "https://pytorch.org/docs/main/notes/cuda.html#tensorfloat-32-tf32-on-ampere-and-later-devices"
    );
  }
} // namespace

Context::Context() = default;

// TODO: This could be bad juju if someone calls globalContext() in the
// destructor of an object with static lifetime.
Context& globalContext() {
  static Context globalContext_;
  return globalContext_;
}

// NB: This method is *purely* whether or not a user requested
// that CuDNN was enabled, it doesn't actually say anything about
// whether or not CuDNN is actually usable.
bool Context::userEnabledCuDNN() const {
  return enabled_cudnn;
}

void Context::setUserEnabledCuDNN(bool e) {
  enabled_cudnn = e;
}

bool Context::userEnabledMkldnn() const {
  return enabled_mkldnn;
}

void Context::setUserEnabledMkldnn(bool e) {
  enabled_mkldnn = e;
}

bool Context::deterministicCuDNN() const {
  return deterministic_cudnn;
}

void Context::setDeterministicCuDNN(bool b) {
  deterministic_cudnn = b;
}

bool Context::deterministicMkldnn() const {
  return deterministic_mkldnn;
}

void Context::setDeterministicMkldnn(bool b) {
  deterministic_mkldnn = b;
}

bool Context::deterministicAlgorithms() const {
  return _deterministic_algorithms;
}

bool Context::deterministicAlgorithmsWarnOnly() const {
  return _deterministic_algorithms_warn_only;
}

void Context::setDeterministicAlgorithms(bool b, bool warn_only = false) {
  _deterministic_algorithms = b;
  _deterministic_algorithms_warn_only = warn_only;
}

bool Context::deterministicFillUninitializedMemory() const {
  return _deterministic_fill_uninitialized_memory;
}

void Context::setDeterministicFillUninitializedMemory(bool b) {
  _deterministic_fill_uninitialized_memory = b;
}

void Context::alertNotDeterministic(std::string_view const& caller) {
  if (globalContext().deterministicAlgorithms()) {
    if (globalContext().deterministicAlgorithmsWarnOnly()) {
      TORCH_WARN(
        caller, " does not have a deterministic implementation, but you set "
        "'torch.use_deterministic_algorithms(True, warn_only=True)'. "
        "You can file an issue at https://github.com/pytorch/pytorch/issues "
        "to help us prioritize adding deterministic support for this operation.");
    } else {
      TORCH_CHECK(false,
        caller, " does not have a deterministic implementation, but you set "
        "'torch.use_deterministic_algorithms(True)'. You can turn off "
        "determinism just for this operation, or you can use the "
        "'warn_only=True' option, if that's acceptable for your application. "
        "You can also file an issue at https://github.com/pytorch/pytorch/issues "
        "to help us prioritize adding deterministic support for this operation.");
    }
  }
}

bool Context::userEnabledNNPACK() const {
  return enabled_nnpack;
}

void Context::setUserEnabledNNPACK(bool e) {
  enabled_nnpack = e;
}

bool Context::allowTF32CuDNN(const std::string& op) const {
  if (op.size() == 0){
    bool allow_tf32_rnn = float32Precision("cuda", "rnn") == "tf32";
    bool allow_tf32_conv = float32Precision("cuda", "conv") == "tf32";
    TORCH_CHECK(
        allow_tf32_rnn == allow_tf32_conv && allow_tf32_rnn == allow_tf32_cudnn,
        "PyTorch is checking whether allow_tf32 is enabled for cuDNN without a specific operator name,",
        "but the current flag(s) indicate that cuDNN conv and cuDNN RNN have different TF32 flags.",
        "This combination indicates that you have used a mix of the legacy and new APIs to set the TF32 flags. ",
        "We suggest only using the new API to set the TF32 flag(s). See also: ",
        "https://pytorch.org/docs/main/notes/cuda.html#tensorfloat-32-tf32-on-ampere-and-later-devices");
  } else {
    return float32Precision("cuda", op) == "tf32";
  }
  warn_deprecated_fp32_precision_api();
  return allow_tf32_cudnn;
}

void Context::setAllowTF32CuDNN(bool b) {
  setFloat32Precision("cuda", "rnn", b ? "tf32" : "none");
  setFloat32Precision("cuda", "conv", b ? "tf32" : "none");
  allow_tf32_cudnn = b;
  warn_deprecated_fp32_precision_api();
}

void Context::setSDPPriorityOrder(const std::vector<int64_t>& order) {
  // TODO*eqy): should it always be the number of backends - 1 (override backend excluded?)
  TORCH_CHECK(at::num_sdp_backends == sdp_priority_order.size(),
    "setSDPPriority order expected ", sdp_priority_order.size() - 1, " but got ",
    at::num_sdp_backends, " unique backends specified in priority order.");
  for (uint32_t i = 0; i < order.size(); i++) {
    sdp_priority_order[i] = (at::SDPBackend) order[i];
  }
}

std::array<at::SDPBackend, at::num_sdp_backends> Context::sDPPriorityOrder() {
  return sdp_priority_order;
}

bool Context::allowTF32OneDNN() const {
  return allow_tf32_onednn;
}

  // NOLINTNEXTLINE(clang-diagnostic-unused-parameter)
  void Context::setAllowTF32OneDNN(bool b){
  #ifdef USE_XPU
  allow_tf32_onednn = b;
  #else
  TORCH_WARN("TF32 acceleration on top of oneDNN is available for Intel GPUs. The current Torch version does not have Intel GPU Support.");
  #endif
}

bool Context::userEnabledFlashSDP() const {
  return enabled_flashSDP;
}

void Context::setSDPUseFlash(bool e) {
  enabled_flashSDP = e;
}

bool Context::userEnabledMemEfficientSDP() const {
  return enabled_mem_efficientSDP;
}

void Context::setSDPUseMemEfficient(bool e) {
  enabled_mem_efficientSDP = e;
}

bool Context::userEnabledMathSDP() const {
  return enabled_mathSDP;
}

void Context::setSDPUseMath(bool e) {
  enabled_mathSDP = e;
}

bool Context::allowFP16BF16ReductionMathSDP() const {
  return allow_fp16_bf16_reduction_mathSDP;
}

void Context::setAllowFP16BF16ReductionMathSDP(bool e) {
  allow_fp16_bf16_reduction_mathSDP = e;
}

bool Context::userEnabledCuDNNSDP() const {
  return enabled_cudnnSDP;
}

void Context::setSDPUseCuDNN(bool e) {
  enabled_cudnnSDP = e;
}

void Context::setSDPUseOverrideable(bool e) {
  enabled_overrideable = e;
}

bool Context::userEnabledOverrideableSDP() const {
  return enabled_overrideable;
}

static constexpr const auto cublas_config_var_name = "CUBLAS_WORKSPACE_CONFIG";
static constexpr const std::array<const char*, 2> cublas_deterministic_configs = {":4096:8", ":16:8"};
#ifdef USE_ROCM
static constexpr const auto hipblaslt_allow_tf32 = "HIPBLASLT_ALLOW_TF32";
#endif

bool Context::checkCuBLASConfigDeterministic() {
  // If using CUDA 10.2 or greater, need to make sure CuBLAS workspace config
  // is set to deterministic setting
  if (hasCUDART()) {
    const auto workspace_config = c10::utils::get_env(cublas_config_var_name);
    return (workspace_config == cublas_deterministic_configs[0] || workspace_config == cublas_deterministic_configs[1]);
  }
  return true;
}

void Context::alertCuBLASConfigNotDeterministic() const {
  static const bool cublas_config_deterministic = checkCuBLASConfigDeterministic();
  if (C10_LIKELY(!deterministicAlgorithms() || cublas_config_deterministic)) {
    return;
  }

  auto msg = c10::str(
    "Deterministic behavior was enabled with either `torch.use_deterministic_algorithms(True)` or ",
    "`at::Context::setDeterministicAlgorithms(true)`, but this operation is not deterministic because ",
    "it uses CuBLAS and you have CUDA >= 10.2. To enable deterministic behavior in this ",
    "case, you must set an environment variable before running your PyTorch application: ",
    cublas_config_var_name, "=", cublas_deterministic_configs[0], " or ",
    cublas_config_var_name, "=", cublas_deterministic_configs[1], ". For more information, go to ",
    "https://docs.nvidia.com/cuda/cublas/index.html#results-reproducibility"
  );

  if (deterministicAlgorithmsWarnOnly()) {
    TORCH_WARN(msg);
  } else {
    TORCH_CHECK(false, msg);
  }
}

bool Context::benchmarkCuDNN() const {
  return benchmark_cudnn;
}

void Context::setBenchmarkCuDNN(bool b) {
  benchmark_cudnn = b;
}

int Context::benchmarkLimitCuDNN() const {
  return benchmark_limit_cudnn;
}

void Context::setBenchmarkLimitCuDNN(int b) {
  benchmark_limit_cudnn = b;
}

bool Context::immediateMiopen() const {
  return immediate_miopen;
}

void Context::setImmediateMiopen(bool b) {
  immediate_miopen = b;
}

bool Context::allowTF32CuBLAS() const {
#ifdef USE_ROCM
    const auto allow_tf32 = c10::utils::check_env(hipblaslt_allow_tf32);
    if (allow_tf32 != true) {
      return false;
    }
#endif
  bool legacy_allow_tf32 = float32_matmul_precision != at::Float32MatmulPrecision::HIGHEST;
  bool allow_tf32_new = float32Precision("cuda", "matmul") == "tf32";
  TORCH_CHECK(
      legacy_allow_tf32 == allow_tf32_new,
      "PyTorch is checking whether allow_tf32_new is enabled for cuBlas matmul,",
      "Current status indicate that you have used mix of the legacy and new APIs to set the TF32 status for cublas matmul. ",
      "We suggest only using the new API to set the TF32 flag. See also: ",
      "https://pytorch.org/docs/main/notes/cuda.html#tensorfloat-32-tf32-on-ampere-and-later-devices");
  warn_deprecated_fp32_precision_api();
  return allow_tf32_new;
}

void Context::setAllowTF32CuBLAS(bool b) {
#ifdef USE_ROCM
  const auto allow_tf32 = c10::utils::check_env(hipblaslt_allow_tf32);
  if (allow_tf32 != true) {
    C10_LOG_FIRST_N(INFO, 10) << "torch.backends.cuda.matmul.allow_tf32 is not supported on ROCm by default. "
                              << "Please set environment variable HIPBLASLT_ALLOW_TF32=1 to enable it.";
    return;
  }
#endif
  float32_matmul_precision = b ? at::Float32MatmulPrecision::HIGH : at::Float32MatmulPrecision::HIGHEST;
  setFloat32Precision("cuda", "matmul", b ? "tf32" : "ieee");
}

Float32MatmulPrecision Context::float32MatmulPrecision() const {
  bool invalid = float32Precision("cuda", "matmul") == "tf32" &&
      float32_matmul_precision == at::Float32MatmulPrecision::HIGHEST;
  invalid = invalid ||
      (float32Precision("mkldnn", "matmul") == "bf16" &&
       float32_matmul_precision != at::Float32MatmulPrecision::MEDIUM);
  invalid = invalid ||
      (float32Precision("mkldnn", "matmul") == "tf32" &&
       float32_matmul_precision != at::Float32MatmulPrecision::HIGH);
  TORCH_CHECK(
      !invalid,
      "PyTorch is checking the matmul precision without a specific backend name,",
      "Current status indicate that you have used mix of the legacy and new APIs to set the matmul precision. ",
      "We suggest only using the new API for matmul precision. See also: ",
      "https://pytorch.org/docs/main/notes/cuda.html#tensorfloat-32-tf32-on-ampere-and-later-devices");
  warn_deprecated_fp32_precision_api();
  return float32_matmul_precision;
}

std::string Context::float32Precision(const std::string& backend, const std::string& op) const {
  check_fp32_prec_backend_and_op(backend, op);
  auto precision = fp32_precision.find(backend)->second.find(op)->second;
  if (precision == "none")
    precision = fp32_precision.find(backend)->second.find("all")->second;
  if (precision == "none")
    precision = fp32_precision.find("generic")->second.find("all")->second;
  bool valid_prec = validate_fp32_prec(backend, precision);
  return valid_prec ? precision : "none";
}

void Context::setFloat32MatmulPrecision(const std::string &s) {
  auto match = [this](const std::string & s_) {
    warn_deprecated_fp32_precision_api();
    // TODO: consider if CuDNN field needs to also be set for potential future CuDNN ops like multi-headed attention
    if (s_ == "highest") {
      float32_matmul_precision = at::Float32MatmulPrecision::HIGHEST;
      setFloat32Precision("cuda", "matmul", "ieee");
      setFloat32Precision("mkldnn", "matmul", "ieee");
      return true;
    } else if (s_ == "high") {
      float32_matmul_precision = at::Float32MatmulPrecision::HIGH;
      setFloat32Precision("cuda", "matmul", "tf32");
      setFloat32Precision("mkldnn", "matmul", "tf32");
      return true;
    } else if (s_ == "medium") {
      float32_matmul_precision = at::Float32MatmulPrecision::MEDIUM;
      setFloat32Precision("cuda", "matmul", "tf32");
      setFloat32Precision("mkldnn", "matmul", "bf16");
      return true;
    }
    return false;
  };
  if (match(s)) { return; }
  std::string sl;
  std::transform(s.begin(), s.end(), sl.begin(),
                 [](unsigned char c) -> unsigned char { return std::tolower(c); });
  if (match(sl)) { return; }
  TORCH_WARN(s, " is not one of 'highest', 'high', or 'medium'; the current"
    "setFloat32MatmulPrecision call has no effect.");
}

void Context::setFloat32Precision(const std::string& backend, const std::string& op, const std::string& p) {
  check_fp32_prec_backend_and_op(backend, op);
  if (validate_fp32_prec(backend, p)) {
    fp32_precision[backend][op] = p;
  } else {
    std::string msg;
    auto iterp = _fp32_precisions.find(backend);
    TORCH_CHECK(iterp != _fp32_precisions.end());
    for (auto p : iterp->second) {
      msg += p;
      msg += " ";
    }
    TORCH_WARN(
        "you have set wrong precision for backend:",
        backend,
        " setFloat32Precision call has no effect.",
        "Please choose precision from: ",
        msg);
  }
}

at::LinalgBackend Context::linalgPreferredBackend() const {
  return linalg_preferred_backend;
}

void Context::setLinalgPreferredBackend(at::LinalgBackend b) {
  linalg_preferred_backend = b;
  TORCH_CHECK((b != at::LinalgBackend::Cusolver) || hasCuSOLVER(),
      "Cannot set preferred backend to cuSOLVER if PyTorch has not been compiled with cuSOLVER.");
  TORCH_CHECK((b != at::LinalgBackend::Magma) || hasMAGMA(),
      "Cannot set preferred backend to MAGMA if PyTorch has not been compiled with MAGMA.");
  if (b != at::LinalgBackend::Default) {
    TORCH_WARN_ONCE(
      "torch.backends.cuda.preferred_linalg_library is an experimental feature. "
      "If you see any error or unexpected behavior when this flag is set "
      "please file an issue on GitHub."
    );
  }
}

at::BlasBackend Context::blasPreferredBackend() {
  // Rather than put logic for interpreting what Default means at every
  // call site for blasPreferredBackend(), we set it to an actual value.
  if (blas_preferred_backend == at::BlasBackend::Default) {
    blas_preferred_backend = at::BlasBackend::Cublas;
    // This logic sits in the getter because it needs to validate
    // values set via env vars such as TORCH_BLAS_PREFER_CUBLASLT
    // which initialize the backend without calling the setter
#ifdef USE_ROCM
    // AMD Instinct targets prefer hipblaslt
    static const bool hipblaslt_preferred = []() {
      static const std::vector<std::string> archs = {
          "gfx90a", "gfx942",
#if ROCM_VERSION >= 60400
          "gfx1200", "gfx1201",
#endif
#if ROCM_VERSION >= 60500
          "gfx950"
#endif
      };
      for (auto index: c10::irange(detail::getCUDAHooks().deviceCount())) {
        if (!detail::getCUDAHooks().isGPUArch(archs, index)) {
          return false;
        }
      }
      return true;
    }();
    if (hipblaslt_preferred) {
      blas_preferred_backend = at::BlasBackend::Cublaslt;
    }
#endif
  }

#ifdef USE_ROCM
  // hipblaslt support for all archs is not as complete as hipblas
  if (blas_preferred_backend == at::BlasBackend::Cublaslt) {
    static const bool hipblaslt_unsupported = []() {
      if(!hasCuBLASLt())
      {
          return true;
      }
      static const std::vector<std::string> archs = {
          "gfx90a", "gfx942",
#if ROCM_VERSION >= 60300
          "gfx1100", "gfx1101", "gfx1200", "gfx1201", "gfx908",
#endif
#if ROCM_VERSION >= 60500
          "gfx950"
#endif
      };
      for (auto index: c10::irange(detail::getCUDAHooks().deviceCount())) {
        if (!detail::getCUDAHooks().isGPUArch(archs, index)) {
          TORCH_WARN_ONCE(
            "Attempting to use hipBLASLt on an unsupported architecture! "
            "Overriding blas backend to hipblas");
          return true;
        }
      }
      return false;
    }();
    if (hipblaslt_unsupported) blas_preferred_backend = at::BlasBackend::Cublas;
  }
#endif
  return blas_preferred_backend;
}

bool Context::ckSupported() {
#ifdef USE_ROCM
  static const std::vector<std::string> supported_archs = {
    "gfx90a", "gfx942", "gfx950"
  };
  for (auto index : c10::irange(detail::getCUDAHooks().deviceCount())) {
    if(!detail::getCUDAHooks().isGPUArch(supported_archs, index)) {
      TORCH_WARN_ONCE(
        "Attempting to use CK on an unsupported architecture! Cannot set backend to CK");
      return false;
    }
  }
  return true;
#else
  return false;
#endif
}

void Context::setBlasPreferredBackend(at::BlasBackend b) {
#ifdef _MSC_VER
  TORCH_WARN_ONCE(
    "torch.backends.cuda.preferred_blas_library is an experimental feature. "
    "It is not supported on Windows."
  );
#else
  TORCH_CHECK((b != at::BlasBackend::Cublaslt) || hasCuBLASLt(),
      "Cannot set preferred backend to cuBLASLt if PyTorch has not been compiled with cuBLASLt.");
#ifdef USE_ROCM
  static const bool ckSupportedFlag = ckSupported();
  static const bool hasCKGEMMFlag = hasCKGEMM();
  TORCH_CHECK((b != at::BlasBackend::Ck) || (ckSupportedFlag && hasCKGEMMFlag),
      "Cannot set preferred blas backend to CK since following conditions are not true: ",
      "architecture supported for CK: ", ckSupportedFlag,
      ", PyTorch built with CK GEMM support: ", hasCKGEMMFlag);
#endif
  if (b != at::BlasBackend::Default && b != at::BlasBackend::Cublas) {
    TORCH_WARN_ONCE(
      "torch.backends.cuda.preferred_blas_library is an experimental feature. "
      "If you see any error or unexpected behavior when this flag is set "
      "please file an issue on GitHub."
    );
  }
  blas_preferred_backend = b;
#endif
}

at::ROCmFABackend Context::getROCmFAPreferredBackend() {
#ifdef USE_ROCM
  // Set potential "Default" value so we don't have to interpret at call sites.
  // We use aotriton backend as the default, for now.
  if(rocm_fa_preferred_backend == at::ROCmFABackend::Default) {
    rocm_fa_preferred_backend = at::ROCmFABackend::AOTriton;
  } else if (rocm_fa_preferred_backend == at::ROCmFABackend::Ck) {
    // This logic sits in the getter because it needs to validate
    // values set via env vars such as TORCH_ROCM_FA_PREFER_CK
    // which initialize the backend without calling the setter
    // Perform validity checking
    static const bool hasCKSDPAFlag = hasCKSDPA();
    static const bool ckSupportedFlag = ckSupported();
    if(!(hasCKSDPAFlag && ckSupportedFlag)){
      TORCH_WARN_ONCE(
        "Cannot set preferred SDPA backend to CK since following conditions are not true: ",
        "architecture supported for CK: ", ckSupportedFlag,
        ", PyTorch built with CK SDPA support: ", hasCKSDPAFlag);
      rocm_fa_preferred_backend = at::ROCmFABackend::AOTriton;
    }
  }
#endif

  return rocm_fa_preferred_backend;
}

void Context::setROCmFAPreferredBackend(at::ROCmFABackend b) {
#ifdef USE_ROCM
  static const bool hasCKSDPAFlag = hasCKSDPA();
  static const bool ckSupportedFlag = ckSupported();
  TORCH_CHECK((b != at::ROCmFABackend::Ck) || (hasCKSDPAFlag && ckSupportedFlag),
      "Cannot set preferred SDPA backend to CK since following conditions are not true: ",
      "architecture supported for CK: ", ckSupportedFlag,
      ", PyTorch built with CK SDPA support: ", hasCKSDPAFlag);
#endif
  rocm_fa_preferred_backend = b;
}

bool Context::allowFP16ReductionCuBLAS() const {
  return allow_fp16_reduction_cublas;
}

void Context::setAllowFP16ReductionCuBLAS(bool b) {
  allow_fp16_reduction_cublas = b;
}

bool Context::allowBF16ReductionCuBLAS() const {
  return allow_bf16_reduction_cublas;
}

void Context::setAllowBF16ReductionCuBLAS(bool b) {
  allow_bf16_reduction_cublas = b;
}

bool Context::allowFP16AccumulationCuBLAS() const {
  return allow_fp16_accumulation_cublas;
}

void Context::setAllowFP16AccumulationCuBLAS(bool b) {
  allow_fp16_accumulation_cublas = b;
}

std::optional<int32_t> Context::_SMCarveout_EXPERIMENTAL() const {
  return sm_carveout;
}

void Context::_setSMCarveout_EXPERIMENTAL(std::optional<int32_t> c) {
  if (c.has_value()) {
    TORCH_WARN_ONCE(
      "Setting the SM carveout for matmuls is a temporary experimental mitigation for performance issues, "
      "while more robust solutions are developed. It may be removed at any moment without notice.");
  }
  sm_carveout = c;
}

bool Context::hasMKL() {
#if AT_MKL_ENABLED()
  return true;
#else
  return false;
#endif
}

bool Context::hasMKLDNN() {
#if AT_MKLDNN_ENABLED()
  return true;
#else
  return false;
#endif
}

bool Context::hasKleidiAI() {
  return AT_KLEIDIAI_ENABLED();
}

bool Context::hasOpenMP() {
#ifdef _OPENMP
  return true;
#else
  return false;
#endif
}

bool Context::hasLAPACK() {
#if AT_BUILD_WITH_LAPACK()
  return true;
#else
  return false;
#endif
}

<<<<<<< HEAD
bool Context::hasZenDNN() {
#if AT_ZENDNN_ENABLED()
=======
bool Context::hasEigenSparse() {
#if AT_USE_EIGEN_SPARSE()
>>>>>>> 8cfc1194
  return true;
#else
  return false;
#endif
}

at::QEngine Context::qEngine() const {
  static auto _quantized_engine = []() {
    at::QEngine qengine = at::kNoQEngine;
#if defined(C10_MOBILE) && defined(USE_PYTORCH_QNNPACK)
    qengine = at::kQNNPACK;
#endif

#if AT_MKLDNN_ENABLED()
    qengine = at::kONEDNN;
#endif

#ifdef USE_FBGEMM
    if (fbgemm::fbgemmSupportedCPU()) {
      /* X86 is enabled if and only if fbgemm is available.
       * It combines goodness of fbgemm and onednn by dispatching.
       * If onednn not available, always dispatch to fbgemm.
       * Make it default qengine for X86 CPU platforms.
      */
      qengine = at::kX86;
    }
#endif
    return qengine;
  }();
  auto qt_engine = quantized_engine.load();
  return qt_engine == at::QEngine::NoQEngine ? _quantized_engine : qt_engine;
}

void Context::setQEngine(at::QEngine e) {
  const auto& qengines = supportedQEngines();
  if (std::find(qengines.begin(), qengines.end(), e) != qengines.end()) {
    quantized_engine.store(e);
    return;
  }
  TORCH_CHECK(false, "quantized engine ", toString(e), " is not supported");
}

const std::vector<at::QEngine>& Context::supportedQEngines() {
  static auto supported_qengines = []() {
    std::vector<at::QEngine> engines = {};
    // Engines are listed in priority order: later one wins
    // By default we prefer FBGEMM if we're running on server side
    // QNNPACK on server side has some issue, so we disable it by default.
#ifdef USE_PYTORCH_QNNPACK
    engines.push_back(at::kQNNPACK);
#endif

#if AT_MKLDNN_ENABLED()
    engines.push_back(at::kONEDNN);
#endif

#ifdef USE_FBGEMM
    if (fbgemm::fbgemmSupportedCPU()) {
      engines.push_back(at::kX86);
      // The X86 qengine is available if and only if FBGEMM is available
      engines.push_back(at::kFBGEMM);
    }
#endif

    return engines;
  }();
  return supported_qengines;
}

bool Context::isXNNPACKAvailable() {
#ifdef USE_XNNPACK
  return true;
#else
  return false;
#endif
}

void Context::setCheckSparseTensorInvariants(bool e) {
  enable_sparse_tensor_invariant_checks = e;
}

bool Context::checkSparseTensorInvariants() const {
  return enable_sparse_tensor_invariant_checks;
}

bool Context::releaseWeightsWhenPrepacking() const {
  return release_original_weights;
}

void Context::setReleaseWeightsWhenPrepacking(bool e) {
  release_original_weights = e;
}

bool Context::setFlushDenormal(bool on) {
  return at::cpu::set_flush_denormal(on);
}

Allocator* getCPUAllocator() {
  return c10::GetCPUAllocator();
}

// override_allow_tf32_flag = true
//    means the allow_tf32 flags are overridden and tf32 is force disabled
// override_allow_tf32_flag = false
//    means the original allow_tf32 flags are followed
thread_local static bool override_allow_tf32_flag = false;

NoTF32Guard::NoTF32Guard() {
  if (!override_allow_tf32_flag) {
    changed = true;
    override_allow_tf32_flag = true;
  }
}

NoTF32Guard::~NoTF32Guard() {
  if (changed) {
    override_allow_tf32_flag = false;
  }
}

bool NoTF32Guard::should_disable_tf32() {
  return override_allow_tf32_flag;
}

// Ops can query this flag to know they are in the backward pass.
// This information can be used, for example, to select implementations
// with different numerical or performance characteristics.
// See https://pytorch.org/docs/stable/notes/numerical_accuracy.html for details.
thread_local static bool rocm_is_backward_pass;

ROCmBackwardPassGuard::ROCmBackwardPassGuard() {
  rocm_is_backward_pass = true;
}

ROCmBackwardPassGuard::~ROCmBackwardPassGuard() {
  rocm_is_backward_pass = false;
}

bool ROCmBackwardPassGuard::is_backward_pass() {
  return rocm_is_backward_pass;
}

bool Context::areVmapFallbackWarningsEnabled() const {
  return display_vmap_fallback_warnings_;
}

void Context::setDisplayVmapFallbackWarnings(bool enabled) {
  display_vmap_fallback_warnings_ = enabled;
}

bool Context::isDefaultMobileCPUAllocatorSet() {
  return prev_allocator_ptr_ != nullptr;
}

void Context::setDefaultMobileCPUAllocator() {
  TORCH_CHECK(prev_allocator_ptr_ == nullptr,
      "Already within the scope of another non-default cpu allocator."
      "Cannot set another allocator.");
  // Setting the priority high to make sure no other allocator gets used instead of this.
  prev_allocator_ptr_ = c10::GetCPUAllocator();
  c10::SetCPUAllocator(c10::GetDefaultMobileCPUAllocator(), /*priority*/ 100);
}

void Context::unsetDefaultMobileCPUAllocator() {
  TORCH_CHECK(prev_allocator_ptr_ != nullptr,
      "setDefaultMobileCPUAllocator must have been called "
      "before unsetDefaultMobileCPUAllocator.");
  // Setting the priority high to make sure no other allocator gets used instead of this.
  c10::SetCPUAllocator(prev_allocator_ptr_ , /*priority*/ 100);
  prev_allocator_ptr_ = nullptr;
}

bool Context::allowFP16ReductionCPU() const {
  return allow_fp16_reduction_cpu;
}

void Context::setAllowFP16ReductionCPU(bool b) {
  if ( b && !allow_fp16_reduction_cpu) {
    // Check that CPU supports fp16 reductions
#if defined(__aarch64__) && !defined(C10_MOBILE)
    if (!cpuinfo_initialize() || !cpuinfo_has_arm_fp16_arith())
#else
    // NOLINTNEXTLINE(facebook-hte-MissingBraces)
    if (true)
#endif
      TORCH_CHECK(false, "Float16 arithmetic is not supported by the CPU!");
  }
  allow_fp16_reduction_cpu = b;
}
} // namespace at<|MERGE_RESOLUTION|>--- conflicted
+++ resolved
@@ -698,13 +698,16 @@
 #endif
 }
 
-<<<<<<< HEAD
+bool Context::hasEigenSparse() {
+#if AT_USE_EIGEN_SPARSE()
+  return true;
+#else
+  return false;
+#endif
+}
+
 bool Context::hasZenDNN() {
 #if AT_ZENDNN_ENABLED()
-=======
-bool Context::hasEigenSparse() {
-#if AT_USE_EIGEN_SPARSE()
->>>>>>> 8cfc1194
   return true;
 #else
   return false;
