--- conflicted
+++ resolved
@@ -13,16 +13,9 @@
 fi
 
 if [[ "$DESIRED_CUDA" == 'xpu' ]]; then
-<<<<<<< HEAD
   export VC_YEAR=2022
   export USE_SCCACHE=0
-  export XPU_VERSION=2025.1
-  export XPU_ENABLE_KINETO=1
-=======
-    export VC_YEAR=2022
-    export USE_SCCACHE=0
-    export XPU_VERSION=2025.2
->>>>>>> 9aedb3cd
+  export XPU_VERSION=2025.2
 fi
 
 echo "Free space on filesystem before build:"
