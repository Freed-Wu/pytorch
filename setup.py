--- conflicted
+++ resolved
@@ -431,10 +431,6 @@
     setuptools.distutils.log.warn = report  # type: ignore[attr-defined]
 
 # Constant known variables used throughout this file
-<<<<<<< HEAD
-=======
-CWD = Path(__file__).absolute().parent
->>>>>>> 0e9d8032
 TORCH_DIR = CWD / "torch"
 TORCH_LIB_DIR = TORCH_DIR / "lib"
 THIRD_PARTY_DIR = CWD / "third_party"
@@ -1111,14 +1107,12 @@
 
     # pypi cuda package that requires installation of cuda runtime, cudnn and cublas
     # should be included in all wheels uploaded to pypi
-    pytorch_extra_install_requirements = os.getenv(
-        "PYTORCH_EXTRA_INSTALL_REQUIREMENTS", ""
-    )
-    if pytorch_extra_install_requirements:
-        report(
-            f"pytorch_extra_install_requirements: {pytorch_extra_install_requirements}"
+    pytorch_extra_install_requires = os.getenv("PYTORCH_EXTRA_INSTALL_REQUIREMENTS")
+    if pytorch_extra_install_requires:
+        report(f"pytorch_extra_install_requirements: {pytorch_extra_install_requires}")
+        extra_install_requires.extend(
+            map(str.strip, pytorch_extra_install_requires.split("|"))
         )
-        extra_install_requires += pytorch_extra_install_requirements.split("|")
 
     # Cross-compile for M1
     if IS_DARWIN:
@@ -1241,6 +1235,7 @@
             "Conflict: 'BUILD_LIBTORCH_WHL' and 'BUILD_PYTHON_ONLY' can't both be 1. "
             "Set one to 0 and rerun."
         )
+
     install_requires = [
         "filelock",
         "typing-extensions>=4.10.0",
@@ -1250,9 +1245,8 @@
         "jinja2",
         "fsspec",
     ]
-
     if BUILD_PYTHON_ONLY:
-        install_requires.append(f"{LIBTORCH_PKG_NAME}=={TORCH_VERSION}")
+        install_requires += [f"{LIBTORCH_PKG_NAME}=={TORCH_VERSION}"]
 
     if str2bool(os.getenv("USE_PRIORITIZED_TEXT_FOR_LD")):
         gen_linker_script(
@@ -1298,19 +1292,6 @@
     ) = configure_extension_build()
     install_requires += extra_install_requires
 
-<<<<<<< HEAD
-=======
-    extras_require = {
-        "optree": ["optree>=0.13.0"],
-        "opt-einsum": ["opt-einsum>=3.3"],
-        "pyyaml": ["pyyaml"],
-    }
-
-    # Read in README.md for our long_description
-    long_description = (CWD / "README.md").read_text(encoding="utf-8")
-
-    version_range_max = max(sys.version_info[1], 13) + 1
->>>>>>> 0e9d8032
     torch_package_data = [
         "py.typed",
         "bin/*",
@@ -1353,22 +1334,18 @@
     ]
 
     if not BUILD_LIBTORCH_WHL:
-        torch_package_data.extend(
-            [
-                "lib/libtorch_python.so",
-                "lib/libtorch_python.dylib",
-                "lib/libtorch_python.dll",
-            ]
-        )
+        torch_package_data += [
+            "lib/libtorch_python.so",
+            "lib/libtorch_python.dylib",
+            "lib/libtorch_python.dll",
+        ]
     if not BUILD_PYTHON_ONLY:
-        torch_package_data.extend(
-            [
-                "lib/*.so*",
-                "lib/*.dylib*",
-                "lib/*.dll",
-                "lib/*.lib",
-            ]
-        )
+        torch_package_data += [
+            "lib/*.so*",
+            "lib/*.dylib*",
+            "lib/*.dll",
+            "lib/*.lib",
+        ]
         # XXX: Why not use wildcards ["lib/aotriton.images/*", "lib/aotriton.images/**/*"] here?
         aotriton_image_path = TORCH_DIR / "lib" / "aotriton.images"
         aks2_files = [
@@ -1378,19 +1355,15 @@
         ]
         torch_package_data += aks2_files
     if get_cmake_cache_vars()["USE_TENSORPIPE"]:
-        torch_package_data.extend(
-            [
-                "include/tensorpipe/*.h",
-                "include/tensorpipe/**/*.h",
-            ]
-        )
+        torch_package_data += [
+            "include/tensorpipe/*.h",
+            "include/tensorpipe/**/*.h",
+        ]
     if get_cmake_cache_vars()["USE_KINETO"]:
-        torch_package_data.extend(
-            [
-                "include/kineto/*.h",
-                "include/kineto/**/*.h",
-            ]
-        )
+        torch_package_data += [
+            "include/kineto/*.h",
+            "include/kineto/**/*.h",
+        ]
     torchgen_package_data = [
         "packaged/*",
         "packaged/**/*",
